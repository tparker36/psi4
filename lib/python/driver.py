"""Module with a *procedures* dictionary specifying available quantum
chemical methods and functions driving the main quantum chemical
functionality, namely single-point energies, geometry optimizations,
properties, and vibrational frequency calculations.

"""
import PsiMod
import input
from proc import *
from text import *
from procutil import *


# Procedure lookup tables
procedures = {
        'energy': {
            'scf'           : run_scf,
            'mcscf'         : run_mcscf,
            'dcft'          : run_dcft,
            'dfmp2'         : run_dfmp2,
            'dfcc'          : run_dfcc,
            'mp2'           : run_mp2,
            'mp2-drpa'      : run_mp2drpa,
            'sapt0'         : run_sapt,
            'sapt2'         : run_sapt,
            'sapt2+'        : run_sapt,
            'sapt2+(3)'     : run_sapt,
            'sapt2+3'       : run_sapt,
            'sapt0-ct'      : run_sapt_ct,
            'sapt2-ct'      : run_sapt_ct,
            'sapt2+-ct'     : run_sapt_ct,
            'sapt2+(3)-ct'  : run_sapt_ct,
            'sapt2+3-ct'    : run_sapt_ct,
            'mp2c'          : run_mp2c,
            'ccenergy'      : run_ccenergy,  # full control over ccenergy
            'ccsd'          : run_ccenergy,
            'ccsd(t)'       : run_ccenergy,
            'cc2'           : run_ccenergy,
            'cc3'           : run_ccenergy,
            'mrcc'          : run_mrcc,      # interface to Kallay's MRCC program
            'bccd'          : run_bccd,
            'bccd(t)'       : run_bccd_t,
            'eom-ccsd'      : run_eom_cc,
            'eom-cc2'       : run_eom_cc,
            'eom-cc3'       : run_eom_cc,
            'eom_ccsd'      : run_eom_cc,
            'eom_cc2'       : run_eom_cc,
            'eom_cc3'       : run_eom_cc,
            'detci'         : run_detci,  # full control over detci
            'mp'            : run_detci,  # arbitrary order mp(n)
            'zapt'          : run_detci,  # arbitrary order zapt(n)
            'cisd'          : run_detci,
            'cisdt'         : run_detci,
            'cisdtq'        : run_detci,
            'ci'            : run_detci,  # arbitrary order ci(n)
            'fci'           : run_detci,
            'adc'           : run_adc,
            'cphf'          : run_libfock,
            'cis'           : run_libfock,
            'tdhf'          : run_libfock,
            'cpks'          : run_libfock,
            'tda'           : run_libfock,
            'tddft'         : run_libfock,
            'psimrcc'       : run_psimrcc,
<<<<<<< HEAD
            'psimrcc_scf'   : run_psimrcc_scf
=======
            'psimrcc_scf'   : run_psimrcc_scf,
            'b3lyp'         : run_dft,  # temporary
            #'b3lyp-d1'      : run_dft,  # temporary
            'b3lyp-d2'      : run_dft,  # temporary
            'b3lyp-d'       : run_dft,  # temporary
>>>>>>> 34666983
            # Upon adding a method to this list, add it to the docstring in energy() below
        },
        'gradient' : {
            'scf'           : run_scf_gradient,
            'ccsd'          : run_cc_gradient,
            'ccsd(t)'       : run_cc_gradient,
            'mp2'           : run_mp2_gradient,
            'eom-ccsd'      : run_eom_cc_gradient,
<<<<<<< HEAD
            'eom_ccsd'      : run_eom_cc_gradient
=======
            'dcft'          : run_dcft_gradient
>>>>>>> 34666983
            # Upon adding a method to this list, add it to the docstring in optimize() below
        },
        'hessian' : {
            # Upon adding a method to this list, add it to the docstring in frequency() below
        },
        'property' : {
            'scf'  : run_property,
            'cc2'  : run_property,
            'ccsd' : run_property,
            'eom-cc2'  : run_property,
            'eom-ccsd' : run_property,
            'eom_cc2'  : run_property,
            'eom_ccsd' : run_property
            # Upon adding a method to this list, add it to the docstring in property() below
        }}


def energy(name, **kwargs):
    """Function to compute the single-point electronic energy.

    :returns: (*float*) Total electronic energy in Hartrees. SAPT returns interaction energy.

    :PSI variables: 
    .. hlist:: 
       :columns: 1 
     
       * :psivar:`CURRENT ENERGY <CURRENTENERGY>` 
       * :psivar:`CURRENT REFERENCE ENERGY <CURRENTREFERENCEENERGY>` 
       * :psivar:`CURRENT CORRELATION ENERGY <CURRENTCORRELATIONENERGY>` 

    .. _`table:energy_gen`:

    +-------------------------+---------------------------------------------------------------------------------------+
    | name                    | calls method                                                                          |
    +=========================+=======================================================================================+
    | scf                     | Hartree--Fock (HF) or density functional theory (DFT)                                 |
    +-------------------------+---------------------------------------------------------------------------------------+
    | mp2                     | 2nd-order Moller-Plesset perturbation theory (MP2)                                    |
    +-------------------------+---------------------------------------------------------------------------------------+
    | df-mp2                  | MP2 with density fitting                                                              |
    +-------------------------+---------------------------------------------------------------------------------------+
    | dcft                    | density cumulant functional theory                                                    |
    +-------------------------+---------------------------------------------------------------------------------------+
    | mcscf                   | multiconfigurational self consistent field (SCF)                                      |
    +-------------------------+---------------------------------------------------------------------------------------+
    | dfcc                    | coupled cluster with density fitting                                                  |
    +-------------------------+---------------------------------------------------------------------------------------+
    | mp2c                    | coupled MP2 (MP2C)                                                                    |
    +-------------------------+---------------------------------------------------------------------------------------+
    | mp2-drpa                | random phase approximation?                                                           |
    +-------------------------+---------------------------------------------------------------------------------------+
    | sapt0                   | 0th-order symmetry adapted perturbation theory (SAPT)                                 |
    +-------------------------+---------------------------------------------------------------------------------------+
    | sapt2                   | 2nd-order SAPT, traditional definition                                                |
    +-------------------------+---------------------------------------------------------------------------------------+
    | sapt2+                  | SAPT including all 2nd-order terms                                                    |
    +-------------------------+---------------------------------------------------------------------------------------+
    | sapt2+(3)               | SAPT including perturbative triples                                                   |
    +-------------------------+---------------------------------------------------------------------------------------+
    | sapt2+3                 |                                                                                       |
    +-------------------------+---------------------------------------------------------------------------------------+
    | sapt0-ct                | 0th-order SAPT plus charge transfer (CT) calculation                                  |
    +-------------------------+---------------------------------------------------------------------------------------+
    | sapt2-ct                | SAPT2 plus CT                                                                         |
    +-------------------------+---------------------------------------------------------------------------------------+
    | sapt2+-ct               | SAPT2+ plus CT                                                                        |
    +-------------------------+---------------------------------------------------------------------------------------+
    | sapt2+(3)-ct            | SAPT2+(3) plus CT                                                                     |
    +-------------------------+---------------------------------------------------------------------------------------+
    | sapt2+3-ct              | SAPT2+3 plus CT                                                                       |
    +-------------------------+---------------------------------------------------------------------------------------+
    | cc2                     | approximate coupled cluster singles and doubles (CC2)                                 |
    +-------------------------+---------------------------------------------------------------------------------------+
    | ccsd                    | coupled cluster singles and doubles (CCSD)                                            |
    +-------------------------+---------------------------------------------------------------------------------------+
    | bccd                    | Brueckner coupled cluster doubles (BCCD)                                              |
    +-------------------------+---------------------------------------------------------------------------------------+
    | cc3                     | approximate coupled cluster singles, doubles, and triples (CC3)                       |
    +-------------------------+---------------------------------------------------------------------------------------+
    | ccsd(t)                 | CCSD with perturbative triples                                                        |
    +-------------------------+---------------------------------------------------------------------------------------+
    | bccd(t)                 | BCCD with perturbative triples                                                        |
    +-------------------------+---------------------------------------------------------------------------------------+
    | ccenergy                | **expert** full control over ccenergy module                                          |
    +-------------------------+---------------------------------------------------------------------------------------+
    | mp\ *n*                 | *n*\ th-order Moller--Plesset perturbation theory                                     |
    +-------------------------+---------------------------------------------------------------------------------------+
    | zapt\ *n*               | *n*\ th-order z-averaged perturbation theory (ZAPT)                                   |
    +-------------------------+---------------------------------------------------------------------------------------+
    | cisd                    | configuration interaction (CI) singles and doubles (CISD)                             |
    +-------------------------+---------------------------------------------------------------------------------------+
    | cisdt                   | CI singles, doubles, and triples (CISDT)                                              |
    +-------------------------+---------------------------------------------------------------------------------------+
    | cisdtq                  | CI singles, doubles, triples, and quadruples (CISDTQ)                                 |
    +-------------------------+---------------------------------------------------------------------------------------+
    | ci\ *n*                 | *n*\ th-order CI                                                                      |
    +-------------------------+---------------------------------------------------------------------------------------+
    | fci                     | full configuration interaction (FCI)                                                  |
    +-------------------------+---------------------------------------------------------------------------------------+
    | detci                   | **expert** full control over detci module                                             |
    +-------------------------+---------------------------------------------------------------------------------------+
    | cphf                    | coupled-perturbed Hartree-Fock?                                                       |
    +-------------------------+---------------------------------------------------------------------------------------+
    | cpks                    | coupled-perturbed Kohn-Sham?                                                          |
    +-------------------------+---------------------------------------------------------------------------------------+
    | cis                     | CI singles (CIS)                                                                      |
    +-------------------------+---------------------------------------------------------------------------------------+
    | tda                     | Tamm-Dankoff approximation (TDA)                                                      |
    +-------------------------+---------------------------------------------------------------------------------------+
    | tdhf                    | time-dependent HF (TDHF)                                                              |
    +-------------------------+---------------------------------------------------------------------------------------+
    | tddft                   | time-dependent DFT (TDDFT)                                                            |
    +-------------------------+---------------------------------------------------------------------------------------+
    | adc                     | 2nd-order algebraic diagrammatic construction (ADC)                                   |
    +-------------------------+---------------------------------------------------------------------------------------+
    | eom-cc2                 | EOM-CC2                                                                               |
    +-------------------------+---------------------------------------------------------------------------------------+
    | eom-ccsd                | equation of motion (EOM) CCSD                                                         |
    +-------------------------+---------------------------------------------------------------------------------------+
    | eom-cc3                 | EOM-CC3                                                                               |
    +-------------------------+---------------------------------------------------------------------------------------+

    .. _`table:energy_dft`:

    +-------------------------+---------------------------------------------------------------------------------------+
    | name                    | calls method                                                                          |
    +=========================+=======================================================================================+
    | b3lyp                   | Becke 3-parameter exchange with Lee-Yang-Parr correlation functional (B3LYP)          |
    +-------------------------+---------------------------------------------------------------------------------------+
    | b3lyp-d                 | B3LYP with Grimme's -D2 dispersion correction                                         |
    +-------------------------+---------------------------------------------------------------------------------------+

    .. _`table:energy_mrcc`:

    +-------------------------+---------------------------------------------------------------------------------------+
    | name                    | calls method in Kallay's MRCC program                                                 |
    +=========================+=======================================================================================+
    | mrccsd                  | CC through doubles                                                                    |
    +-------------------------+---------------------------------------------------------------------------------------+
    | mrccsdt                 | CC through triples                                                                    |
    +-------------------------+---------------------------------------------------------------------------------------+
    | mrccsdtq                | CC through quadruples                                                                 |
    +-------------------------+---------------------------------------------------------------------------------------+
    | mrccsdtqp               | CC through quintuples                                                                 |
    +-------------------------+---------------------------------------------------------------------------------------+
    | mrccsdtqph              | CC through sextuples                                                                  |
    +-------------------------+---------------------------------------------------------------------------------------+
    | mrccsd(t)               | CC through doubles with perturbative triples                                          |
    +-------------------------+---------------------------------------------------------------------------------------+
    | mrccsdt(q)              | CC through triples with perturbative quadruples                                       |
    +-------------------------+---------------------------------------------------------------------------------------+
    | mrccsdtq(p)             | CC through quadruples with pertubative quintuples                                     |
    +-------------------------+---------------------------------------------------------------------------------------+
    | mrccsdtqp(h)            | CC through quintuples with pertubative sextuples                                      |
    +-------------------------+---------------------------------------------------------------------------------------+
    | mrccsd(t)_l             |                                                                                       |
    +-------------------------+---------------------------------------------------------------------------------------+
    | mrccsdt(q)_l            |                                                                                       |
    +-------------------------+---------------------------------------------------------------------------------------+
    | mrccsdtq(p)_l           |                                                                                       |
    +-------------------------+---------------------------------------------------------------------------------------+
    | mrccsdtqp(h)_l          |                                                                                       |
    +-------------------------+---------------------------------------------------------------------------------------+
    | mrccsdt-1a              |                                                                                       |
    +-------------------------+---------------------------------------------------------------------------------------+
    | mrccsdtq-1a             |                                                                                       |
    +-------------------------+---------------------------------------------------------------------------------------+
    | mrccsdtqp-1a            |                                                                                       |
    +-------------------------+---------------------------------------------------------------------------------------+
    | mrccsdtqph-1a           |                                                                                       |
    +-------------------------+---------------------------------------------------------------------------------------+
    | mrccsdt-1b              |                                                                                       |
    +-------------------------+---------------------------------------------------------------------------------------+
    | mrccsdtq-1b             |                                                                                       |
    +-------------------------+---------------------------------------------------------------------------------------+
    | mrccsdtqp-1b            |                                                                                       |
    +-------------------------+---------------------------------------------------------------------------------------+
    | mrccsdtqph-1b           |                                                                                       |
    +-------------------------+---------------------------------------------------------------------------------------+
    | mrcc2                   |                                                                                       |
    +-------------------------+---------------------------------------------------------------------------------------+
    | mrcc3                   |                                                                                       |
    +-------------------------+---------------------------------------------------------------------------------------+
    | mrcc4                   |                                                                                       |
    +-------------------------+---------------------------------------------------------------------------------------+
    | mrcc5                   |                                                                                       |
    +-------------------------+---------------------------------------------------------------------------------------+
    | mrcc6                   |                                                                                       |
    +-------------------------+---------------------------------------------------------------------------------------+
    | mrccsdt-3               |                                                                                       |
    +-------------------------+---------------------------------------------------------------------------------------+
    | mrccsdtq-3              |                                                                                       |
    +-------------------------+---------------------------------------------------------------------------------------+
    | mrccsdtqp-3             |                                                                                       |
    +-------------------------+---------------------------------------------------------------------------------------+
    | mrccsdtqph-3            |                                                                                       |
    +-------------------------+---------------------------------------------------------------------------------------+

    :type name: string
    :param name: ``'scf'`` || ``'df-mp2'`` || ``'ci5'`` || etc.

        First argument, usually unlabeled. Indicates the computational method
        to be applied to the system.

    :type molecule: :ref:`molecule <op_py_molecule>`
    :param molecule: ``h2o`` || etc.

        The target molecule, if not the last molecule defined.

    :type bypass_scf: :ref:`boolean <op_py_boolean>`
    :param bypass_scf: ``'on'`` || |dl| ``'off'`` |dr|

        Indicates whether, for *name* values built atop of scf calculations,
        the scf step is skipped. Suitable when special steps are taken to get
        the scf to converge in an explicit preceeding scf step.

    :examples:

    >>> # [1] Coupled-cluster singles and doubles calculation with psi code
    >>> energy('ccsd')

    >>> # [2] Charge-transfer SAPT calculation with scf projection from small into requested basis
    >>> energy('sapt0-ct',cast_up=True)

    >>> # [3] Arbitrary-order MPn calculation
    >>> energy('mp4')

    """
    lowername = name.lower()
    kwargs = kwargs_lower(kwargs)

    # Make sure the molecule the user provided is the active one
    if 'molecule' in kwargs:
        activate(kwargs['molecule'])
        del kwargs['molecule']
    molecule = PsiMod.get_active_molecule()
    molecule.update_geometry()

    # Allow specification of methods to arbitrary order
    lowername, level = parse_arbitrary_order(lowername)
    if level:
        kwargs['level'] = level

    try:
        return procedures['energy'][lowername](lowername, **kwargs)
    except KeyError:
        raise ValidationError('Energy method %s not available.' % (lowername))


def gradient(name, **kwargs):
    """Function complementary to optimize(). Carries out one gradient pass,
    deciding analytic or finite difference.

    """
    lowername = name.lower()
    kwargs = kwargs_lower(kwargs)
    dertype = 1

    # Order of precedence:
    #    1. Default for wavefunction
    #    2. Value obtained from kwargs, if user changed it
    #    3. If user provides a custom 'func' use that

    # Allow specification of methods to arbitrary order
    lowername, level = parse_arbitrary_order(lowername)
    if level:
        kwargs['level'] = level

    # 1. set the default to that of the provided name
    if lowername in procedures['gradient']:
        dertype = 1
    elif lowername in procedures['energy']:
        dertype = 0
        func = energy

    if (PsiMod.get_global_option('REFERENCE').lower() == 'rks') or (PsiMod.get_global_option('REFERENCE').lower() == 'uks'):
        dertype = 0
        func = energy

    # 2. Check if the user passes dertype into this function
    if 'dertype' in kwargs:
        opt_dertype = kwargs['dertype']

        if input.der0th.match(str(opt_dertype)):
            dertype = 0
            func = energy
        elif input.der1st.match(str(opt_dertype)):
            dertype = 1
        else:
            raise ValidationError('Requested derivative level \'dertype\' %s not valid for helper function optimize.' % (opt_dertype))

    # 3. if the user provides a custom function THAT takes precendence
    if ('opt_func' in kwargs) or ('func' in kwargs):
        if ('func' in kwargs):
            kwargs['opt_func'] = kwargs['func']
            del kwargs['func']
        dertype = 0
        func = kwargs['opt_func']

    # Summary validation
    if (dertype == 1) and (lowername in procedures['gradient']):
        pass
    elif (dertype == 0) and (func is energy) and (lowername in procedures['energy']):
        pass
    elif (dertype == 0) and not(func is energy):
        pass
    else:
        raise ValidationError('Requested method \'name\' %s and derivative level \'dertype\' %s are not available.'
            % (lowername, dertype))

    # Make sure the molecule the user provided is the active one
    if ('molecule' in kwargs):
        activate(kwargs['molecule'])
        del kwargs['molecule']
    molecule = PsiMod.get_active_molecule()
    molecule.update_geometry()
    PsiMod.set_global_option('BASIS', PsiMod.get_global_option('BASIS'))

    # S/R: Mode of operation- whether finite difference opt run in one job or files farmed out
    opt_mode = 'continuous'
    if ('mode' in kwargs) and (dertype == 0):
        opt_mode = kwargs['mode']

    if (opt_mode.lower() == 'continuous'):
        pass
    elif (opt_mode.lower() == 'sow'):
        pass
    elif (opt_mode.lower() == 'reap'):
        if('linkage' in kwargs):
            opt_linkage = kwargs['linkage']
        else:
            raise ValidationError('Optimize execution mode \'reap\' requires a linkage option.')
    else:
        raise ValidationError('Optimize execution mode \'%s\' not valid.' % (opt_mode))

    # Does dertype indicate an analytic procedure both exists and is wanted?
    if (dertype == 1):
        # Nothing to it but to do it. Gradient information is saved
        # into the current reference wavefunction
        procedures['gradient'][lowername](lowername, **kwargs)

        if 'mode' in kwargs and kwargs['mode'].lower() == 'sow':
            raise ValidationError('Optimize execution mode \'sow\' not valid for analytic gradient calculation.')
        return PsiMod.reference_wavefunction().energy()
    else:
        # If not, perform finite difference of energies

        opt_iter = 1
        if ('opt_iter' in kwargs):
            opt_iter = kwargs['opt_iter']

        if opt_iter == 1:
            print 'Performing finite difference calculations'

        # Obtain list of displacements
        displacements = PsiMod.fd_geoms_1_0()
        ndisp = len(displacements)

        # This version is pretty dependent on the reference geometry being last (as it is now)
        print ' %d displacements needed ...' % (ndisp),
        energies = []

        # S/R: Write instructions for sow/reap procedure to output file and reap input file
        if (opt_mode.lower() == 'sow'):
            instructionsO = """\n    The optimization sow/reap procedure has been selected through mode='sow'. In addition\n"""
            instructionsO += """    to this output file (which contains no quantum chemical calculations), this job\n"""
            instructionsO += """    has produced a number of input files (OPT-%s-*.in) for individual components\n""" % (str(opt_iter))
            instructionsO += """    and a single input file (OPT-master.in) with an optimize(mode='reap') command.\n"""
            instructionsO += """    These files may look very peculiar since they contain processed and pickled python\n"""
            instructionsO += """    rather than normal input. Follow the instructions in OPT-master.in to continue.\n\n"""
            instructionsO += """    Alternatively, a single-job execution of the gradient may be accessed through\n"""
            instructionsO += """    the optimization wrapper option mode='continuous'.\n\n"""
            PsiMod.print_out(instructionsO)

            instructionsM = """\n#    Follow the instructions below to carry out this optimization cycle.\n#\n"""
            instructionsM += """#    (1)  Run all of the OPT-%s-*.in input files on any variety of computer architecture.\n""" % (str(opt_iter))
            instructionsM += """#       The output file names must be as given below.\n#\n"""
            for rgt in range(ndisp):
                pre = 'OPT-' + str(opt_iter) + '-' + str(rgt + 1)
                instructionsM += """#             psi4 -i %-27s -o %-27s\n""" % (pre + '.in', pre + '.out')
            instructionsM += """#\n#    (2)  Gather all the resulting output files in a directory. Place input file\n"""
            instructionsM += """#         OPT-master.in into that directory and run it. The job will be minimal in\n"""
            instructionsM += """#         length and give summary results for the gradient step in its output file.\n#\n"""
            if opt_iter == 1:
                instructionsM += """#             psi4 -i %-27s -o %-27s\n#\n""" % ('OPT-master.in', 'OPT-master.out')
            else:
                instructionsM += """#             psi4 -a -i %-27s -o %-27s\n#\n""" % ('OPT-master.in', 'OPT-master.out')
            instructionsM += """#    After each optimization iteration, the OPT-master.in file is overwritten so return here\n"""
            instructionsM += """#    for new instructions. With the use of the psi4 -a flag, OPT-master.out is not\n"""
            instructionsM += """#    overwritten and so maintains a history of the job. To use the (binary) optimizer\n"""
            instructionsM += """#    data file to accelerate convergence, the OPT-master jobs must run on the same computer.\n\n"""

            fmaster = open('OPT-master.in', 'w')
            fmaster.write('# This is a psi4 input file auto-generated from the gradient() wrapper.\n\n')
            fmaster.write(format_molecule_for_input(molecule))
            fmaster.write(format_options_for_input())
            format_kwargs_for_input(fmaster, 2, **kwargs)
            fmaster.write("""%s('%s', **kwargs)\n\n""" % (optimize.__name__, lowername))
            fmaster.write(instructionsM)
            fmaster.close()

        for n, displacement in enumerate(displacements):
            rfile = 'OPT-%s-%s' % (opt_iter, n + 1)
            #rfile = 'OPT-fd-%s' % (n + 1)

            # Build string of title banner
            banners = ''
            banners += """PsiMod.print_out('\\n')\n"""
            banners += """banner(' Gradient %d Computation: Displacement %d')\n""" % (opt_iter, n + 1)
            banners += """PsiMod.print_out('\\n')\n\n"""

            if (opt_mode.lower() == 'continuous'):
                # Print information to output.dat
                PsiMod.print_out('\n')
                banner('Loading displacement %d of %d' % (n + 1, ndisp))

                # Print information to the screen
                print ' %d' % (n + 1),
                if (n + 1) == ndisp:
                    print '\n',

                # Load in displacement into the active molecule
                PsiMod.get_active_molecule().set_geometry(displacement)

                # Perform the energy calculation
                #E = func(lowername, **kwargs)
                func(lowername, **kwargs)
                E = PsiMod.get_variable('CURRENT ENERGY')
                #E = func(**kwargs)

                # Save the energy
                energies.append(E)

            # S/R: Write each displaced geometry to an input file
            elif (opt_mode.lower() == 'sow'):
                PsiMod.get_active_molecule().set_geometry(displacement)

                # S/R: Prepare molecule, options, and kwargs
                freagent = open('%s.in' % (rfile), 'w')
                freagent.write('# This is a psi4 input file auto-generated from the gradient() wrapper.\n\n')
                freagent.write(format_molecule_for_input(molecule))
                freagent.write(format_options_for_input())
                format_kwargs_for_input(freagent, **kwargs)

                # S/R: Prepare function call and energy save
                freagent.write("""electronic_energy = %s('%s', **kwargs)\n\n""" % (func.__name__, lowername))
                freagent.write("""PsiMod.print_out('\\nGRADIENT RESULT: computation %d for item %d """ % (os.getpid(), n + 1))
                freagent.write("""yields electronic energy %20.12f\\n' % (electronic_energy))\n\n""")
                freagent.close()

            # S/R: Read energy from each displaced geometry output file and save in energies array
            elif (opt_mode.lower() == 'reap'):
                E = 0.0
                exec banners

                try:
                    freagent = open('%s.out' % (rfile), 'r')
                except IOError:
                    ValidationError('Aborting upon output file \'%s.out\' not found.\n' % (rfile))
                    return 0.0
                else:
                    while 1:
                        line = freagent.readline()
                        if not line:
                            if E == 0.0:
                                ValidationError('Aborting upon output file \'%s.out\' has no %s RESULT line.\n' % (rfile, 'GRADIENT'))
                            break
                        s = line.split()
                        if (len(s) != 0) and (s[0:3] == ['GRADIENT', 'RESULT:', 'computation']):
                            if int(s[3]) != opt_linkage:
                                raise ValidationError('Output file \'%s.out\' has linkage %s incompatible with master.in linkage %s.'
                                    % (rfile, str(s[3]), str(opt_linkage)))
                            if s[6] != str(n + 1):
                                raise ValidationError('Output file \'%s.out\' has nominal affiliation %s incompatible with item %s.'
                                    % (rfile, s[6], str(n + 1)))
                            if (s[8:10] == ['electronic', 'energy']):
                                E = float(s[10])
                                PsiMod.print_out('%s RESULT: electronic energy = %20.12f\n' % ('GRADIENT', E))
                    freagent.close()
                energies.append(E)

        # S/R: Quit sow after writing files
        if (opt_mode.lower() == 'sow'):
            return 0.0

        if (opt_mode.lower() == 'reap'):
            PsiMod.set_variable('CURRENT ENERGY', energies[-1])

        # Obtain the gradient
        PsiMod.fd_1_0(energies)

        # The last item in the list is the reference energy, return it
        return energies[-1]


def property(name, **kwargs):
    """Function to compute various properties.

    :returns: (*float*) Total electronic energy in Hartrees.

    .. caution:: Some features are not yet implemented. Buy a developer a coffee.

       - Check that energy is actually being returned.

       - Check if ther're some PSI variables that ought to be set.

    +-------------------------+---------------------------------------------------------------------------------------+
    | name                    | calls method                                                                          |
    +=========================+=======================================================================================+
    | scf                     | Self-consistent field method(s)                                                       |
    +-------------------------+---------------------------------------------------------------------------------------+
    | cc2                     | 2nd-order approximate CCSD                                                            |
    +-------------------------+---------------------------------------------------------------------------------------+
    | ccsd                    | coupled cluster singles and doubles (CCSD)                                            |
    +-------------------------+---------------------------------------------------------------------------------------+
    | eom-cc2                 | 2nd-order approximate EOM-CCSD                                                        |
    +-------------------------+---------------------------------------------------------------------------------------+
    | eom-ccsd                | equation-of-motion coupled cluster singles and doubles (EOM-CCSD)                     |
    +-------------------------+---------------------------------------------------------------------------------------+

    :type name: string
    :param name: ``'ccsd'`` || etc.

        First argument, usually unlabeled. Indicates the computational method
        to be applied to the system.

    :examples:

    >>> # [1] Multipole moment and response Property calculations
    >>> property('ccsd')

    """
    lowername = name.lower()
    kwargs = kwargs_lower(kwargs)

    # Make sure the molecule the user provided is the active one
    if ('molecule' in kwargs):
        activate(kwargs['molecule'])
        del kwargs['molecule']
    molecule = PsiMod.get_active_molecule()
    molecule.update_geometry()
    PsiMod.set_global_option('BASIS', PsiMod.get_global_option('BASIS'))

    try:
        return procedures['property'][lowername](lowername, **kwargs)
    except KeyError:
        raise ValidationError('Property method %s not available.' % (lowername))


def optimize(name, **kwargs):
    """Function to perform a geometry optimization.

    :aliases: opt()

    :returns: (*float*) Total electronic energy of optimized structure in Hartrees.

    :PSI variables: 
    .. hlist:: 
       :columns: 1 
     
       * :psivar:`CURRENT ENERGY <CURRENTENERGY>` 

    .. note:: Analytic gradients area available for all methods in the table
        below. Optimizations with other methods in the energy table proceed
        by finite differences.

    .. caution:: Some features are not yet implemented. Buy a developer a coffee.

       - Need to check that all methods do return electronic energy. I think gradient got changed at one point.

    .. _`table:grad_gen`:

    +-------------------------+---------------------------------------------------------------------------------------+
    | name                    | calls method                                                                          |
    +=========================+=======================================================================================+
    | scf                     | Hartree--Fock (HF) or density functional theory (DFT)                                 |
    +-------------------------+---------------------------------------------------------------------------------------+
    | dcft                    | density cumulant functional theory                                                    |
    +-------------------------+---------------------------------------------------------------------------------------+
    | mp2                     | 2nd-order Moller-Plesset perturbation theory (MP2)                                    |
    +-------------------------+---------------------------------------------------------------------------------------+
    | ccsd                    | coupled cluster singles and doubles (CCSD)                                            |
    +-------------------------+---------------------------------------------------------------------------------------+
    | ccsd(t)                 | CCSD with perturbative triples                                                        |
    +-------------------------+---------------------------------------------------------------------------------------+
    | eom-ccsd                | equation of motion (EOM) CCSD                                                         |
    +-------------------------+---------------------------------------------------------------------------------------+

    :type name: string
    :param name: ``'scf'`` || ``'df-mp2'`` || ``'ci5'`` || etc.

        First argument, usually unlabeled. Indicates the computational method
        to be applied to the database. May be any valid argument to
        :py:func:`driver.energy`.

    :type func: :ref:`function <op_py_function>`
    :param func: |dl| ``gradient`` |dr| || ``energy`` || ``cbs``

        Indicates the type of calculation to be performed on the molecule.
        The default dertype accesses``'gradient'`` or ``'energy'``, while
        ``'cbs'`` performs a multistage finite difference calculation.
        If a nested series of python functions is intended (see :ref:`sec:intercalls`),
        use keyword ``opt_func`` instead of ``func``.

    :type mode: string
    :param mode: |dl| ``'continuous'`` |dr| || ``'sow'`` || ``'reap'``

        For a finite difference of energies optimization, indicates whether
        the calculations required to complete the
        optimization are to be run in one file (``'continuous'``) or are to be
        farmed out in an embarrassingly parallel fashion
        (``'sow'``/``'reap'``).  For the latter, run an initial job with
        ``'sow'`` and follow instructions in its output file.

    :type dertype: :ref:`dertype <op_py_dertype>`
    :param dertype: ``'gradient'`` || ``'energy'``

        Indicates whether analytic (if available) or finite difference
        optimization is to be performed.

    :type molecule: :ref:`molecule <op_py_molecule>`
    :param molecule: ``h2o`` || etc.

        The target molecule, if not the last molecule defined.

    :examples:

    >>> # [1] Analytic scf optimization
    >>> optimize('scf')

    >>> # [2] Finite difference mp3 optimization
    >>> opt('mp3')

    >>> # [3] Forced finite difference ccsd optimization
    >>> optimize('ccsd', dertype=1)

    """
    lowername = name.lower()
    kwargs = kwargs_lower(kwargs)

    full_hess_every = PsiMod.get_local_option('OPTKING','FULL_HESS_EVERY')
    steps_since_last_hessian = 0

    n = 1
    if ('opt_iter' in kwargs):
        n = kwargs['opt_iter']

    while n <= PsiMod.get_option('GEOM_MAXITER'):
        kwargs['opt_iter'] = n

        # Compute the gradient
        thisenergy = gradient(name, **kwargs)

        # S/R: Quit after getting new displacements or if forming gradient fails
        if ('mode' in kwargs) and (kwargs['mode'].lower() == 'sow'):
            return 0.0
        if ('mode' in kwargs) and (kwargs['mode'].lower() == 'reap') and (thisenergy == 0.0):
            return 0.0

        # S/R: Move opt data file from last pass into namespace for this pass
        if ('mode' in kwargs) and (kwargs['mode'].lower() == 'reap') and (n != 0):
            PsiMod.IOManager.shared_object().set_specific_retention(1, True)
            PsiMod.IOManager.shared_object().set_specific_path(1, './')
            if 'opt_datafile' in kwargs:
                restartfile = kwargs.pop('opt_datafile')
                if(PsiMod.me() == 0):
                    shutil.copy(restartfile, get_psifile(1))

        # print 'full_hess_every', full_hess_every
        # print 'steps_since_last_hessian', steps_since_last_hessian
        # compute Hessian as requested; frequency wipes out gradient so stash it
        if ((full_hess_every > -1) and (n == 1)) or (steps_since_last_hessian + 1 == full_hess_every):
            G = PsiMod.get_gradient()
            PsiMod.IOManager.shared_object().set_specific_retention(1, True)
            PsiMod.IOManager.shared_object().set_specific_path(1, './')
            frequencies(name, **kwargs)
            steps_since_last_hessian = 0
            PsiMod.set_gradient(G)
            PsiMod.set_global_option('CART_HESS_READ', True)
        else:
            PsiMod.set_global_option('CART_HESS_READ', False)
            steps_since_last_hessian += 1

        # print 'cart_hess_read', PsiMod.get_global_option('CART_HESS_READ')
        # Take step
        if PsiMod.optking() == PsiMod.PsiReturnType.EndLoop:
            print 'Optimizer: Optimization complete!'
            PsiMod.get_active_molecule().print_in_input_format()
            # Check if user wants to see the intcos; if so, don't delete them.
            if (PsiMod.get_option('INTCOS_GENERATE_EXIT') == False):
              PsiMod.opt_clean()
            PsiMod.clean()

            # S/R: Clean up opt input file
            if ('mode' in kwargs) and (kwargs['mode'].lower() == 'reap'):
                fmaster = open('OPT-master.in', 'w')
                fmaster.write('# This is a psi4 input file auto-generated from the gradient() wrapper.\n\n')
                fmaster.write('# Optimization complete!\n\n')
                fmaster.close()
            return thisenergy

        # S/R: Preserve opt data file for next pass and switch modes to get new displacements
        if ('mode' in kwargs) and (kwargs['mode'].lower() == 'reap'):
            kwargs['opt_datafile'] = get_psifile(1)
            kwargs['mode'] = 'sow'

        n += 1

    PsiMod.print_out('\tOptimizer: Did not converge!')
    return 0.0

##  Aliases  ##
opt = optimize


def parse_arbitrary_order(name):
    """Function to parse name string into a method family like CI or MRCC and specific
    level information like 4 for CISDTQ or MRCCSDTQ.

    """
    namelower = name.lower()

    # matches 'mrccsdt(q)'
    if namelower.startswith('mrcc'):
        # grabs 'sdt(q)'
        ccfullname = namelower[4:]

        # A negative order indicates perturbative method
        methods = {
            'sd'          : { 'method' : 1, 'order' :  2, 'fullname' : 'CCSD'         },
            'sdt'         : { 'method' : 1, 'order' :  3, 'fullname' : 'CCSDT'        },
            'sdtq'        : { 'method' : 1, 'order' :  4, 'fullname' : 'CCSDTQ'       },
            'sdtqp'       : { 'method' : 1, 'order' :  5, 'fullname' : 'CCSDTQP'      },
            'sdtqph'      : { 'method' : 1, 'order' :  6, 'fullname' : 'CCSDTQPH'     },
            'sd(t)'       : { 'method' : 3, 'order' : -3, 'fullname' : 'CCSD(T)'      },
            'sdt(q)'      : { 'method' : 3, 'order' : -4, 'fullname' : 'CCSDT(Q)'     },
            'sdtq(p)'     : { 'method' : 3, 'order' : -5, 'fullname' : 'CCSDTQ(P)'    },
            'sdtqp(h)'    : { 'method' : 3, 'order' : -6, 'fullname' : 'CCSDTQP(H)'   },
            'sd(t)_l'     : { 'method' : 4, 'order' : -3, 'fullname' : 'CCSD(T)_L'    },
            'sdt(q)_l'    : { 'method' : 4, 'order' : -4, 'fullname' : 'CCSDT(Q)_L'   },
            'sdtq(p)_l'   : { 'method' : 4, 'order' : -5, 'fullname' : 'CCSDTQ(P)_L'  },
            'sdtqp(h)_l'  : { 'method' : 4, 'order' : -6, 'fullname' : 'CCSDTQP(H)_L' },
            'sdt-1a'      : { 'method' : 5, 'order' :  3, 'fullname' : 'CCSDT-1a'     },
            'sdtq-1a'     : { 'method' : 5, 'order' :  4, 'fullname' : 'CCSDTQ-1a'    },
            'sdtqp-1a'    : { 'method' : 5, 'order' :  5, 'fullname' : 'CCSDTQP-1a'   },
            'sdtqph-1a'   : { 'method' : 5, 'order' :  6, 'fullname' : 'CCSDTQPH-1a'  },
            'sdt-1b'      : { 'method' : 6, 'order' :  3, 'fullname' : 'CCSDT-1b'     },
            'sdtq-1b'     : { 'method' : 6, 'order' :  4, 'fullname' : 'CCSDTQ-1b'    },
            'sdtqp-1b'    : { 'method' : 6, 'order' :  5, 'fullname' : 'CCSDTQP-1b'   },
            'sdtqph-1b'   : { 'method' : 6, 'order' :  6, 'fullname' : 'CCSDTQPH-1b'  },
            '2'           : { 'method' : 7, 'order' :  2, 'fullname' : 'CC2'          },
            '3'           : { 'method' : 7, 'order' :  3, 'fullname' : 'CC3'          },
            '4'           : { 'method' : 7, 'order' :  4, 'fullname' : 'CC4'          },
            '5'           : { 'method' : 7, 'order' :  5, 'fullname' : 'CC5'          },
            '6'           : { 'method' : 7, 'order' :  6, 'fullname' : 'CC6'          },
            'sdt-3'       : { 'method' : 8, 'order' :  3, 'fullname' : 'CCSDT-3'      },
            'sdtq-3'      : { 'method' : 8, 'order' :  4, 'fullname' : 'CCSDTQ-3'     },
            'sdtqp-3'     : { 'method' : 8, 'order' :  5, 'fullname' : 'CCSDTQP-3'    },
            'sdtqph-3'    : { 'method' : 8, 'order' :  6, 'fullname' : 'CCSDTQPH-3'   }
        }

        # looks for 'sdt(q)' in dictionary
        if ccfullname in methods:
            return 'mrcc', methods[ccfullname]
        else:
            raise ValidationError('MRCC method \'%s\' invalid.' % (namelower))

    elif re.match(r'^[a-z]+\d+$', namelower):
        decompose = re.compile(r'^([a-z]+)(\d+)$').match(namelower)
        namestump = decompose.group(1)
        namelevel = int(decompose.group(2))

        if (namestump == 'mp') or (namestump == 'zapt') or (namestump == 'ci'):
            # Let 'mp2' pass through as itself
            if (namestump == 'mp') and (namelevel == 2):
                return namelower, None
            # Otherwise return method and order
            else:
                return namestump, namelevel
        else:
            return namelower, None
    else:
        return namelower, None


def frequency(name, **kwargs):
    """Function to compute harmonic vibrational frequencies.

    :aliases: frequencies(), freq()

    :returns: (*float*) Total electronic energy in Hartrees.

    .. caution:: Some features are not yet implemented. Buy a developer a coffee.

       - Make frequency look analogous to gradient, especially in matching derivative levels. Make dertype actually a dertype type.

    .. _`table:freq_gen`:

    :type name: string
    :param name: ``'scf'`` || ``'df-mp2'`` || ``'ci5'`` || etc.

        First argument, usually unlabeled. Indicates the computational method
        to be applied to the system.

    :type dertype: :ref:`dertype <op_py_dertype>`
    :param dertype: |dl| ``'hessian'`` |dr| || ``'gradient'`` || ``'energy'``

        Indicates whether analytic (if available- they're not), finite
        difference of gradients (if available) or finite difference of
        energies is to be performed.

    :type irrep: int or string
    :param irrep: |dl| ``-1`` |dr| || ``1`` || ``'b2'`` || ``'App'`` || etc.

        Indicates which symmetry block (:ref:`Cotton <table:irrepOrdering>` ordering) of vibrational
        frequencies to be computed. ``1``, ``'1'``, or ``'a1'`` represents
        :math:`a_1`, requesting only the totally symmetric modes.
        ``-1`` indicates a full frequency calculation.

    :type molecule: :ref:`molecule <op_py_molecule>`
    :param molecule: ``h2o`` || etc.

        The target molecule, if not the last molecule defined.

    :examples:

    >>> # [1] <example description>
    >>> <example python command>

    >>> # [2] Frequency calculation for b2 modes through finite difference of gradients
    >>> frequencies('scf', dertype=1, irrep=4)

    """
    lowername = name.lower()
    kwargs = kwargs_lower(kwargs)

    # Make sure the molecule the user provided is the active one
    if ('molecule' in kwargs):
        activate(kwargs['molecule'])
        del kwargs['molecule']
    molecule = PsiMod.get_active_molecule()
    molecule.update_geometry()
    PsiMod.set_global_option('BASIS', PsiMod.get_global_option('BASIS'))

    types = ['energy', 'gradient', 'hessian']

    dertype = 2
    if ('dertype' in kwargs):
        dertype = kwargs['dertype']
        if not (lowername in procedures[types[dertype]]):
            print 'Frequencies: dertype = %d for frequencies is not available, switching to automatic determination.' % dertype
            dertype = -1

    if 'irrep' in kwargs:
        irrep = parse_cotton_irreps(kwargs['irrep']) - 1  # externally, A1 irrep is 1, internally 0
    else:
        irrep = -1  # -1 implies do all irreps

    # By default, set func to the energy function
    func = energy
    func_existed = False
    if 'func' in kwargs:
        func = kwargs['func']
        func_existed = True

    if (not('dertype' in kwargs) or dertype == -1):
        if lowername in procedures['hessian']:
            dertype = 2
        elif lowername in procedures['gradient']:
            dertype = 1
        else:
            dertype = 0

    # Does an analytic procedure exist for the requested method?
    if (dertype == 2 and func_existed == False):
        # We have the desired method. Do it.
        procedures['hessian'][lowername](lowername, **kwargs)
        return PsiMod.reference_wavefunction().energy()
    elif (dertype == 1 and func_existed == False):
        # Ok, we're doing frequencies by gradients
        info = 'Performing finite difference by gradient calculations'
        print info

        func = procedures['gradient'][lowername]

        # Obtain list of displacements
        displacements = PsiMod.fd_geoms_freq_1(irrep)

        molecule.reinterpret_coordentry(False)
        molecule.fix_orientation(True)

        ndisp = len(displacements)
        print ' %d displacements needed.' % ndisp

        #print displacements to output.dat
        #for n, displacement in enumerate(displacements):
        #  displacement.print_out();

        gradients = []
        for n, displacement in enumerate(displacements):
            # Print information to output.dat
            PsiMod.print_out('\n')
            banner('Loading displacement %d of %d' % (n + 1, ndisp))

            # Print information to the screen
            print '    displacement %d' % (n + 1)

            # Load in displacement into the active molecule (xyz coordinates only)
            molecule.set_geometry(displacement)

            # Perform the gradient calculation
            func(lowername, **kwargs)

            # Save the gradient
            G = PsiMod.get_gradient()
            gradients.append(G)

            # clean may be necessary when changing irreps of displacements
            PsiMod.clean()

        PsiMod.fd_freq_1(gradients, irrep)

        print ' Computation complete.'

        # TODO: These need to be restored to the user specified setting
        PsiMod.get_active_molecule().fix_orientation(False)
        # But not this one, it always goes back to True
        PsiMod.get_active_molecule().reinterpret_coordentry(True)

    else:  # Assume energy points
        # If not, perform finite difference of energies
        info = 'Performing finite difference calculations by energies'
        print info

        # Obtain list of displacements
        displacements = PsiMod.fd_geoms_freq_0(irrep)
        PsiMod.get_active_molecule().fix_orientation(True)
        PsiMod.get_active_molecule().reinterpret_coordentry(False)

        ndisp = len(displacements)

        # This version is pretty dependent on the reference geometry being last (as it is now)
        print ' %d displacements needed.' % ndisp
        energies = []
        for n, displacement in enumerate(displacements):
            # Print information to output.dat
            PsiMod.print_out('\n')
            banner('Loading displacement %d of %d' % (n + 1, ndisp))

            # Print information to the screen
            print '    displacement %d' % (n + 1)

            # Load in displacement into the active molecule
            PsiMod.get_active_molecule().set_geometry(displacement)

            # Perform the energy calculation
            E = func(lowername, **kwargs)

            # Save the energy
            energies.append(E)

            # clean may be necessary when changing irreps of displacements
            PsiMod.clean()

        # Obtain the gradient. This function stores the gradient into the reference wavefunction.
        PsiMod.fd_freq_0(energies, irrep)

        print ' Computation complete.'

        # TODO: These need to be restored to the user specified setting
        PsiMod.get_active_molecule().fix_orientation(False)
        # But not this one, it always goes back to True
        PsiMod.get_active_molecule().reinterpret_coordentry(True)

        # The last item in the list is the reference energy, return it
        return energies[-1]

##  Aliases  ##
frequencies = frequency
freq = frequency


# hessian to be changed later to compute force constants
def hessian(name, **kwargs):
    """Function to compute force constants. Presently identical to frequency()."""
    lowername = name.lower()
    kwargs = kwargs_lower(kwargs)
    frequencies(name, **kwargs)


def parse_cotton_irreps(irrep):
    """Function to return validated Cotton ordering index from string or integer
    irreducible representation *irrep*.

    """
    cotton = {
        'c1': {
            'a': 1,
            '1': 1
        },
        'ci': {
            'ag': 1,
            'au': 2,
            '1':  1,
            '2':  2
        },
        'c2': {
            'a': 1,
            'b': 2,
            '1': 1,
            '2': 2
        },
        'cs': {
            'ap':  1,
            'app': 2,
            '1':   1,
            '2':   2
        },
        'd2': {
            'a':  1,
            'b1': 2,
            'b2': 3,
            'b3': 4,
            '1':  1,
            '2':  2,
            '3':  3,
            '4':  4
        },
        'c2v': {
            'a1': 1,
            'a2': 2,
            'b1': 3,
            'b2': 4,
            '1':  1,
            '2':  2,
            '3':  3,
            '4':  4
        },
        'c2h': {
            'ag': 1,
            'bg': 2,
            'au': 3,
            'bu': 4,
            '1':  1,
            '2':  2,
            '3':  3,
            '4':  4,
        },
        'd2h': {
            'ag':  1,
            'b1g': 2,
            'b2g': 3,
            'b3g': 4,
            'au':  5,
            'b1u': 6,
            'b2u': 7,
            'b3u': 8,
            '1':   1,
            '2':   2,
            '3':   3,
            '4':   4,
            '5':   5,
            '6':   6,
            '7':   7,
            '8':   8
        }
    }

    point_group = PsiMod.get_active_molecule().schoenflies_symbol().lower()
    irreducible_representation = str(irrep).lower()

    try:
        return cotton[point_group][irreducible_representation]
    except KeyError:
        raise ValidationError("Irrep \'%s\' not valid for point group \'%s\'." % (str(irrep), point_group))<|MERGE_RESOLUTION|>--- conflicted
+++ resolved
@@ -62,15 +62,11 @@
             'tda'           : run_libfock,
             'tddft'         : run_libfock,
             'psimrcc'       : run_psimrcc,
-<<<<<<< HEAD
-            'psimrcc_scf'   : run_psimrcc_scf
-=======
             'psimrcc_scf'   : run_psimrcc_scf,
             'b3lyp'         : run_dft,  # temporary
             #'b3lyp-d1'      : run_dft,  # temporary
             'b3lyp-d2'      : run_dft,  # temporary
             'b3lyp-d'       : run_dft,  # temporary
->>>>>>> 34666983
             # Upon adding a method to this list, add it to the docstring in energy() below
         },
         'gradient' : {
@@ -79,11 +75,7 @@
             'ccsd(t)'       : run_cc_gradient,
             'mp2'           : run_mp2_gradient,
             'eom-ccsd'      : run_eom_cc_gradient,
-<<<<<<< HEAD
-            'eom_ccsd'      : run_eom_cc_gradient
-=======
             'dcft'          : run_dcft_gradient
->>>>>>> 34666983
             # Upon adding a method to this list, add it to the docstring in optimize() below
         },
         'hessian' : {
