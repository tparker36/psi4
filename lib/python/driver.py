--- conflicted
+++ resolved
@@ -2115,26 +2115,15 @@
         cs1 = api.csType(version='1.0')
 
 #molPublication section
-<<<<<<< HEAD
         mp1 = api.mpType(title=psi4.get_global_option('PUBLICATIONTITLE'),
                 abstract=psi4.get_global_option('PUBLICATIONABSTRACT'),
                 publisher=psi4.get_global_option('PUBLICATIONPUBLISHER'),
                 status=['PRELIMINARY', 'DRAFT', 'FINAL'].index(psi4.get_global_option('PUBLICATIONSTATUS')),
                 category=psi4.get_global_option('PUBLICATIONCATEGORY'),
                 visibility=['PRIVATE', 'PROTECTED', 'PUBLIC'].index(psi4.get_global_option('PUBLICATIONVISIBILITY')),
+                tags=psi4.get_global_option('PUBLICATIONTAGS'),
                 key=psi4.get_global_option('PUBLICATIONKEY'))
-        source1 = api.sourcePackageType(name='Psi', version='4.0')
-=======
-        mp1 = api.mpType( title=psi4.get_global_option('publicationTitle'), \
-                abstract=psi4.get_global_option('publicationAbstract'), \
-                publisher=psi4.get_global_option('publicationPublisher'), \
-                status=psi4.get_global_option('publicationStatus'), \
-                category=psi4.get_global_option('publicationCategory'), \
-                visibility=psi4.get_global_option('publicationVisibility'), \
-                tags=psi4.get_global_option('publicationTags'), \
-                key=psi4.get_global_option('publicationKey'))
-        source1 = api.sourcePackageType(name='Psi4', version='beta5')
->>>>>>> 6833f1ff
+        source1 = api.sourcePackageType(name='Psi4', version='beta5+')
         mp1.set_sourcePackage(source1)
         ath1 = api.authorType(creator=psi4.get_global_option('CORRESPONDINGAUTHOR'),
                 type_='cs:corresponding',
@@ -2217,16 +2206,10 @@
         srs1 = api.srsMethodType()
         sdm1 = api.srssdMethodType()
 #SCF
-<<<<<<< HEAD
         if procedures['energy'][name] == run_scf:
+            avalMethods = True
             scf1 = api.resultType(methodology='cs:normal', spinType='cs:' + molSpin, \
                    basisSet='bse:' + molBasis)
-=======
-        if procedures['energy'][name] == run_scf :
-            avalMethods = True
-            scf1 = api.resultType(methodology='cs:normal',spinType='cs:'+molSpin, \
-                   basisSet='bse:'+molBasis)
->>>>>>> 6833f1ff
             ene1 = api.energiesType(unit='cs:hartree')
             pe_ene1 = api.energyType(type_='cs:electronic')
             pe_ene1.set_valueOf_(molPE)
@@ -2239,16 +2222,10 @@
             ene1.add_energy(pe_ene1)
             scf1.set_energies(ene1)
 #DFT
-<<<<<<< HEAD
         elif procedures['energy'][name] == run_dft:
+            avalMethods = True
             scf1 = api.resultType(methodology='cs:normal', spinType='cs:' + molSpin, \
                    basisSet='bse:' + molBasis, dftFunctional=name)
-=======
-        elif procedures['energy'][name] == run_dft :
-            avalMethods = True
-            scf1 = api.resultType(methodology='cs:normal',spinType='cs:'+molSpin, \
-                   basisSet='bse:'+molBasis, dftFunctional=name)
->>>>>>> 6833f1ff
             ene1 = api.energiesType(unit='cs:hartree')
             pe_ene1 = api.energyType(type_='cs:electronic')
             pe_ene1.set_valueOf_(molPE)
@@ -2267,16 +2244,10 @@
             ene1.add_energy(pe_ene1)
             scf1.set_energies(ene1)
 #MP2
-<<<<<<< HEAD
         elif procedures['energy'][name] == run_mp2_select:
+            avalMethods = True
             scf1 = api.resultType(methodology='cs:normal', spinType='cs:' + molSpin, \
                    basisSet='bse:' + molBasis)
-=======
-        elif procedures['energy'][name] == run_mp2_select :
-            avalMethods = True
-            scf1 = api.resultType(methodology='cs:normal',spinType='cs:'+molSpin, \
-                   basisSet='bse:'+molBasis)
->>>>>>> 6833f1ff
             ene1 = api.energiesType(unit='cs:hartree')
             pe_ene1 = api.energyType(type_='cs:electronic')
             pe_ene1.set_valueOf_(molPE)
@@ -2295,79 +2266,6 @@
         else:
             print('The current CSX file does not support your method')
 #wavefunction
-<<<<<<< HEAD
-        if wfnRestricted:
-            wfn1 = api.waveFunctionType(orbitalCount=orbNum, orbitalOccupancies=orbOccString)
-            orbe1 = api.stringArrayType(unit='cs:hartree')
-            orbe1.set_valueOf_(orbEString)
-            orbs1 = api.orbitalsType()
-            for iorb in range(orbNum):
-                orbt = orbCaString[iorb]
-                orb1 = api.stringArrayType(id=iorb + 1)
-                orb1.set_valueOf_(orbt)
-                orbs1.add_orbital(orb1)
-            wfn1.set_orbitals(orbs1)
-            wfn1.set_orbitalEnergies(orbe1)
-        else:
-#alpha electron
-            wfn1 = api.waveFunctionType(orbitalCount=orbNum)
-            orbe1 = api.stringArrayType(unit='cs:hartree')
-            orbe1.set_valueOf_(orbEString)
-            wfn1.set_alphaOrbitalEnergies(orbe1)
-            wfn1.set_alphaOrbitalOccupancies(orbOccString)
-            aorbs1 = api.orbitalsType()
-            for iorb in range(orbNum):
-                orbt = orbCaString[iorb]
-                orb1 = api.stringArrayType(id=iorb + 1)
-                orb1.set_valueOf_(orbt)
-                aorbs1.add_orbital(orb1)
-            wfn1.set_alphaOrbitals(aorbs1)
-#beta electron
-            orbeb1 = api.stringArrayType(unit='cs:hartree')
-            orbeb1.set_valueOf_(orbEbString)
-            wfn1.set_betaOrbitalEnergies(orbeb1)
-            wfn1.set_betaOrbitalOccupancies(orbOccCbString)
-            borbs1 = api.orbitalsType()
-            for iorb in range(orbNum):
-                orbt = orbCbString[iorb]
-                orb1 = api.stringArrayType(id=iorb + 1)
-                orb1.set_valueOf_(orbt)
-                borbs1.add_orbital(orb1)
-            wfn1.set_betaOrbitals(borbs1)
-
-        scf1.set_waveFunction(wfn1)
-        if dertype == 2:
-            vib1 = api.vibAnalysisType(vibrationCount=molFreqNum)
-            freq1 = api.stringArrayType(unit="cs:cm-1")
-            freq1.set_valueOf_(frqString)
-            vib1.set_frequencies(freq1)
-            irint1 = api.stringArrayType()
-            irint1.set_valueOf_(intString)
-            vib1.set_irIntensities(irint1)
-            norms1 = api.normalModesType()
-            for ifrq in range(molFreqNum):
-                norm1 = api.normalModeType(id=ifrq + 1)
-                norm1.set_valueOf_(normMdString[ifrq])
-                norms1.add_normalMode(norm1)
-            vib1.set_normalModes(norms1)
-            scf1.set_vibrationalAnalysis(vib1)
-#   dip1 = api.dipoleType(dipoleX=molDipoleX, dipoleY=molDipoleY, dipoleZ=molDipoleZ)
-#   scf1.set_scfDipole(dip1)
-        prop1 = api.propertiesType()
-        sprop1 = api.propertyType(name='dipoleMomentX', unit='cs:debye')
-        sprop1.set_valueOf_(molDipoleX)
-        sprop2 = api.propertyType(name='dipoleMomentY', unit='cs:debye')
-        sprop2.set_valueOf_(molDipoleY)
-        sprop3 = api.propertyType(name='dipoleMomentZ', unit='cs:debye')
-        sprop3.set_valueOf_(molDipoleZ)
-        sprop4 = api.propertyType(name='dipoleMomentAverage', unit='cs:debye')
-        sprop4.set_valueOf_(molDipoleTot)
-        prop1.add_systemProperty(sprop1)
-        prop1.add_systemProperty(sprop2)
-        prop1.add_systemProperty(sprop3)
-        prop1.add_systemProperty(sprop4)
-        scf1.set_properties(prop1)
-=======
         if avalMethods :
             if wfnRestricted :
                 wfn1 = api.waveFunctionType(orbitalCount=orbNum,orbitalOccupancies=orbOccString)
@@ -2439,17 +2337,12 @@
             prop1.add_systemProperty(sprop3)
             prop1.add_systemProperty(sprop4)
             scf1.set_properties(prop1)
->>>>>>> 6833f1ff
 
         if procedures['energy'][name] == run_scf:
             sdm1.set_abinitioScf(scf1)
         elif procedures['energy'][name] == run_dft:
             sdm1.set_dft(scf1)
-<<<<<<< HEAD
         elif procedures['energy'][name] == run_mp2_select:
-=======
-        elif procedures['energy'][name] == run_mp2_select :
->>>>>>> 6833f1ff
             sdm1.set_mp2(scf1)
         else:
             print('The current CSX file does not support your method')
