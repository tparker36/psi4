"""Module with a *procedures* dictionary specifying available quantum
chemical methods and functions driving the main quantum chemical
functionality, namely single-point energies, geometry optimizations,
properties, and vibrational frequency calculations.

"""
import PsiMod
import input
from proc import *
from text import *
from procutil import *


# Procedure lookup tables
procedures = {
        'energy': {
            'scf'           : run_scf,
            'mcscf'         : run_mcscf,
            'dcft'          : run_dcft,
            'dfmp2'         : run_dfmp2,
            'dfcc'          : run_dfcc,
            'mp2'           : run_mp2,
            'mp2-drpa'      : run_mp2drpa,
            'sapt0'         : run_sapt,
            'sapt2'         : run_sapt,
            'sapt2+'        : run_sapt,
            'sapt2+(3)'     : run_sapt,
            'sapt2+3'       : run_sapt,
            'sapt0-ct'      : run_sapt_ct,
            'sapt2-ct'      : run_sapt_ct,
            'sapt2+-ct'     : run_sapt_ct,
            'sapt2+(3)-ct'  : run_sapt_ct,
            'sapt2+3-ct'    : run_sapt_ct,
            'mp2c'          : run_mp2c,
            'ccenergy'      : run_ccenergy,  # full control over ccenergy
            'ccsd'          : run_ccenergy,
            'ccsd(t)'       : run_ccenergy,
            'cc2'           : run_ccenergy,
            'cc3'           : run_ccenergy,
            'mrcc'          : run_mrcc,      # interface to Kallay's MRCC program
            'bccd'          : run_bccd,
            'bccd(t)'       : run_bccd_t,
            'eom-ccsd'      : run_eom_cc,
            'eom-cc2'       : run_eom_cc,
            'eom-cc3'       : run_eom_cc,
            'eom_ccsd'      : run_eom_cc,
            'eom_cc2'       : run_eom_cc,
            'eom_cc3'       : run_eom_cc,
            'detci'         : run_detci,  # full control over detci
            'mp'            : run_detci,  # arbitrary order mp(n)
            'zapt'          : run_detci,  # arbitrary order zapt(n)
            'cisd'          : run_detci,
            'cisdt'         : run_detci,
            'cisdtq'        : run_detci,
            'ci'            : run_detci,  # arbitrary order ci(n)
            'fci'           : run_detci,
            'adc'           : run_adc,
            'cphf'          : run_libfock,
            'cis'           : run_libfock,
            'tdhf'          : run_libfock,
            'cpks'          : run_libfock,
            'tda'           : run_libfock,
            'tddft'         : run_libfock,
            'psimrcc'       : run_psimrcc,
            'psimrcc_scf'   : run_psimrcc_scf,
            'b3lyp'         : run_dft,  # temporary
            #'b3lyp-d1'      : run_dft,  # temporary
            'b3lyp-d2'      : run_dft,  # temporary
            'b3lyp-d'       : run_dft,  # temporary
            # Upon adding a method to this list, add it to the docstring in energy() below
        },
        'gradient' : {
            'scf'           : run_scf_gradient,
            'ccsd'          : run_cc_gradient,
            'ccsd(t)'       : run_cc_gradient,
            'mp2'           : run_mp2_gradient,
            'eom-ccsd'      : run_eom_cc_gradient,
<<<<<<< HEAD
            'eom_ccsd'      : run_eom_cc_gradient
=======
            'dcft'          : run_dcft_gradient
>>>>>>> 4e49c9e8
            # Upon adding a method to this list, add it to the docstring in optimize() below
        },
        'hessian' : {
            # Upon adding a method to this list, add it to the docstring in frequency() below
        },
        'property' : {
            'scf'  : run_property,
            'cc2'  : run_property,
            'ccsd' : run_property,
            'eom-cc2'  : run_property,
            'eom-ccsd' : run_property,
            'eom_cc2'  : run_property,
            'eom_ccsd' : run_property
            # Upon adding a method to this list, add it to the docstring in property() below
        }}


def energy(name, **kwargs):
    """Function to compute the single-point electronic energy.

    :returns: (*float*) Total electronic energy in Hartrees. SAPT returns interaction energy.

    :PSI variables:

    .. envvar:: CURRENT ENERGY
        CURRENT REFERENCE ENERGY
        CURRENT CORRELATION ENERGY

    .. _`table:energy_gen`:

    +-------------------------+---------------------------------------------------------------------------------------+
    | name                    | calls method                                                                          |
    +=========================+=======================================================================================+
    | scf                     | Hartree--Fock (HF) or density functional theory (DFT)                                 |
    +-------------------------+---------------------------------------------------------------------------------------+
    | mp2                     | 2nd-order Moller-Plesset perturbation theory (MP2)                                    |
    +-------------------------+---------------------------------------------------------------------------------------+
    | df-mp2                  | MP2 with density fitting                                                              |
    +-------------------------+---------------------------------------------------------------------------------------+
    | dcft                    | density cumulant functional theory                                                    |
    +-------------------------+---------------------------------------------------------------------------------------+
    | mcscf                   | multiconfigurational self consistent field (SCF)                                      |
    +-------------------------+---------------------------------------------------------------------------------------+
    | dfcc                    | coupled cluster with density fitting                                                  |
    +-------------------------+---------------------------------------------------------------------------------------+
    | mp2c                    | coupled MP2 (MP2C)                                                                    |
    +-------------------------+---------------------------------------------------------------------------------------+
    | mp2-drpa                | random phase approximation?                                                           |
    +-------------------------+---------------------------------------------------------------------------------------+
    | sapt0                   | 0th-order symmetry adapted perturbation theory (SAPT)                                 |
    +-------------------------+---------------------------------------------------------------------------------------+
    | sapt2                   | 2nd-order SAPT, traditional definition                                                |
    +-------------------------+---------------------------------------------------------------------------------------+
    | sapt2+                  | SAPT including all 2nd-order terms                                                    |
    +-------------------------+---------------------------------------------------------------------------------------+
    | sapt2+(3)               | SAPT including perturbative triples                                                   |
    +-------------------------+---------------------------------------------------------------------------------------+
    | sapt2+3                 |                                                                                       |
    +-------------------------+---------------------------------------------------------------------------------------+
    | sapt0-ct                | 0th-order SAPT plus charge transfer (CT) calculation                                  |
    +-------------------------+---------------------------------------------------------------------------------------+
    | sapt2-ct                | SAPT2 plus CT                                                                         |
    +-------------------------+---------------------------------------------------------------------------------------+
    | sapt2+-ct               | SAPT2+ plus CT                                                                        |
    +-------------------------+---------------------------------------------------------------------------------------+
    | sapt2+(3)-ct            | SAPT2+(3) plus CT                                                                     |
    +-------------------------+---------------------------------------------------------------------------------------+
    | sapt2+3-ct              | SAPT2+3 plus CT                                                                       |
    +-------------------------+---------------------------------------------------------------------------------------+
    | cc2                     | approximate coupled cluster singles and doubles (CC2)                                 |
    +-------------------------+---------------------------------------------------------------------------------------+
    | ccsd                    | coupled cluster singles and doubles (CCSD)                                            |
    +-------------------------+---------------------------------------------------------------------------------------+
    | bccd                    | Brueckner coupled cluster doubles (BCCD)                                              |
    +-------------------------+---------------------------------------------------------------------------------------+
    | cc3                     | approximate coupled cluster singles, doubles, and triples (CC3)                       |
    +-------------------------+---------------------------------------------------------------------------------------+
    | ccsd(t)                 | CCSD with perturbative triples                                                        |
    +-------------------------+---------------------------------------------------------------------------------------+
    | bccd(t)                 | BCCD with perturbative triples                                                        |
    +-------------------------+---------------------------------------------------------------------------------------+
    | ccenergy                | **expert** full control over ccenergy module                                          |
    +-------------------------+---------------------------------------------------------------------------------------+
    | mp\ *n*                 | *n*\ th-order Moller--Plesset perturbation theory                                     |
    +-------------------------+---------------------------------------------------------------------------------------+
    | zapt\ *n*               | *n*\ th-order z-averaged perturbation theory (ZAPT)                                   |
    +-------------------------+---------------------------------------------------------------------------------------+
    | cisd                    | configuration interaction (CI) singles and doubles (CISD)                             |
    +-------------------------+---------------------------------------------------------------------------------------+
    | cisdt                   | CI singles, doubles, and triples (CISDT)                                              |
    +-------------------------+---------------------------------------------------------------------------------------+
    | cisdtq                  | CI singles, doubles, triples, and quadruples (CISDTQ)                                 |
    +-------------------------+---------------------------------------------------------------------------------------+
    | ci\ *n*                 | *n*\ th-order CI                                                                      |
    +-------------------------+---------------------------------------------------------------------------------------+
    | fci                     | full configuration interaction (FCI)                                                  |
    +-------------------------+---------------------------------------------------------------------------------------+
    | detci                   | **expert** full control over detci module                                             |
    +-------------------------+---------------------------------------------------------------------------------------+
    | cphf                    | coupled-perturbed Hartree-Fock?                                                       |
    +-------------------------+---------------------------------------------------------------------------------------+
    | cpks                    | coupled-perturbed Kohn-Sham?                                                          |
    +-------------------------+---------------------------------------------------------------------------------------+
    | cis                     | CI singles (CIS)                                                                      |
    +-------------------------+---------------------------------------------------------------------------------------+
    | tda                     | Tamm-Dankoff approximation (TDA)                                                      |
    +-------------------------+---------------------------------------------------------------------------------------+
    | tdhf                    | time-dependent HF (TDHF)                                                              |
    +-------------------------+---------------------------------------------------------------------------------------+
    | tddft                   | time-dependent DFT (TDDFT)                                                            |
    +-------------------------+---------------------------------------------------------------------------------------+
    | adc                     | 2nd-order algebraic diagrammatic construction (ADC)                                   |
    +-------------------------+---------------------------------------------------------------------------------------+
    | eom-cc2                 | EOM-CC2                                                                               |
    +-------------------------+---------------------------------------------------------------------------------------+
    | eom-ccsd                | equation of motion (EOM) CCSD                                                         |
    +-------------------------+---------------------------------------------------------------------------------------+
    | eom-cc3                 | EOM-CC3                                                                               |
    +-------------------------+---------------------------------------------------------------------------------------+

    .. _`table:energy_dft`:

    +-------------------------+---------------------------------------------------------------------------------------+
    | name                    | calls method                                                                          |
    +=========================+=======================================================================================+
    | b3lyp                   | Becke 3-parameter exchange with Lee-Yang-Parr correlation functional (B3LYP)          |
    +-------------------------+---------------------------------------------------------------------------------------+
    | b3lyp-d                 | B3LYP with Grimme's -D2 dispersion correction                                         |
    +-------------------------+---------------------------------------------------------------------------------------+

    .. _`table:energy_mrcc`:

    +-------------------------+---------------------------------------------------------------------------------------+
    | name                    | calls method in Kallay's MRCC program                                                 |
    +=========================+=======================================================================================+
    | mrccsd                  | CC through doubles                                                                    |
    +-------------------------+---------------------------------------------------------------------------------------+
    | mrccsdt                 | CC through triples                                                                    |
    +-------------------------+---------------------------------------------------------------------------------------+
    | mrccsdtq                | CC through quadruples                                                                 |
    +-------------------------+---------------------------------------------------------------------------------------+
    | mrccsdtqp               | CC through quintuples                                                                 |
    +-------------------------+---------------------------------------------------------------------------------------+
    | mrccsdtqph              | CC through sextuples                                                                  |
    +-------------------------+---------------------------------------------------------------------------------------+
    | mrccsd(t)               | CC through doubles with perturbative triples                                          |
    +-------------------------+---------------------------------------------------------------------------------------+
    | mrccsdt(q)              | CC through triples with perturbative quadruples                                       |
    +-------------------------+---------------------------------------------------------------------------------------+
    | mrccsdtq(p)             | CC through quadruples with pertubative quintuples                                     |
    +-------------------------+---------------------------------------------------------------------------------------+
    | mrccsdtqp(h)            | CC through quintuples with pertubative sextuples                                      |
    +-------------------------+---------------------------------------------------------------------------------------+
    | mrccsd(t)_l             |                                                                                       |
    +-------------------------+---------------------------------------------------------------------------------------+
    | mrccsdt(q)_l            |                                                                                       |
    +-------------------------+---------------------------------------------------------------------------------------+
    | mrccsdtq(p)_l           |                                                                                       |
    +-------------------------+---------------------------------------------------------------------------------------+
    | mrccsdtqp(h)_l          |                                                                                       |
    +-------------------------+---------------------------------------------------------------------------------------+
    | mrccsdt-1a              |                                                                                       |
    +-------------------------+---------------------------------------------------------------------------------------+
    | mrccsdtq-1a             |                                                                                       |
    +-------------------------+---------------------------------------------------------------------------------------+
    | mrccsdtqp-1a            |                                                                                       |
    +-------------------------+---------------------------------------------------------------------------------------+
    | mrccsdtqph-1a           |                                                                                       |
    +-------------------------+---------------------------------------------------------------------------------------+
    | mrccsdt-1b              |                                                                                       |
    +-------------------------+---------------------------------------------------------------------------------------+
    | mrccsdtq-1b             |                                                                                       |
    +-------------------------+---------------------------------------------------------------------------------------+
    | mrccsdtqp-1b            |                                                                                       |
    +-------------------------+---------------------------------------------------------------------------------------+
    | mrccsdtqph-1b           |                                                                                       |
    +-------------------------+---------------------------------------------------------------------------------------+
    | mrcc2                   |                                                                                       |
    +-------------------------+---------------------------------------------------------------------------------------+
    | mrcc3                   |                                                                                       |
    +-------------------------+---------------------------------------------------------------------------------------+
    | mrcc4                   |                                                                                       |
    +-------------------------+---------------------------------------------------------------------------------------+
    | mrcc5                   |                                                                                       |
    +-------------------------+---------------------------------------------------------------------------------------+
    | mrcc6                   |                                                                                       |
    +-------------------------+---------------------------------------------------------------------------------------+
    | mrccsdt-3               |                                                                                       |
    +-------------------------+---------------------------------------------------------------------------------------+
    | mrccsdtq-3              |                                                                                       |
    +-------------------------+---------------------------------------------------------------------------------------+
    | mrccsdtqp-3             |                                                                                       |
    +-------------------------+---------------------------------------------------------------------------------------+
    | mrccsdtqph-3            |                                                                                       |
    +-------------------------+---------------------------------------------------------------------------------------+

    :type name: string
    :param name: ``'scf'`` || ``'df-mp2'`` || ``'ci5'`` || etc.

        First argument, usually unlabeled. Indicates the computational method
        to be applied to the system.

    :type molecule: :ref:`molecule <op_py_molecule>`
    :param molecule: ``h2o`` || etc.

        The target molecule, if not the last molecule defined.

    :type bypass_scf: :ref:`boolean <op_py_boolean>`
    :param bypass_scf: ``'on'`` || |dl| ``'off'`` |dr|

        Indicates whether, for *name* values built atop of scf calculations,
        the scf step is skipped. Suitable when special steps are taken to get
        the scf to converge in an explicit preceeding scf step.

    :examples:

    >>> # [1] Coupled-cluster singles and doubles calculation with psi code
    >>> energy('ccsd')

    >>> # [2] Charge-transfer SAPT calculation with scf projection from small into requested basis
    >>> energy('sapt0-ct',cast_up=True)

    >>> # [3] Arbitrary-order MPn calculation
    >>> energy('mp4')

    """
    lowername = name.lower()
    kwargs = kwargs_lower(kwargs)

    # Make sure the molecule the user provided is the active one
    if 'molecule' in kwargs:
        activate(kwargs['molecule'])
        del kwargs['molecule']
    molecule = PsiMod.get_active_molecule()
    molecule.update_geometry()

    # Allow specification of methods to arbitrary order
    lowername, level = parse_arbitrary_order(lowername)
    if level:
        kwargs['level'] = level

    try:
        return procedures['energy'][lowername](lowername, **kwargs)
    except KeyError:
        raise ValidationError('Energy method %s not available.' % (lowername))


def gradient(name, **kwargs):
    """Function complementary to optimize(). Carries out one gradient pass,
    deciding analytic or finite difference.

    """
    lowername = name.lower()
    kwargs = kwargs_lower(kwargs)
    dertype = 1

    # Order of precedence:
    #    1. Default for wavefunction
    #    2. Value obtained from kwargs, if user changed it
    #    3. If user provides a custom 'func' use that

    # Allow specification of methods to arbitrary order
    lowername, level = parse_arbitrary_order(lowername)
    if level:
        kwargs['level'] = level

    # 1. set the default to that of the provided name
    if lowername in procedures['gradient']:
        dertype = 1
    elif lowername in procedures['energy']:
        dertype = 0
        func = energy

    if (PsiMod.get_global_option('REFERENCE').lower() == 'rks') or (PsiMod.get_global_option('REFERENCE').lower() == 'uks'):
        dertype = 0
        func = energy

    # 2. Check if the user passes dertype into this function
    if 'dertype' in kwargs:
        opt_dertype = kwargs['dertype']

        if input.der0th.match(str(opt_dertype)):
            dertype = 0
            func = energy
        elif input.der1st.match(str(opt_dertype)):
            dertype = 1
        else:
            raise ValidationError('Requested derivative level \'dertype\' %s not valid for helper function optimize.' % (opt_dertype))

    # 3. if the user provides a custom function THAT takes precendence
    if ('opt_func' in kwargs) or ('func' in kwargs):
        if ('func' in kwargs):
            kwargs['opt_func'] = kwargs['func']
            del kwargs['func']
        dertype = 0
        func = kwargs['opt_func']

    # Summary validation
    if (dertype == 1) and (lowername in procedures['gradient']):
        pass
    elif (dertype == 0) and (func is energy) and (lowername in procedures['energy']):
        pass
    elif (dertype == 0) and not(func is energy):
        pass
    else:
        raise ValidationError('Requested method \'name\' %s and derivative level \'dertype\' %s are not available.'
            % (lowername, dertype))

    # Make sure the molecule the user provided is the active one
    if ('molecule' in kwargs):
        activate(kwargs['molecule'])
        del kwargs['molecule']
    molecule = PsiMod.get_active_molecule()
    molecule.update_geometry()
    PsiMod.set_global_option('BASIS', PsiMod.get_global_option('BASIS'))

    # S/R: Mode of operation- whether finite difference opt run in one job or files farmed out
    opt_mode = 'continuous'
    if ('mode' in kwargs) and (dertype == 0):
        opt_mode = kwargs['mode']

    if (opt_mode.lower() == 'continuous'):
        pass
    elif (opt_mode.lower() == 'sow'):
        pass
    elif (opt_mode.lower() == 'reap'):
        if('linkage' in kwargs):
            opt_linkage = kwargs['linkage']
        else:
            raise ValidationError('Optimize execution mode \'reap\' requires a linkage option.')
    else:
        raise ValidationError('Optimize execution mode \'%s\' not valid.' % (opt_mode))

    # Does dertype indicate an analytic procedure both exists and is wanted?
    if (dertype == 1):
        # Nothing to it but to do it. Gradient information is saved
        # into the current reference wavefunction
        procedures['gradient'][lowername](lowername, **kwargs)

        if 'mode' in kwargs and kwargs['mode'].lower() == 'sow':
            raise ValidationError('Optimize execution mode \'sow\' not valid for analytic gradient calculation.')
        return PsiMod.reference_wavefunction().energy()
    else:
        # If not, perform finite difference of energies

        opt_iter = 1
        if ('opt_iter' in kwargs):
            opt_iter = kwargs['opt_iter']

        if opt_iter == 1:
            print 'Performing finite difference calculations'

        # Obtain list of displacements
        displacements = PsiMod.fd_geoms_1_0()
        ndisp = len(displacements)

        # This version is pretty dependent on the reference geometry being last (as it is now)
        print ' %d displacements needed ...' % (ndisp),
        energies = []

        # S/R: Write instructions for sow/reap procedure to output file and reap input file
        if (opt_mode.lower() == 'sow'):
            instructionsO = """\n    The optimization sow/reap procedure has been selected through mode='sow'. In addition\n"""
            instructionsO += """    to this output file (which contains no quantum chemical calculations), this job\n"""
            instructionsO += """    has produced a number of input files (OPT-%s-*.in) for individual components\n""" % (str(opt_iter))
            instructionsO += """    and a single input file (OPT-master.in) with an optimize(mode='reap') command.\n"""
            instructionsO += """    These files may look very peculiar since they contain processed and pickled python\n"""
            instructionsO += """    rather than normal input. Follow the instructions in OPT-master.in to continue.\n\n"""
            instructionsO += """    Alternatively, a single-job execution of the gradient may be accessed through\n"""
            instructionsO += """    the optimization wrapper option mode='continuous'.\n\n"""
            PsiMod.print_out(instructionsO)

            instructionsM = """\n#    Follow the instructions below to carry out this optimization cycle.\n#\n"""
            instructionsM += """#    (1)  Run all of the OPT-%s-*.in input files on any variety of computer architecture.\n""" % (str(opt_iter))
            instructionsM += """#       The output file names must be as given below.\n#\n"""
            for rgt in range(ndisp):
                pre = 'OPT-' + str(opt_iter) + '-' + str(rgt + 1)
                instructionsM += """#             psi4 -i %-27s -o %-27s\n""" % (pre + '.in', pre + '.out')
            instructionsM += """#\n#    (2)  Gather all the resulting output files in a directory. Place input file\n"""
            instructionsM += """#         OPT-master.in into that directory and run it. The job will be minimal in\n"""
            instructionsM += """#         length and give summary results for the gradient step in its output file.\n#\n"""
            if opt_iter == 1:
                instructionsM += """#             psi4 -i %-27s -o %-27s\n#\n""" % ('OPT-master.in', 'OPT-master.out')
            else:
                instructionsM += """#             psi4 -a -i %-27s -o %-27s\n#\n""" % ('OPT-master.in', 'OPT-master.out')
            instructionsM += """#    After each optimization iteration, the OPT-master.in file is overwritten so return here\n"""
            instructionsM += """#    for new instructions. With the use of the psi4 -a flag, OPT-master.out is not\n"""
            instructionsM += """#    overwritten and so maintains a history of the job. To use the (binary) optimizer\n"""
            instructionsM += """#    data file to accelerate convergence, the OPT-master jobs must run on the same computer.\n\n"""

            fmaster = open('OPT-master.in', 'w')
            fmaster.write('# This is a psi4 input file auto-generated from the gradient() wrapper.\n\n')
            fmaster.write(format_molecule_for_input(molecule))
            fmaster.write(format_options_for_input())
            format_kwargs_for_input(fmaster, 2, **kwargs)
            fmaster.write("""%s('%s', **kwargs)\n\n""" % (optimize.__name__, lowername))
            fmaster.write(instructionsM)
            fmaster.close()

        for n, displacement in enumerate(displacements):
            rfile = 'OPT-%s-%s' % (opt_iter, n + 1)
            #rfile = 'OPT-fd-%s' % (n + 1)

            # Build string of title banner
            banners = ''
            banners += """PsiMod.print_out('\\n')\n"""
            banners += """banner(' Gradient %d Computation: Displacement %d')\n""" % (opt_iter, n + 1)
            banners += """PsiMod.print_out('\\n')\n\n"""

            if (opt_mode.lower() == 'continuous'):
                # Print information to output.dat
                PsiMod.print_out('\n')
                banner('Loading displacement %d of %d' % (n + 1, ndisp))

                # Print information to the screen
                print ' %d' % (n + 1),
                if (n + 1) == ndisp:
                    print '\n',

                # Load in displacement into the active molecule
                PsiMod.get_active_molecule().set_geometry(displacement)

                # Perform the energy calculation
                #E = func(lowername, **kwargs)
                func(lowername, **kwargs)
                E = PsiMod.get_variable('CURRENT ENERGY')
                #E = func(**kwargs)

                # Save the energy
                energies.append(E)

            # S/R: Write each displaced geometry to an input file
            elif (opt_mode.lower() == 'sow'):
                PsiMod.get_active_molecule().set_geometry(displacement)

                # S/R: Prepare molecule, options, and kwargs
                freagent = open('%s.in' % (rfile), 'w')
                freagent.write('# This is a psi4 input file auto-generated from the gradient() wrapper.\n\n')
                freagent.write(format_molecule_for_input(molecule))
                freagent.write(format_options_for_input())
                format_kwargs_for_input(freagent, **kwargs)

                # S/R: Prepare function call and energy save
                freagent.write("""electronic_energy = %s('%s', **kwargs)\n\n""" % (func.__name__, lowername))
                freagent.write("""PsiMod.print_out('\\nGRADIENT RESULT: computation %d for item %d """ % (os.getpid(), n + 1))
                freagent.write("""yields electronic energy %20.12f\\n' % (electronic_energy))\n\n""")
                freagent.close()

            # S/R: Read energy from each displaced geometry output file and save in energies array
            elif (opt_mode.lower() == 'reap'):
                E = 0.0
                exec banners

                try:
                    freagent = open('%s.out' % (rfile), 'r')
                except IOError:
                    ValidationError('Aborting upon output file \'%s.out\' not found.\n' % (rfile))
                    return 0.0
                else:
                    while 1:
                        line = freagent.readline()
                        if not line:
                            if E == 0.0:
                                ValidationError('Aborting upon output file \'%s.out\' has no %s RESULT line.\n' % (rfile, 'GRADIENT'))
                            break
                        s = line.split()
                        if (len(s) != 0) and (s[0:3] == ['GRADIENT', 'RESULT:', 'computation']):
                            if int(s[3]) != opt_linkage:
                                raise ValidationError('Output file \'%s.out\' has linkage %s incompatible with master.in linkage %s.'
                                    % (rfile, str(s[3]), str(opt_linkage)))
                            if s[6] != str(n + 1):
                                raise ValidationError('Output file \'%s.out\' has nominal affiliation %s incompatible with item %s.'
                                    % (rfile, s[6], str(n + 1)))
                            if (s[8:10] == ['electronic', 'energy']):
                                E = float(s[10])
                                PsiMod.print_out('%s RESULT: electronic energy = %20.12f\n' % ('GRADIENT', E))
                    freagent.close()
                energies.append(E)

        # S/R: Quit sow after writing files
        if (opt_mode.lower() == 'sow'):
            return 0.0

        if (opt_mode.lower() == 'reap'):
            PsiMod.set_variable('CURRENT ENERGY', energies[-1])

        # Obtain the gradient
        PsiMod.fd_1_0(energies)

        # The last item in the list is the reference energy, return it
        return energies[-1]


def property(name, **kwargs):
    """Function to compute various properties.

    :returns: (*float*) Total electronic energy in Hartrees.

    .. caution:: Some features are not yet implemented. Buy a developer a coffee.

       - Check that energy is actually being returned.

       - Check if ther're some PSI variables that ought to be set.

    +-------------------------+---------------------------------------------------------------------------------------+
    | name                    | calls method                                                                          |
    +=========================+=======================================================================================+
    | scf                     | Self-consistent field method(s)                                                       |
    +-------------------------+---------------------------------------------------------------------------------------+
    | cc2                     | 2nd-order approximate CCSD                                                            |
    +-------------------------+---------------------------------------------------------------------------------------+
    | ccsd                    | coupled cluster singles and doubles (CCSD)                                            |
    +-------------------------+---------------------------------------------------------------------------------------+
    | eom-cc2                 | 2nd-order approximate EOM-CCSD                                                        |
    +-------------------------+---------------------------------------------------------------------------------------+
    | eom-ccsd                | equation-of-motion coupled cluster singles and doubles (EOM-CCSD)                     |
    +-------------------------+---------------------------------------------------------------------------------------+

    :type name: string
    :param name: ``'ccsd'`` || etc.

        First argument, usually unlabeled. Indicates the computational method
        to be applied to the system.

    :examples:

    >>> # [1] Multipole moment and response Property calculations
    >>> property('ccsd')

    """
    lowername = name.lower()
    kwargs = kwargs_lower(kwargs)

    # Make sure the molecule the user provided is the active one
    if ('molecule' in kwargs):
        activate(kwargs['molecule'])
        del kwargs['molecule']
    molecule = PsiMod.get_active_molecule()
    molecule.update_geometry()
    PsiMod.set_global_option('BASIS', PsiMod.get_global_option('BASIS'))

    try:
        return procedures['property'][lowername](lowername, **kwargs)
    except KeyError:
        raise ValidationError('Property method %s not available.' % (lowername))


def optimize(name, **kwargs):
    """Function to perform a geometry optimization.

    :aliases: opt()

    :returns: (*float*) Total electronic energy of optimized structure in Hartrees.

    :PSI variables:

    .. envvar:: CURRENT ENERGY

    .. note:: Analytic gradients area available for all methods in the table
        below. Optimizations with other methods in the energy table proceed
        by finite differences.

    .. caution:: Some features are not yet implemented. Buy a developer a coffee.

       - Need to check that all methods do return electronic energy. I think gradient got changed at one point.

    .. _`table:grad_gen`:

    +-------------------------+---------------------------------------------------------------------------------------+
    | name                    | calls method                                                                          |
    +=========================+=======================================================================================+
    | scf                     | Hartree--Fock (HF) or density functional theory (DFT)                                 |
    +-------------------------+---------------------------------------------------------------------------------------+
    | mp2                     | 2nd-order Moller-Plesset perturbation theory (MP2)                                    |
    +-------------------------+---------------------------------------------------------------------------------------+
    | ccsd                    | coupled cluster singles and doubles (CCSD)                                            |
    +-------------------------+---------------------------------------------------------------------------------------+
    | ccsd(t)                 | CCSD with perturbative triples                                                        |
    +-------------------------+---------------------------------------------------------------------------------------+
    | eom-ccsd                | equation of motion (EOM) CCSD                                                         |
    +-------------------------+---------------------------------------------------------------------------------------+

    :type name: string
    :param name: ``'scf'`` || ``'df-mp2'`` || ``'ci5'`` || etc.

        First argument, usually unlabeled. Indicates the computational method
        to be applied to the database. May be any valid argument to
        :py:func:`driver.energy`.

    :type func: :ref:`function <op_py_function>`
    :param func: |dl| ``gradient`` |dr| || ``energy`` || ``cbs``

        Indicates the type of calculation to be performed on the molecule.
        The default dertype accesses``'gradient'`` or ``'energy'``, while
        ``'cbs'`` performs a multistage finite difference calculation.
        If a nested series of python functions is intended (see :ref:`sec:intercalls`),
        use keyword ``opt_func`` instead of ``func``.

    :type mode: string
    :param mode: |dl| ``'continuous'`` |dr| || ``'sow'`` || ``'reap'``

        For a finite difference of energies optimization, indicates whether
        the calculations required to complete the
        optimization are to be run in one file (``'continuous'``) or are to be
        farmed out in an embarrassingly parallel fashion
        (``'sow'``/``'reap'``).  For the latter, run an initial job with
        ``'sow'`` and follow instructions in its output file.

    :type dertype: :ref:`dertype <op_py_dertype>`
    :param dertype: ``'gradient'`` || ``'energy'``

        Indicates whether analytic (if available) or finite difference
        optimization is to be performed.

    :type molecule: :ref:`molecule <op_py_molecule>`
    :param molecule: ``h2o`` || etc.

        The target molecule, if not the last molecule defined.

    :examples:

    >>> # [1] Analytic scf optimization
    >>> optimize('scf')

    >>> # [2] Finite difference mp3 optimization
    >>> opt('mp3')

    >>> # [3] Forced finite difference ccsd optimization
    >>> optimize('ccsd', dertype=1)

    """
    lowername = name.lower()
    kwargs = kwargs_lower(kwargs)

    full_hess_every = PsiMod.get_option('FULL_HESS_EVERY')
    steps_since_last_hessian = 0

    n = 1
    if ('opt_iter' in kwargs):
        n = kwargs['opt_iter']

    while n <= PsiMod.get_option('GEOM_MAXITER'):
        kwargs['opt_iter'] = n

        # Compute the gradient
        thisenergy = gradient(name, **kwargs)

        # S/R: Quit after getting new displacements or if forming gradient fails
        if ('mode' in kwargs) and (kwargs['mode'].lower() == 'sow'):
            return 0.0
        if ('mode' in kwargs) and (kwargs['mode'].lower() == 'reap') and (thisenergy == 0.0):
            return 0.0

        # S/R: Move opt data file from last pass into namespace for this pass
        if ('mode' in kwargs) and (kwargs['mode'].lower() == 'reap') and (n != 0):
            PsiMod.IOManager.shared_object().set_specific_retention(1, True)
            PsiMod.IOManager.shared_object().set_specific_path(1, './')
            if 'opt_datafile' in kwargs:
                restartfile = kwargs.pop('opt_datafile')
                if(PsiMod.me() == 0):
                    shutil.copy(restartfile, get_psifile(1))

        # print 'full_hess_every', full_hess_every
        # print 'steps_since_last_hessian', steps_since_last_hessian
        # compute Hessian as requested; frequency wipes out gradient so stash it
        if ((full_hess_every > -1) and (n == 1)) or (steps_since_last_hessian + 1 == full_hess_every):
            G = PsiMod.get_gradient()
            PsiMod.IOManager.shared_object().set_specific_retention(1, True)
            PsiMod.IOManager.shared_object().set_specific_path(1, './')
            frequencies(name, **kwargs)
            steps_since_last_hessian = 0
            PsiMod.set_gradient(G)
            PsiMod.set_global_option('CART_HESS_READ', True)
        else:
            PsiMod.set_global_option('CART_HESS_READ', False)
            steps_since_last_hessian += 1

        # print 'cart_hess_read', PsiMod.get_global_option('CART_HESS_READ')
        # Take step
        if PsiMod.optking() == PsiMod.PsiReturnType.EndLoop:
            print 'Optimizer: Optimization complete!'
            PsiMod.get_active_molecule().print_in_input_format()
            # Check if user wants to see the intcos; if so, don't delete them.
            if (PsiMod.get_option('INTCOS_GENERATE_EXIT') == False):
              PsiMod.opt_clean()
            PsiMod.clean()

            # S/R: Clean up opt input file
            if ('mode' in kwargs) and (kwargs['mode'].lower() == 'reap'):
                fmaster = open('OPT-master.in', 'w')
                fmaster.write('# This is a psi4 input file auto-generated from the gradient() wrapper.\n\n')
                fmaster.write('# Optimization complete!\n\n')
                fmaster.close()
            return thisenergy

        # S/R: Preserve opt data file for next pass and switch modes to get new displacements
        if ('mode' in kwargs) and (kwargs['mode'].lower() == 'reap'):
            kwargs['opt_datafile'] = get_psifile(1)
            kwargs['mode'] = 'sow'

        n += 1

    PsiMod.print_out('\tOptimizer: Did not converge!')
    return 0.0

##  Aliases  ##
opt = optimize


def parse_arbitrary_order(name):
    """Function to parse name string into a method family like CI or MRCC and specific
    level information like 4 for CISDTQ or MRCCSDTQ.

    """
    namelower = name.lower()

    # matches 'mrccsdt(q)'
    if namelower.startswith('mrcc'):
        # grabs 'sdt(q)'
        ccfullname = namelower[4:]

        # A negative order indicates perturbative method
        methods = {
            'sd'          : { 'method' : 1, 'order' :  2, 'fullname' : 'CCSD'         },
            'sdt'         : { 'method' : 1, 'order' :  3, 'fullname' : 'CCSDT'        },
            'sdtq'        : { 'method' : 1, 'order' :  4, 'fullname' : 'CCSDTQ'       },
            'sdtqp'       : { 'method' : 1, 'order' :  5, 'fullname' : 'CCSDTQP'      },
            'sdtqph'      : { 'method' : 1, 'order' :  6, 'fullname' : 'CCSDTQPH'     },
            'sd(t)'       : { 'method' : 3, 'order' : -3, 'fullname' : 'CCSD(T)'      },
            'sdt(q)'      : { 'method' : 3, 'order' : -4, 'fullname' : 'CCSDT(Q)'     },
            'sdtq(p)'     : { 'method' : 3, 'order' : -5, 'fullname' : 'CCSDTQ(P)'    },
            'sdtqp(h)'    : { 'method' : 3, 'order' : -6, 'fullname' : 'CCSDTQP(H)'   },
            'sd(t)_l'     : { 'method' : 4, 'order' : -3, 'fullname' : 'CCSD(T)_L'    },
            'sdt(q)_l'    : { 'method' : 4, 'order' : -4, 'fullname' : 'CCSDT(Q)_L'   },
            'sdtq(p)_l'   : { 'method' : 4, 'order' : -5, 'fullname' : 'CCSDTQ(P)_L'  },
            'sdtqp(h)_l'  : { 'method' : 4, 'order' : -6, 'fullname' : 'CCSDTQP(H)_L' },
            'sdt-1a'      : { 'method' : 5, 'order' :  3, 'fullname' : 'CCSDT-1a'     },
            'sdtq-1a'     : { 'method' : 5, 'order' :  4, 'fullname' : 'CCSDTQ-1a'    },
            'sdtqp-1a'    : { 'method' : 5, 'order' :  5, 'fullname' : 'CCSDTQP-1a'   },
            'sdtqph-1a'   : { 'method' : 5, 'order' :  6, 'fullname' : 'CCSDTQPH-1a'  },
            'sdt-1b'      : { 'method' : 6, 'order' :  3, 'fullname' : 'CCSDT-1b'     },
            'sdtq-1b'     : { 'method' : 6, 'order' :  4, 'fullname' : 'CCSDTQ-1b'    },
            'sdtqp-1b'    : { 'method' : 6, 'order' :  5, 'fullname' : 'CCSDTQP-1b'   },
            'sdtqph-1b'   : { 'method' : 6, 'order' :  6, 'fullname' : 'CCSDTQPH-1b'  },
            '2'           : { 'method' : 7, 'order' :  2, 'fullname' : 'CC2'          },
            '3'           : { 'method' : 7, 'order' :  3, 'fullname' : 'CC3'          },
            '4'           : { 'method' : 7, 'order' :  4, 'fullname' : 'CC4'          },
            '5'           : { 'method' : 7, 'order' :  5, 'fullname' : 'CC5'          },
            '6'           : { 'method' : 7, 'order' :  6, 'fullname' : 'CC6'          },
            'sdt-3'       : { 'method' : 8, 'order' :  3, 'fullname' : 'CCSDT-3'      },
            'sdtq-3'      : { 'method' : 8, 'order' :  4, 'fullname' : 'CCSDTQ-3'     },
            'sdtqp-3'     : { 'method' : 8, 'order' :  5, 'fullname' : 'CCSDTQP-3'    },
            'sdtqph-3'    : { 'method' : 8, 'order' :  6, 'fullname' : 'CCSDTQPH-3'   }
        }

        # looks for 'sdt(q)' in dictionary
        if ccfullname in methods:
            return 'mrcc', methods[ccfullname]
        else:
            raise ValidationError('MRCC method \'%s\' invalid.' % (namelower))

    elif re.match(r'^[a-z]+\d+$', namelower):
        decompose = re.compile(r'^([a-z]+)(\d+)$').match(namelower)
        namestump = decompose.group(1)
        namelevel = int(decompose.group(2))

        if (namestump == 'mp') or (namestump == 'zapt') or (namestump == 'ci'):
            # Let 'mp2' pass through as itself
            if (namestump == 'mp') and (namelevel == 2):
                return namelower, None
            # Otherwise return method and order
            else:
                return namestump, namelevel
        else:
            return namelower, None
    else:
        return namelower, None


def frequency(name, **kwargs):
    """Function to compute harmonic vibrational frequencies.

    :aliases: frequencies(), freq()

    :returns: (*float*) Total electronic energy in Hartrees.

    .. caution:: Some features are not yet implemented. Buy a developer a coffee.

       - Make frequency look analogous to gradient, especially in matching derivative levels. Make dertype actually a dertype type.

    .. _`table:freq_gen`:

    :type name: string
    :param name: ``'scf'`` || ``'df-mp2'`` || ``'ci5'`` || etc.

        First argument, usually unlabeled. Indicates the computational method
        to be applied to the system.

    :type dertype: :ref:`dertype <op_py_dertype>`
    :param dertype: |dl| ``'hessian'`` |dr| || ``'gradient'`` || ``'energy'``

        Indicates whether analytic (if available- they're not), finite
        difference of gradients (if available) or finite difference of
        energies is to be performed.

    :type irrep: int or string
    :param irrep: |dl| ``-1`` |dr| || ``1`` || ``'b2'`` || ``'App'`` || etc.

        Indicates which symmetry block (:ref:`Cotton <table:irrepOrdering>` ordering) of vibrational
        frequencies to be computed. ``1``, ``'1'``, or ``'a1'`` represents
        :math:`a_1`, requesting only the totally symmetric modes.
        ``-1`` indicates a full frequency calculation.

    :type molecule: :ref:`molecule <op_py_molecule>`
    :param molecule: ``h2o`` || etc.

        The target molecule, if not the last molecule defined.

    :examples:

    >>> # [1] <example description>
    >>> <example python command>

    >>> # [2] Frequency calculation for b2 modes through finite difference of gradients
    >>> frequencies('scf', dertype=1, irrep=4)

    """
    lowername = name.lower()
    kwargs = kwargs_lower(kwargs)

    # Make sure the molecule the user provided is the active one
    if ('molecule' in kwargs):
        activate(kwargs['molecule'])
        del kwargs['molecule']
    molecule = PsiMod.get_active_molecule()
    molecule.update_geometry()
    PsiMod.set_global_option('BASIS', PsiMod.get_global_option('BASIS'))

    types = ['energy', 'gradient', 'hessian']

    dertype = 2
    if ('dertype' in kwargs):
        dertype = kwargs['dertype']
        if not (lowername in procedures[types[dertype]]):
            print 'Frequencies: dertype = %d for frequencies is not available, switching to automatic determination.' % dertype
            dertype = -1

    if 'irrep' in kwargs:
        irrep = parse_cotton_irreps(kwargs['irrep']) - 1  # externally, A1 irrep is 1, internally 0
    else:
        irrep = -1  # -1 implies do all irreps

    # By default, set func to the energy function
    func = energy
    func_existed = False
    if 'func' in kwargs:
        func = kwargs['func']
        func_existed = True

    if (not('dertype' in kwargs) or dertype == -1):
        if lowername in procedures['hessian']:
            dertype = 2
        elif lowername in procedures['gradient']:
            dertype = 1
        else:
            dertype = 0

    # Does an analytic procedure exist for the requested method?
    if (dertype == 2 and func_existed == False):
        # We have the desired method. Do it.
        procedures['hessian'][lowername](lowername, **kwargs)
        return PsiMod.reference_wavefunction().energy()
    elif (dertype == 1 and func_existed == False):
        # Ok, we're doing frequencies by gradients
        info = 'Performing finite difference by gradient calculations'
        print info

        func = procedures['gradient'][lowername]

        # Obtain list of displacements
        displacements = PsiMod.fd_geoms_freq_1(irrep)

        molecule.reinterpret_coordentry(False)
        molecule.fix_orientation(True)

        ndisp = len(displacements)
        print ' %d displacements needed.' % ndisp

        #print displacements to output.dat
        #for n, displacement in enumerate(displacements):
        #  displacement.print_out();

        gradients = []
        for n, displacement in enumerate(displacements):
            # Print information to output.dat
            PsiMod.print_out('\n')
            banner('Loading displacement %d of %d' % (n + 1, ndisp))

            # Print information to the screen
            print '    displacement %d' % (n + 1)

            # Load in displacement into the active molecule (xyz coordinates only)
            molecule.set_geometry(displacement)

            # Perform the gradient calculation
            func(lowername, **kwargs)

            # Save the gradient
            G = PsiMod.get_gradient()
            gradients.append(G)

            # clean may be necessary when changing irreps of displacements
            PsiMod.clean()

        PsiMod.fd_freq_1(gradients, irrep)

        print ' Computation complete.'

        # TODO: These need to be restored to the user specified setting
        PsiMod.get_active_molecule().fix_orientation(False)
        # But not this one, it always goes back to True
        PsiMod.get_active_molecule().reinterpret_coordentry(True)

    else:  # Assume energy points
        # If not, perform finite difference of energies
        info = 'Performing finite difference calculations by energies'
        print info

        # Obtain list of displacements
        displacements = PsiMod.fd_geoms_freq_0(irrep)
        PsiMod.get_active_molecule().fix_orientation(True)
        PsiMod.get_active_molecule().reinterpret_coordentry(False)

        ndisp = len(displacements)

        # This version is pretty dependent on the reference geometry being last (as it is now)
        print ' %d displacements needed.' % ndisp
        energies = []
        for n, displacement in enumerate(displacements):
            # Print information to output.dat
            PsiMod.print_out('\n')
            banner('Loading displacement %d of %d' % (n + 1, ndisp))

            # Print information to the screen
            print '    displacement %d' % (n + 1)

            # Load in displacement into the active molecule
            PsiMod.get_active_molecule().set_geometry(displacement)

            # Perform the energy calculation
            E = func(lowername, **kwargs)

            # Save the energy
            energies.append(E)

            # clean may be necessary when changing irreps of displacements
            PsiMod.clean()

        # Obtain the gradient. This function stores the gradient into the reference wavefunction.
        PsiMod.fd_freq_0(energies, irrep)

        print ' Computation complete.'

        # TODO: These need to be restored to the user specified setting
        PsiMod.get_active_molecule().fix_orientation(False)
        # But not this one, it always goes back to True
        PsiMod.get_active_molecule().reinterpret_coordentry(True)

        # The last item in the list is the reference energy, return it
        return energies[-1]

##  Aliases  ##
frequencies = frequency
freq = frequency


# hessian to be changed later to compute force constants
def hessian(name, **kwargs):
    """Function to compute force constants. Presently identical to frequency()."""
    lowername = name.lower()
    kwargs = kwargs_lower(kwargs)
    frequencies(name, **kwargs)


def parse_cotton_irreps(irrep):
    """Function to return validated Cotton ordering index from string or integer
    irreducible representation *irrep*.

    """
    cotton = {
        'c1': {
            'a': 1,
            '1': 1
        },
        'ci': {
            'ag': 1,
            'au': 2,
            '1':  1,
            '2':  2
        },
        'c2': {
            'a': 1,
            'b': 2,
            '1': 1,
            '2': 2
        },
        'cs': {
            'ap':  1,
            'app': 2,
            '1':   1,
            '2':   2
        },
        'd2': {
            'a':  1,
            'b1': 2,
            'b2': 3,
            'b3': 4,
            '1':  1,
            '2':  2,
            '3':  3,
            '4':  4
        },
        'c2v': {
            'a1': 1,
            'a2': 2,
            'b1': 3,
            'b2': 4,
            '1':  1,
            '2':  2,
            '3':  3,
            '4':  4
        },
        'c2h': {
            'ag': 1,
            'bg': 2,
            'au': 3,
            'bu': 4,
            '1':  1,
            '2':  2,
            '3':  3,
            '4':  4,
        },
        'd2h': {
            'ag':  1,
            'b1g': 2,
            'b2g': 3,
            'b3g': 4,
            'au':  5,
            'b1u': 6,
            'b2u': 7,
            'b3u': 8,
            '1':   1,
            '2':   2,
            '3':   3,
            '4':   4,
            '5':   5,
            '6':   6,
            '7':   7,
            '8':   8
        }
    }

    point_group = PsiMod.get_active_molecule().schoenflies_symbol().lower()
    irreducible_representation = str(irrep).lower()

    try:
        return cotton[point_group][irreducible_representation]
    except KeyError:
        raise ValidationError("Irrep \'%s\' not valid for point group \'%s\'." % (str(irrep), point_group))<|MERGE_RESOLUTION|>--- conflicted
+++ resolved
@@ -75,11 +75,7 @@
             'ccsd(t)'       : run_cc_gradient,
             'mp2'           : run_mp2_gradient,
             'eom-ccsd'      : run_eom_cc_gradient,
-<<<<<<< HEAD
-            'eom_ccsd'      : run_eom_cc_gradient
-=======
             'dcft'          : run_dcft_gradient
->>>>>>> 4e49c9e8
             # Upon adding a method to this list, add it to the docstring in optimize() below
         },
         'hessian' : {
