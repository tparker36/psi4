--- conflicted
+++ resolved
@@ -689,13 +689,8 @@
 
         if 'mode' in kwargs and kwargs['mode'].lower() == 'sow':
             raise ValidationError('Optimize execution mode \'sow\' not valid for analytic gradient calculation.')
-<<<<<<< HEAD
-        #psi4.wavefunction().energy()
-=======
         #RAK for EFP psi4.wavefunction().energy()
-
         # TODO: add EFP contributions to the gradient
->>>>>>> c9e107cf
 
         optstash.restore()
         psi4.print_out('CURRENT ENERGY: %15.10f\n' % psi4.get_variable('CURRENT ENERGY'))
