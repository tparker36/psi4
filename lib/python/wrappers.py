--- conflicted
+++ resolved
@@ -170,23 +170,15 @@
     new_mol.print_out()
     psi4.print_out("Exiting auto_fragments\n")
     
-<<<<<<< HEAD
+
 def mbe(name,n=2,bsse_method="NONE",frag_method="USER_DEFINED",
         embed_method="NONE",cap_method="NONE",**kwargs):
     """ The driver routine for running calculations with the MBE or the 
-        GMBE.
-=======
-def mbe(name,n=2,frag_method="USER_DEFINED",embed_method="NONE",cap_method="NONE",**kwargs):
-    """ The driver routine for running calculations with the MBE or the GMBE.
->>>>>>> 39a2163b
-    
+        GMBE.    
     Arguments:
     name=level of theory that things will be performed on
     n=(G)MBE truncation order.
-<<<<<<< HEAD
     bsse_method=How are we applying BSSE corrections
-=======
->>>>>>> 39a2163b
     frag_method=How are the fragments being made
     embed_method=How are higher order MBE effects being accounted for
     cap_method=How are we dealing with severed covalent bonds
@@ -198,12 +190,8 @@
     molecule = psi4.get_active_molecule()
     molecule.update_geometry()
     Egys=[[]]
-<<<<<<< HEAD
     mbe_impl.fragment(name,molecule,bsse_method,frag_method,
                       Egys[0],**kwargs)
-=======
-    mbe_impl.fragment(name,molecule,frag_method,Egys[0],**kwargs)
->>>>>>> 39a2163b
     mbe_impl.nmers(name,molecule,n,Egys,**kwargs)
     Best_Approx_Egy=mbe_impl.SystemEnergy(Egys)
     return Best_Approx_Egy
