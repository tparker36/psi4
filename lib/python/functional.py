"""
Module to provide lightweight definitions of functionals and
SuperFunctionals
"""
import PsiMod
import re
import os
import sys
import math
from psiexceptions import *


## ==> Functionals <== ##


def build_s_x_functional(name):

    # Call this first
    fun = PsiMod.Functional.build_base('S_X')

    # => User-Customization <= #

    # No spaces, keep it short and according to convention
    fun.set_name('S_X')
    # Tab in, trailing newlines
    fun.set_description('    Slater LSDA Exchange\n')
    # Tab in, trailing newlines
    fun.set_citation('    J.C. Slater, Phys. Rev., 81(3):385-390, 1951\n')

    # These should be set by build_base, but prove that you know what's up
    fun.set_gga(False)
    fun.set_meta(False)
    fun.set_alpha(1.0)
    fun.set_omega(0.0)

    # Custom parameters

    # => End User-Customization <= #

    return fun


def build_b88_x_functional(name):

    # Call this first
    fun = PsiMod.Functional.build_base('B88_X')

    # => User-Customization <= #

    # No spaces, keep it short and according to convention
    fun.set_name('B88_X')
    # Tab in, trailing newlines
    fun.set_description('    Becke88 GGA Exchange\n')
    # Tab in, trailing newlines
    fun.set_citation('    A.D. Becke, Phys. Rev. A, 38(6):3098-3100, 1988\n')

    # These should be set by build_base, but prove that you know what's up
    fun.set_gga(True)
    fun.set_meta(False)
    fun.set_alpha(1.0)
    fun.set_omega(0.0)

    # Custom parameters
    fun.set_parameter('B88_d', 0.0042)
    fun.set_parameter('B88_a', 1.0000)

    # => End User-Customization <= #

    return fun


def build_b3_x_functional(name):

    # Call this first
    fun = PsiMod.Functional.build_base('B88_X')

    # => User-Customization <= #

    # No spaces, keep it short and according to convention
    fun.set_name('B3_X')
    # Tab in, trailing newlines
    fun.set_description('    Becke88 GGA Exchange (B3LYP weighting)\n')
    # Tab in, trailing newlines
    fun.set_citation('    P.J. Stephens et. al., J. Phys. Chem., 98, 11623-11627, 1994\n')

    # These should be set by build_base, but prove that you know what's up
    fun.set_gga(True)
    fun.set_meta(False)
    fun.set_alpha(0.8)
    fun.set_omega(0.0)

    # Custom parameters
    fun.set_parameter('B88_d', 0.0042)
    fun.set_parameter('B88_a', 0.9000)

    # => End User-Customization <= #

    return fun


def build_pbe_x_functional(name):

    # Call this first
    fun = PsiMod.Functional.build_base('PBE_X')

    # => User-Customization <= #

    # No spaces, keep it short and according to convention
    fun.set_name('PBE_X')
    # Tab in, trailing newlines
    fun.set_description('    PBE GGA Exchange Hole (Parameter Free)\n')
    # Tab in, trailing newlines
    fun.set_citation('    J.P. Perdew et. al., Phys. Rev. Lett., 77(18), 3865-3868, 1996\n')

    # These should be set by build_base, but prove that you know what's up
    fun.set_gga(True)
    fun.set_meta(False)
    fun.set_alpha(1.0)
    fun.set_omega(0.0)

    # Custom parameters
    fun.set_parameter('PBE_kp', 0.804)
    fun.set_parameter('PBE_mu', 0.2195149727645171)

    # => End User-Customization <= #

    return fun


def build_revpbe_x_functional(name):

    # Call this first
    fun = PsiMod.Functional.build_base('PBE_X')

    # => User-Customization <= #

    # No spaces, keep it short and according to convention
    fun.set_name('revPBE_X')
    # Tab in, trailing newlines
    fun.set_description('    Revised PBE GGA Exchange Hole (Parameter Free)\n')
    # Tab in, trailing newlines
    fun.set_citation('    Zhang et. al., Phys. Rev. Lett., 80(4), 890, 1998\n')

    # These should be set by build_base, but prove that you know what's up
    fun.set_gga(True)
    fun.set_meta(False)
    fun.set_alpha(1.0)
    fun.set_omega(0.0)

    # Custom parameters
    fun.set_parameter('PBE_kp', 1.245)
    fun.set_parameter('PBE_mu', 0.2195149727645171)

    # => End User-Customization <= #

    return fun


def build_rpbe_x_functional(name):

    # Call this first
    fun = PsiMod.Functional.build_base('RPBE_X')

    # => User-Customization <= #

    # No spaces, keep it short and according to convention
    fun.set_name('RPBE_X')
    # Tab in, trailing newlines
    fun.set_description('    RPBE GGA Exchange Hole (Parameter Free)\n')
    # Tab in, trailing newlines
    fun.set_citation('    Hammer et. al. Phys. Rev. B, 59(2), 7413-7421, 1999\n')

    # These should be set by build_base, but prove that you know what's up
    fun.set_gga(True)
    fun.set_meta(False)
    fun.set_alpha(1.0)
    fun.set_omega(0.0)

    # Custom parameters
    fun.set_parameter('PBE_kp', 0.804)
    fun.set_parameter('PBE_mu', 0.2195149727645171)

    # => End User-Customization <= #

    return fun


def build_sogga_x_functional(name):

    # Call this first
    fun = PsiMod.Functional.build_base('SOGGA_X')

    # => User-Customization <= #

    # No spaces, keep it short and according to convention
    fun.set_name('SOGGA_X')
    # Tab in, trailing newlines
    fun.set_description('    Second Order GGA Exchange Hole (Parameter Free)\n')
    # Tab in, trailing newlines
    fun.set_citation('    Zhao et. al., J. Chem. Phys., 128(18), 184109, 2008\n')

    # These should be set by build_base, but prove that you know what's up
    fun.set_gga(True)
    fun.set_meta(False)
    fun.set_alpha(1.0)
    fun.set_omega(0.0)

    # Custom parameters
    fun.set_parameter('PBE_kp', 0.55208138)
    fun.set_parameter('PBE_mu', 10.0 / 81.0)

    # => End User-Customization <= #

    return fun


def build_pbesol_x_functional(name):

    # Call this first
    fun = PsiMod.Functional.build_base('PBE_X')

    # => User-Customization <= #

    # No spaces, keep it short and according to convention
    fun.set_name('PBEsol_X')
    # Tab in, trailing newlines
    fun.set_description('    PBEsol GGA Exchange Hole (Parameter Free)\n')
    # Tab in, trailing newlines
    fun.set_citation('    J.P. Perdew et. al., Phys. Rev. Lett., 77(18), 3865-3868, 1996\n')

    # These should be set by build_base, but prove that you know what's up
    fun.set_gga(True)
    fun.set_meta(False)
    fun.set_alpha(1.0)
    fun.set_omega(0.0)

    # Custom parameters
    fun.set_parameter('PBE_kp', 0.804)
    fun.set_parameter('PBE_mu', 10.0 / 81.0)

    # => End User-Customization <= #

    return fun


def build_pw91_x_functional(name):

    # Call this first
    fun = PsiMod.Functional.build_base('PW91_X')

    # => User-Customization <= #

    # No spaces, keep it short and according to convention
    fun.set_name('PW91_X')
    # Tab in, trailing newlines
    fun.set_description('    PW91 Parameterized GGA Exchange\n')
    # Tab in, trailing newlines
    fun.set_citation('    J.P. Perdew et. al., Phys. Rev. B., 46(11), 6671-6687, 1992\n')

    # These should be set by build_base, but prove that you know what's up
    fun.set_gga(True)
    fun.set_meta(False)
    fun.set_alpha(1.0)
    fun.set_omega(0.0)

    # Custom parameters
    k01 = math.pow(6.0 * math.pi * math.pi, 1.0 / 3.0)
    k02 = k01 * k01
    k04 = k02 * k02
    fun.set_parameter('PW91_a1', 0.19645 / (2.0 * k01))
    fun.set_parameter('PW91_a2', 7.79560 / (2.0 * k01))
    fun.set_parameter('PW91_a3', 0.27430 / (4.0 * k02))
    fun.set_parameter('PW91_a4', 0.15080 / (4.0 * k02))
    fun.set_parameter('PW91_a5', 100.000 / (4.0 * k02))
    fun.set_parameter('PW91_a6', 0.00400 / (16.0 * k04))

    # => End User-Customization <= #

    return fun


def build_b97_x_functional(name):

    # Call this first
    fun = PsiMod.Functional.build_base('B97_X')

    # => User-Customization <= #

    # No spaces, keep it short and according to convention
    fun.set_name('B97_X')
    # Tab in, trailing newlines
    fun.set_description('    B97 Parameterized GGA Exchange\n')
    # Tab in, trailing newlines
    fun.set_citation('    A.D. Becke, J. Chem. Phys., 107(20), 8554-8560, 1997\n')

    # These should be set by build_base, but prove that you know what's up
    fun.set_gga(True)
    fun.set_meta(False)
    fun.set_alpha(1.0)
    fun.set_omega(0.0)

    # Custom parameters
    fun.set_parameter('B97_gamma', 0.004)

    # => End User-Customization <= #

    return fun


def build_vwn5_c_functional(name):

    # Call this first
    fun = PsiMod.Functional.build_base('VWN5_C')

    # => User-Customization <= #

    # No spaces, keep it short and according to convention
    fun.set_name('VWN5_C')
    # Tab in, trailing newlines
    fun.set_description('    VWN5 LSDA Correlation\n')
    # Tab in, trailing newlines
    fun.set_citation('    S.H. Vosko, L. Wilk, and M. Nusair, Can. J. Phys., 58, 1200-1211, 1980\n')

    # These should be set by build_base, but prove that you know what's up
    fun.set_gga(False)
    fun.set_meta(False)
    fun.set_alpha(1.0)
    fun.set_omega(0.0)

    # Custom parameters
    fun.set_parameter('EcP_2', -0.10498)
    fun.set_parameter('EcP_3', 3.72744)
    fun.set_parameter('EcP_4', 12.9352)
    fun.set_parameter('EcF_2', -0.32500)
    fun.set_parameter('EcF_3', 7.06042)
    fun.set_parameter('EcF_4', 18.0578)
    fun.set_parameter('Ac_2', -0.00475840)
    fun.set_parameter('Ac_3', 1.13107)
    fun.set_parameter('Ac_4', 13.0045)

    # => End User-Customization <= #

    return fun


def build_vwn5rpa_c_functional(name):

    # Call this first
    fun = PsiMod.Functional.build_base('VWN5_C')

    # => User-Customization <= #

    # No spaces, keep it short and according to convention
    fun.set_name('VWN5RPA_C')
    # Tab in, trailing newlines
    fun.set_description('    VWN5 (RPA) LSDA Correlation\n')
    # Tab in, trailing newlines
    fun.set_citation('    S.H. Vosko, L. Wilk, and M. Nusair, Can. J. Phys., 58, 1200-1211, 1980\n')

    # These should be set by build_base, but prove that you know what's up
    fun.set_gga(False)
    fun.set_meta(False)
    fun.set_alpha(1.0)
    fun.set_omega(0.0)

    # Custom parameters
    fun.set_parameter('EcP_2', -0.409286)
    fun.set_parameter('EcP_3', 13.0720)
    fun.set_parameter('EcP_4', 42.7198)
    fun.set_parameter('EcF_2', -0.743294)
    fun.set_parameter('EcF_3', 20.1231)
    fun.set_parameter('EcF_4', 101.578)
    fun.set_parameter('Ac_2', -0.228344)
    fun.set_parameter('Ac_3', 1.06835)
    fun.set_parameter('Ac_4', 11.4813)

    # => End User-Customization <= #

    return fun


def build_vwn3_c_functional(name):

    # Call this first
    fun = PsiMod.Functional.build_base('VWN3_C')

    # => User-Customization <= #

    # No spaces, keep it short and according to convention
    fun.set_name('VWN3_C')
    # Tab in, trailing newlines
    fun.set_description('    VWN3 LSDA Correlation\n')
    # Tab in, trailing newlines
    fun.set_citation('    S.H. Vosko, L. Wilk, and M. Nusair, Can. J. Phys., 58, 1200-1211, 1980\n')

    # These should be set by build_base, but prove that you know what's up
    fun.set_gga(False)
    fun.set_meta(False)
    fun.set_alpha(1.0)
    fun.set_omega(0.0)

    # Custom parameters
    fun.set_parameter('EcP_2', -0.10498)
    fun.set_parameter('EcP_3', 3.72744)
    fun.set_parameter('EcP_4', 12.9352)
    fun.set_parameter('EcF_2', -0.32500)
    fun.set_parameter('EcF_3', 7.06042)
    fun.set_parameter('EcF_4', 18.0578)

    # => End User-Customization <= #

    return fun


def build_vwn3rpa_c_functional(name):

    # Call this first
    fun = PsiMod.Functional.build_base('VWN3_C')

    # => User-Customization <= #

    # No spaces, keep it short and according to convention
    fun.set_name('VWN3RPA_C')
    # Tab in, trailing newlines
    fun.set_description('    VWN3 (RPA) LSDA Correlation\n')
    # Tab in, trailing newlines
    fun.set_citation('    S.H. Vosko, L. Wilk, and M. Nusair, Can. J. Phys., 58, 1200-1211, 1980\n')

    # These should be set by build_base, but prove that you know what's up
    fun.set_gga(False)
    fun.set_meta(False)
    fun.set_alpha(1.0)
    fun.set_omega(0.0)

    # Custom parameters
    fun.set_parameter('EcP_2', -0.409286)
    fun.set_parameter('EcP_3', 13.0720)
    fun.set_parameter('EcP_4', 42.7198)
    fun.set_parameter('EcF_2', -0.743294)
    fun.set_parameter('EcF_3', 20.1231)
    fun.set_parameter('EcF_4', 101.578)

    # => End User-Customization <= #

    return fun


def build_ws_x_functional(name):

    # Call this first
    fun = PsiMod.Functional.build_base('wS_X')

    # => User-Customization <= #

    # No spaces, keep it short and according to convention
    fun.set_name('wS_X')
    # Tab in, trailing newlines
    fun.set_description('    Slater Short-Range LSDA Exchange\n')
    # Tab in, trailing newlines
    fun.set_citation('    Adamson et. al., J. Comput. Chem., 20(9), 921-927, 1999\n')

    # These should be set by build_base, but prove that you know what's up
    fun.set_gga(False)
    fun.set_meta(False)
    fun.set_alpha(1.0)
    fun.set_omega(0.3)

    # Custom parameters

    # => End User-Customization <= #

    return fun


def build_wpbe_x_functional(name):

    # Call this first
    fun = PsiMod.Functional.build_base('wPBE_X')

    # => User-Customization <= #

    # No spaces, keep it short and according to convention
    fun.set_name('wPBE_X')
    # Tab in, trailing newlines
    fun.set_description('    PBE Short-Range GGA Exchange (HJS Formalism)\n')
    # Tab in, trailing newlines
    fun.set_citation('    Henderson et. al., J. Chem. Phys., 128, 194105, 2008\n    Weintraub, Henderson, and Scuseria, J. Chem. Theory. Comput., 5, 754 (2009)\n')

    # These should be set by build_base, but prove that you know what's up
    fun.set_gga(True)
    fun.set_meta(False)
    fun.set_alpha(1.0)
    fun.set_omega(0.3)

    # Custom parameters
    fun.set_parameter('A',  0.7572110)
    fun.set_parameter('B', -0.1063640)
    fun.set_parameter('C', -0.1186490)
    fun.set_parameter('D',  0.6096500)
    fun.set_parameter('E', -0.0477963)

    fun.set_parameter('Ha0',  0.0000000)
    fun.set_parameter('Ha1',  0.0000000)
    fun.set_parameter('Ha2',  0.0159941)
    fun.set_parameter('Ha3',  0.0852995)
    fun.set_parameter('Ha4', -0.1603680)
    fun.set_parameter('Ha5',  0.1526450)
    fun.set_parameter('Ha6', -0.0971263)
    fun.set_parameter('Ha7',  0.0422061)

    fun.set_parameter('Hb0',  1.0000000)
    fun.set_parameter('Hb1',  5.3331900)
    fun.set_parameter('Hb2', -12.478000)
    fun.set_parameter('Hb3',  11.098800)
    fun.set_parameter('Hb4', -5.1101300)
    fun.set_parameter('Hb5',  1.7146800)
    fun.set_parameter('Hb6', -0.6103800)
    fun.set_parameter('Hb7',  0.3075550)
    fun.set_parameter('Hb8', -0.0770547)
    fun.set_parameter('Hb9',  0.0334840)

    # => End User-Customization <= #

    return fun


def build_wpbesol_x_functional(name):

    # Call this first
    fun = PsiMod.Functional.build_base('wPBE_X')

    # => User-Customization <= #

    # No spaces, keep it short and according to convention
    fun.set_name('wPBEsol_X')
    # Tab in, trailing newlines
    fun.set_description('    PBEsol Short-Range GGA Exchange (HJS Formalism)\n')
    # Tab in, trailing newlines
    fun.set_citation('    Henderson et. al., J. Chem. Phys., 128, 194105, 2008\n    Weintraub, Henderson, and Scuseria, J. Chem. Theory. Comput., 5, 754 (2009)\n')

    # These should be set by build_base, but prove that you know what's up
    fun.set_gga(True)
    fun.set_meta(False)
    fun.set_alpha(1.0)
    fun.set_omega(0.3)

    # Custom parameters
    fun.set_parameter('A',  0.7572110)
    fun.set_parameter('B', -0.1063640)
    fun.set_parameter('C', -0.1186490)
    fun.set_parameter('D',  0.6096500)
    fun.set_parameter('E', -0.0477963)

    fun.set_parameter('Ha0',  0.0000000)
    fun.set_parameter('Ha1',  0.0000000)
    fun.set_parameter('Ha2',  0.0047333)
    fun.set_parameter('Ha3',  0.0403304)
    fun.set_parameter('Ha4', -0.0574615)
    fun.set_parameter('Ha5',  0.0435395)
    fun.set_parameter('Ha6', -0.0216251)
    fun.set_parameter('Ha7',  0.0063721)

    fun.set_parameter('Hb0',  1.00000)
    fun.set_parameter('Hb1',  8.52056)
    fun.set_parameter('Hb2', -13.9885)
    fun.set_parameter('Hb3',  9.28583)
    fun.set_parameter('Hb4', -3.27287)
    fun.set_parameter('Hb5',  0.843499)
    fun.set_parameter('Hb6', -0.235543)
    fun.set_parameter('Hb7',  0.0847074)
    fun.set_parameter('Hb8', -0.0171561)
    fun.set_parameter('Hb9',  0.0050552)

    # => End User-Customization <= #

    return fun


def build_wb88_x_functional(name):

    # Call this first
    fun = PsiMod.Functional.build_base('wB88_X')

    # => User-Customization <= #

    # No spaces, keep it short and according to convention
    fun.set_name('wB88_X')
    # Tab in, trailing newlines
    fun.set_description('    B88 Short-Range GGA Exchange (HJS Formalism)\n')
    # Tab in, trailing newlines
    fun.set_citation('    Henderson et. al., J. Chem. Phys., 128, 194105, 2008\n    Weintraub, Henderson, and Scuseria, J. Chem. Theory. Comput., 5, 754 (2009)\n')

    # These should be set by build_base, but prove that you know what's up
    fun.set_gga(True)
    fun.set_meta(False)
    fun.set_alpha(1.0)
    fun.set_omega(0.3)

    # Custom parameters
    fun.set_parameter('A',  0.7572110)
    fun.set_parameter('B', -0.1063640)
    fun.set_parameter('C', -0.1186490)
    fun.set_parameter('D',  0.6096500)
    fun.set_parameter('E', -0.0477963)

    fun.set_parameter('Ha0',  0.0000000)
    fun.set_parameter('Ha1',  0.0000000)
    fun.set_parameter('Ha2',  0.0253933)
    fun.set_parameter('Ha3', -0.0673075)
    fun.set_parameter('Ha4',  0.0891476)
    fun.set_parameter('Ha5', -0.0454168)
    fun.set_parameter('Ha6', -0.0076581)
    fun.set_parameter('Ha7',  0.0142506)

    fun.set_parameter('Hb0',  1.00000)
    fun.set_parameter('Hb1', -2.65060)
    fun.set_parameter('Hb2',  3.91108)
    fun.set_parameter('Hb3', -3.31509)
    fun.set_parameter('Hb4',  1.54485)
    fun.set_parameter('Hb5', -0.198386)
    fun.set_parameter('Hb6', -0.136112)
    fun.set_parameter('Hb7',  0.0647862)
    fun.set_parameter('Hb8',  0.0159586)
    fun.set_parameter('Hb9', -2.45066E-4)

    # => End User-Customization <= #

    return fun


def build_primitive_functional(name):

    # Call this first
    key = name.upper()
    if (key[0] == 'W'):
        key = 'w' + key[1:]
    fun = PsiMod.Functional.build_base(key)

    # => User-Customization <= #

    # No spaces, keep it short and according to convention
    fun.set_name(key)
    # Tab in, trailing newlines
    fun.set_description(fun.description())
    # Tab in, trailing newlines
    fun.set_citation(fun.citation())

    # These should be set by build_base, but prove that you know what's up
    fun.set_gga(fun.is_gga())
    fun.set_meta(fun.is_meta())
    fun.set_alpha(fun.alpha())
    fun.set_omega(fun.omega())

    # Custom parameters
    # Always built-in for this functional

    # => End User-Customization <= #

    return fun

# Functional lookup table
functionals = {
        's_x'         : build_s_x_functional,
        'b88_x'       : build_b88_x_functional,
        'b3_x'        : build_b3_x_functional,
        'pbe_x'       : build_pbe_x_functional,
        'revpbe_x'    : build_revpbe_x_functional,
        'rpbe_x'      : build_rpbe_x_functional,
        'sogga_x'     : build_sogga_x_functional,
        'pbesol_x'    : build_pbesol_x_functional,
        'pw91_x'      : build_pw91_x_functional,
        'b97_x'       : build_b97_x_functional,
        'ws_x'        : build_ws_x_functional,
        'wb97_x'      : build_primitive_functional,
        'wpbe_x'      : build_wpbe_x_functional,
        'wpbesol_x'   : build_wpbesol_x_functional,
        'wb88_x'      : build_wb88_x_functional,
        'ft97b_x'     : build_primitive_functional,
        'm_x'         : build_primitive_functional,
        'lyp_c'       : build_primitive_functional,
        'pz81_c'      : build_primitive_functional,
        'p86_c'       : build_primitive_functional,
        'vwn5rpa_c'   : build_vwn5rpa_c_functional,
        'vwn5_c'      : build_vwn5_c_functional,
        'vwn3rpa_c'   : build_vwn3rpa_c_functional,
        'vwn3_c'      : build_vwn3_c_functional,
        'pw91_c'      : build_primitive_functional,
        'pw92_c'      : build_primitive_functional,
        'pbe_c'       : build_primitive_functional,
        'ft97_c'      : build_primitive_functional,
        'b_c'         : build_primitive_functional,
        'm_c'         : build_primitive_functional,
    }


def build_functional(alias):
    name = alias.lower()
    return functionals[name](name)


def functional_list():
    val = []
    for key in functionals.keys():
        val.append(functionals[key](key))
    return val

## ==> SuperFunctionals <== ##


def build_ws_x_superfunctional(name, npoints, deriv):

    # Call this first
    sup = PsiMod.SuperFunctional.blank()
    sup.set_max_points(npoints)
    sup.set_deriv(deriv)

    # => User-Customization <= #

    # No spaces, keep it short and according to convention
    sup.set_name('wS_X')
    # Tab in, trailing newlines
    sup.set_description('    Slater Short-Range LSDA Exchange\n')
    # Tab in, trailing newlines
    sup.set_citation('    Adamson et. al., J. Comput. Chem., 20(9), 921-927, 1999\n')

    # Add member functionals
    sup.add_x_functional(build_functional('wS_X'))

    # Set GKS up after adding functionals
    sup.set_x_omega(0.3)
    sup.set_c_omega(0.0)
    sup.set_x_alpha(0.0)
    sup.set_c_alpha(0.0)

    # => End User-Customization <= #

    # Call this last
    sup.allocate()
    return sup


def build_wpbe_x_superfunctional(name, npoints, deriv):

    # Call this first
    sup = PsiMod.SuperFunctional.blank()
    sup.set_max_points(npoints)
    sup.set_deriv(deriv)

    # => User-Customization <= #

    # No spaces, keep it short and according to convention
    sup.set_name('wPBE_X')
    # Tab in, trailing newlines
    sup.set_description('    PBE Short-Range GGA Exchange (HJS Model)\n')
    # Tab in, trailing newlines
    sup.set_citation('    Henderson et. al., J. Chem. Phys., 128, 194105, 2008\n    Weintraub, Henderson, and Scuseria, J. Chem. Theory. Comput., 5, 754 (2009)\n')

    # Add member functionals
    sup.add_x_functional(build_functional('wPBE_X'))

    # Set GKS up after adding functionals
    sup.set_x_omega(0.3)
    sup.set_c_omega(0.0)
    sup.set_x_alpha(0.0)
    sup.set_c_alpha(0.0)

    # => End User-Customization <= #

    # Call this last
    sup.allocate()
    return sup


def build_wpbesol_x_superfunctional(name, npoints, deriv):

    # Call this first
    sup = PsiMod.SuperFunctional.blank()
    sup.set_max_points(npoints)
    sup.set_deriv(deriv)

    # => User-Customization <= #

    # No spaces, keep it short and according to convention
    sup.set_name('wPBEsol_X')
    # Tab in, trailing newlines
    sup.set_description('    PBEsol Short-Range GGA Exchange (HJS Model)\n')
    # Tab in, trailing newlines
    sup.set_citation('    Henderson et. al., J. Chem. Phys., 128, 194105, 2008\n    Weintraub, Henderson, and Scuseria, J. Chem. Theory. Comput., 5, 754 (2009)\n')

    # Add member functionals
    sup.add_x_functional(build_functional('wPBEsol_X'))

    # Set GKS up after adding functionals
    sup.set_x_omega(0.3)
    sup.set_c_omega(0.0)
    sup.set_x_alpha(0.0)
    sup.set_c_alpha(0.0)

    # => End User-Customization <= #

    # Call this last
    sup.allocate()
    return sup


def build_wb88_x_superfunctional(name, npoints, deriv):

    # Call this first
    sup = PsiMod.SuperFunctional.blank()
    sup.set_max_points(npoints)
    sup.set_deriv(deriv)

    # => User-Customization <= #

    # No spaces, keep it short and according to convention
    sup.set_name('wB88_X')
    # Tab in, trailing newlines
    sup.set_description('    B88 Short-Range GGA Exchange (HJS Model)\n')
    # Tab in, trailing newlines
    sup.set_citation('    Henderson et. al., J. Chem. Phys., 128, 194105, 2008\n    Weintraub, Henderson, and Scuseria, J. Chem. Theory. Comput., 5, 754 (2009)\n')

    # Add member functionals
    sup.add_x_functional(build_functional('wB88_X'))

    # Set GKS up after adding functionals
    sup.set_x_omega(0.3)
    sup.set_c_omega(0.0)
    sup.set_x_alpha(0.0)
    sup.set_c_alpha(0.0)

    # => End User-Customization <= #

    # Call this last
    sup.allocate()
    return sup


def build_svwn_superfunctional(name, npoints, deriv):

    # Call this first
    sup = PsiMod.SuperFunctional.blank()
    sup.set_max_points(npoints)
    sup.set_deriv(deriv)

    # => User-Customization <= #

    # No spaces, keep it short and according to convention
    sup.set_name('SVWN')
    # Tab in, trailing newlines
    sup.set_description('    SVWN3 (RPA) LSDA Functional\n')
    # Tab in, trailing newlines
    sup.set_citation('    Adamson et. al., J. Comput. Chem., 20(9), 921-927, 1999\n')

    # Add member functionals
    sup.add_x_functional(build_functional('S_X'))
    sup.add_c_functional(build_functional('VWN3RPA_C'))

    # Set GKS up after adding functionals
    sup.set_x_omega(0.0)
    sup.set_c_omega(0.0)
    sup.set_x_alpha(0.0)
    sup.set_c_alpha(0.0)

    # => End User-Customization <= #

    # Call this last
    sup.allocate()
    return sup


def build_blyp_superfunctional(name, npoints, deriv):

    # Call this first
    sup = PsiMod.SuperFunctional.blank()
    sup.set_max_points(npoints)
    sup.set_deriv(deriv)

    # => User-Customization <= #

    # No spaces, keep it short and according to convention
    sup.set_name('BLYP')
    # Tab in, trailing newlines
    sup.set_description('    BLYP GGA Exchange-Correlation Functional\n')
    # Tab in, trailing newlines
    sup.set_citation('    P.J. Stephens et. al., J. Phys. Chem., 98, 11623-11627, 1994\n    B. Miehlich et. al., Chem. Phys. Lett., 157(3), 200-206 1989\n')

    # Add member functionals
    sup.add_x_functional(build_functional('B88_X'))
    sup.add_c_functional(build_functional('LYP_C'))

    # Set GKS up after adding functionals
    sup.set_x_omega(0.0)
    sup.set_c_omega(0.0)
    sup.set_x_alpha(0.0)
    sup.set_c_alpha(0.0)

    # => End User-Customization <= #

    # Call this last
    sup.allocate()
    return sup


def build_pw91_superfunctional(name, npoints, deriv):

    # Call this first
    sup = PsiMod.SuperFunctional.blank()
    sup.set_max_points(npoints)
    sup.set_deriv(deriv)

    # => User-Customization <= #

    # No spaces, keep it short and according to convention
    sup.set_name('PW91')
    # Tab in, trailing newlines
    sup.set_description('    PW91 GGA Exchange-Correlation Functional\n')
    # Tab in, trailing newlines
    sup.set_citation('    J.P. Perdew et. al., Phys. Rev. B., 46(11), 6671-6687, 1992\n')

    # Add member functionals
    sup.add_x_functional(build_functional('PW91_X'))
    sup.add_c_functional(build_functional('PW91_C'))

    # Set GKS up after adding functionals
    sup.set_x_omega(0.0)
    sup.set_c_omega(0.0)
    sup.set_x_alpha(0.0)
    sup.set_c_alpha(0.0)

    # => End User-Customization <= #

    # Call this last
    sup.allocate()
    return sup


def build_bp86_superfunctional(name, npoints, deriv):

    # Call this first
    sup = PsiMod.SuperFunctional.blank()
    sup.set_max_points(npoints)
    sup.set_deriv(deriv)

    # => User-Customization <= #

    # No spaces, keep it short and according to convention
    sup.set_name('BP86')
    # Tab in, trailing newlines
    sup.set_description('    BP86 GGA Exchange-Correlation Functional\n')
    # Tab in, trailing newlines
    sup.set_citation('    Null\n')

    # Add member functionals
    sup.add_x_functional(build_functional('B88_X'))
    sup.add_c_functional(build_functional('P86_C'))

    # Set GKS up after adding functionals
    sup.set_x_omega(0.0)
    sup.set_c_omega(0.0)
    sup.set_x_alpha(0.0)
    sup.set_c_alpha(0.0)

    # => End User-Customization <= #

    # Call this last
    sup.allocate()
    return sup


def build_ft97_superfunctional(name, npoints, deriv):

    # Call this first
    sup = PsiMod.SuperFunctional.blank()
    sup.set_max_points(npoints)
    sup.set_deriv(deriv)

    # => User-Customization <= #

    # No spaces, keep it short and according to convention
    sup.set_name('FT97')
    # Tab in, trailing newlines
    sup.set_description('   FT97 GGA Exchange-Correlation Functional\n')
    # Tab in, trailing newlines
    sup.set_citation('    M. Filatov and W. Theil, Int. J. Quant. Chem., 62, 603-616, 1997\n')

    # Add member functionals
    sup.add_x_functional(build_functional('FT97B_X'))
    sup.add_c_functional(build_functional('FT97_C'))

    # Set GKS up after adding functionals
    sup.set_x_omega(0.0)
    sup.set_c_omega(0.0)
    sup.set_x_alpha(0.0)
    sup.set_c_alpha(0.0)

    # => End User-Customization <= #

    # Call this last
    sup.allocate()
    return sup


def build_pbe_superfunctional(name, npoints, deriv):

    # Call this first
    sup = PsiMod.SuperFunctional.blank()
    sup.set_max_points(npoints)
    sup.set_deriv(deriv)

    # => User-Customization <= #

    # No spaces, keep it short and according to convention
    sup.set_name('PBE')
    # Tab in, trailing newlines
    sup.set_description('    PBE GGA Exchange-Correlation Functional\n')
    # Tab in, trailing newlines
    sup.set_citation('    J.P. Perdew et. al., Phys. Rev. Lett., 77(18), 3865-3868, 1996\n')

    # Add member functionals
    sup.add_x_functional(build_functional('PBE_X'))
    sup.add_c_functional(build_functional('PBE_C'))

    # Set GKS up after adding functionals
    sup.set_x_omega(0.0)
    sup.set_c_omega(0.0)
    sup.set_x_alpha(0.0)
    sup.set_c_alpha(0.0)

    # => End User-Customization <= #

    # Call this last
    sup.allocate()
    return sup


def build_pbe0_superfunctional(name, npoints, deriv):

    sup = build_pbe_superfunctional(name, npoints, deriv)
    sup.set_name('PBE0')
    sup.set_description('    PBE0 Hybrid GGA Exchange-Correlation Functional\n')
    sup.set_citation('    Adamo et. al., J. Chem. Phys., 110(13), 6158, 1999\n')
    sup.set_x_alpha(0.25)
    return sup


def build_sogga_superfunctional(name, npoints, deriv):

    # Call this first
    sup = PsiMod.SuperFunctional.blank()
    sup.set_max_points(npoints)
    sup.set_deriv(deriv)

    # => User-Customization <= #

    # No spaces, keep it short and according to convention
    sup.set_name('SOGGA')
    # Tab in, trailing newlines
    sup.set_description('    Second Order GGA Exchange-Correlation Functional\n')
    # Tab in, trailing newlines
    sup.set_citation('    Zhao et. al., J. Chem. Phys., 128(18), 184109, 2008\n')

    # Add member functionals
    sup.add_x_functional(build_functional('SOGGA_X'))

    C = build_functional('PBE_C')
    C.set_parameter('bet', 0.037526)
    sup.add_c_functional(C)

    # Set GKS up after adding functionals
    sup.set_x_omega(0.0)
    sup.set_c_omega(0.0)
    sup.set_x_alpha(0.0)
    sup.set_c_alpha(0.0)

    # => End User-Customization <= #

    # Call this last
    sup.allocate()
    return sup


def build_b3lyp_superfunctional(name, npoints, deriv):

    # Call this first
    sup = PsiMod.SuperFunctional.blank()
    sup.set_max_points(npoints)
    sup.set_deriv(deriv)

    # => User-Customization <= #

    # No spaces, keep it short and according to convention
    sup.set_name('B3LYP')
    # Tab in, trailing newlines
    sup.set_description('    B3LYP Hybrid-GGA Exchange-Correlation Functional\n')
    # Tab in, trailing newlines
    sup.set_citation('    P.J. Stephens et. al., J. Phys. Chem., 98, 11623-11627, 1994\n')

    # Add member functionals
    b3 = build_functional('B3_X')
    b3.set_alpha(1.0)
    sup.add_x_functional(b3)
    lyp = build_functional('LYP_C')
    lyp.set_alpha(0.81)
    vwn = build_functional('VWN3RPA_C')
    vwn.set_alpha(0.19)
    sup.add_c_functional(vwn)
    sup.add_c_functional(lyp)

    # Set GKS up after adding functionals
    sup.set_x_omega(0.0)
    sup.set_c_omega(0.0)
    sup.set_x_alpha(0.2)
    sup.set_c_alpha(0.0)

    # => End User-Customization <= #

    # Call this last
    sup.allocate()
    return sup


def build_b3lyp5_superfunctional(name, npoints, deriv):

    # Call this first
    sup = PsiMod.SuperFunctional.blank()
    sup.set_max_points(npoints)
    sup.set_deriv(deriv)

    # => User-Customization <= #

    # No spaces, keep it short and according to convention
    sup.set_name('B3LYP5')
    # Tab in, trailing newlines
    sup.set_description('    B3LYP5 Hybrid-GGA Exchange-Correlation Functional\n')
    # Tab in, trailing newlines
    sup.set_citation('    P.J. Stephens et. al., J. Phys. Chem., 98, 11623-11627, 1994\n')

    # Add member functionals
    b3 = build_functional('B3_X')
    b3.set_alpha(1.0)
    sup.add_x_functional(b3)
    lyp = build_functional('LYP_C')
    lyp.set_alpha(0.81)
    vwn = build_functional('VWN5RPA_C')
    vwn.set_alpha(0.19)
    sup.add_c_functional(lyp)
    sup.add_c_functional(vwn)

    # Set GKS up after adding functionals
    sup.set_x_omega(0.0)
    sup.set_c_omega(0.0)
    sup.set_x_alpha(0.2)
    sup.set_c_alpha(0.0)

    # => End User-Customization <= #

    # Call this last
    sup.allocate()
    return sup


def build_b970_superfunctional(name, npoints, deriv):

    # Call this first
    sup = PsiMod.SuperFunctional.blank()
    sup.set_max_points(npoints)
    sup.set_deriv(deriv)

    # => User-Customization <= #

    # No spaces, keep it short and according to convention
    sup.set_name('B97-0')
    # Tab in, trailing newlines
    sup.set_description('    B97-0 Hybrid-GGA Exchange-Correlation Functional\n')
    # Tab in, trailing newlines
    sup.set_citation('    A.D. Becke, J. Chem. Phys., 107(20), 8554-8560, 1997\n')

    # Add member functionals
    X = build_functional('B97_X')
    X.set_name('B97-0_X')
    X.set_alpha(1.0 / 0.8057)

    X.set_parameter('B97_gamma', 0.004)
    X.set_parameter('B97_a0', 0.8094)
    X.set_parameter('B97_a1', 0.5073)
    X.set_parameter('B97_a2', 0.7481)

    C = build_functional('B_C')
    C.set_name('B97-0_C')

    C.set_parameter('B97_os_gamma', 0.006)
    C.set_parameter('B97_os_a0', 0.9454)
    C.set_parameter('B97_os_a1', 0.7471)
    C.set_parameter('B97_os_a2', -4.5961)

    C.set_parameter('B97_ss_gamma', 0.2)
    C.set_parameter('B97_ss_a0', 0.1737)
    C.set_parameter('B97_ss_a1', 2.3487)
    C.set_parameter('B97_ss_a2', -2.4868)

    sup.add_x_functional(X)
    sup.add_c_functional(C)

    # Set GKS up after adding functionals
    sup.set_x_omega(0.0)
    sup.set_c_omega(0.0)
    sup.set_x_alpha(0.1943)
    sup.set_c_alpha(0.0)

    # => End User-Customization <= #

    # Call this last
    sup.allocate()
    return sup


def build_b971_superfunctional(name, npoints, deriv):

    # Call this first
    sup = PsiMod.SuperFunctional.blank()
    sup.set_max_points(npoints)
    sup.set_deriv(deriv)

    # => User-Customization <= #

    # No spaces, keep it short and according to convention
    sup.set_name('B97-1')
    # Tab in, trailing newlines
    sup.set_description('    B97-1 Hybrid-GGA Exchange-Correlation Functional\n')
    # Tab in, trailing newlines
    sup.set_citation('    F.A. Hamprecht et. al., J. Chem. Phys., 109(15), 6264-6271, 1998\n')

    # Add member functionals
    X = build_functional('B97_X')
    X.set_name('B97-1_X')
    X.set_alpha(1.0 / 0.79)

    X.set_parameter('B97_gamma', 0.004)
    X.set_parameter('B97_a0', 0.789518)
    X.set_parameter('B97_a1', 0.573805)
    X.set_parameter('B97_a2', 0.660975)

    C = build_functional('B_C')
    C.set_name('B97-1_C')

    C.set_parameter('B97_os_gamma', 0.006)
    C.set_parameter('B97_os_a0', 0.955689)
    C.set_parameter('B97_os_a1', 0.788552)
    C.set_parameter('B97_os_a2', -5.47869)

    C.set_parameter('B97_ss_gamma', 0.2)
    C.set_parameter('B97_ss_a0', 0.0820011)
    C.set_parameter('B97_ss_a1', 2.71681)
    C.set_parameter('B97_ss_a2', -2.87103)

    sup.add_x_functional(X)
    sup.add_c_functional(C)

    # Set GKS up after adding functionals
    sup.set_x_omega(0.0)
    sup.set_c_omega(0.0)
    sup.set_x_alpha(0.21)
    sup.set_c_alpha(0.0)

    # => End User-Customization <= #

    # Call this last
    sup.allocate()
    return sup


def build_b972_superfunctional(name, npoints, deriv):

    # Call this first
    sup = PsiMod.SuperFunctional.blank()
    sup.set_max_points(npoints)
    sup.set_deriv(deriv)

    # => User-Customization <= #

    # No spaces, keep it short and according to convention
    sup.set_name('B97-2')
    # Tab in, trailing newlines
    sup.set_description('    B97-2 Hybrid-GGA Exchange-Correlation Functional\n')
    # Tab in, trailing newlines
    sup.set_citation('    P.J. Wilson et. al., J. Chem. Phys., 115(20), 9233-9242, 2001\n')

    # Add member functionals
    X = build_functional('B97_X')
    X.set_name('B97-2_X')
    X.set_alpha(1.0 / 0.79)

    X.set_parameter('B97_gamma', 0.004)
    X.set_parameter('B97_a0', 0.827642)
    X.set_parameter('B97_a1', 0.047840)
    X.set_parameter('B97_a2', 1.761250)

    C = build_functional('B_C')
    C.set_name('B97-2_C')

    C.set_parameter('B97_os_gamma', 0.006)
    C.set_parameter('B97_os_a0', 0.999849)
    C.set_parameter('B97_os_a1', 1.40626)
    C.set_parameter('B97_os_a2', -7.44060)

    C.set_parameter('B97_ss_gamma', 0.2)
    C.set_parameter('B97_ss_a0', 0.585808)
    C.set_parameter('B97_ss_a1', -0.691682)
    C.set_parameter('B97_ss_a2', 0.394796)

    sup.add_x_functional(X)
    sup.add_c_functional(C)

    # Set GKS up after adding functionals
    sup.set_x_omega(0.0)
    sup.set_c_omega(0.0)
    sup.set_x_alpha(0.21)
    sup.set_c_alpha(0.0)

    # => End User-Customization <= #

    # Call this last
    sup.allocate()
    return sup


def build_b97d_superfunctional(name, npoints, deriv):

    # Call this first
    sup = PsiMod.SuperFunctional.blank()
    sup.set_max_points(npoints)
    sup.set_deriv(deriv)

    # => User-Customization <= #

    # No spaces, keep it short and according to convention
    sup.set_name('B97-D')
    # Tab in, trailing newlines
    sup.set_description('    B97-D Pure-GGA Exchange-Correlation Functional\n')
    # Tab in, trailing newlines
    sup.set_citation('    S. Grimme, J. Comput. Chem., 27, 1787-1799, 2006\n')

    # Add member functionals
    X = build_functional('B97_X')
    X.set_name('B97-D_X')
    X.set_alpha(1.0)

    X.set_parameter('B97_gamma', 0.004)
    X.set_parameter('B97_a0', 1.08662)
    X.set_parameter('B97_a1', -0.52127)
    X.set_parameter('B97_a2', 3.25429)

    C = build_functional('B_C')
    C.set_name('B97-D_C')

    C.set_parameter('B97_os_gamma', 0.006)
    C.set_parameter('B97_os_a0', 0.69041)
    C.set_parameter('B97_os_a1', 6.30270)
    C.set_parameter('B97_os_a2', -14.9712)

    C.set_parameter('B97_ss_gamma', 0.2)
    C.set_parameter('B97_ss_a0', 0.22340)
    C.set_parameter('B97_ss_a1', -1.56208)
    C.set_parameter('B97_ss_a2', 3.25429)

    sup.add_x_functional(X)
    sup.add_c_functional(C)

    # => -D2 (s = 1.25) <= #
    sup.set_dispersion(PsiMod.Dispersion.build('-D2', 1.25))

    # Set GKS up after adding functionals
    sup.set_x_omega(0.0)
    sup.set_c_omega(0.0)
    sup.set_x_alpha(0.0)
    sup.set_c_alpha(0.0)

    # => End User-Customization <= #

    # Call this last
    sup.allocate()
    return sup


def build_hcth_superfunctional(name, npoints, deriv):

    # Call this first
    sup = PsiMod.SuperFunctional.blank()
    sup.set_max_points(npoints)
    sup.set_deriv(deriv)

    # => User-Customization <= #

    # No spaces, keep it short and according to convention
    sup.set_name('HCTH')
    # Tab in, trailing newlines
    sup.set_description('    HCTH Pure-GGA Exchange-Correlation Functional\n')
    # Tab in, trailing newlines
    sup.set_citation('    F.A. Hamprecht et. al., J. Chem. Phys., 109(15), 6264-6271\n')

    # Add member functionals
    X = build_functional('B97_X')
    X.set_name('HCTH_X')
    X.set_alpha(1.0)

    X.set_parameter('B97_gamma', 0.004)
    X.set_parameter('B97_a0', 1.09320)
    X.set_parameter('B97_a1', -0.744056)
    X.set_parameter('B97_a2', 5.59920)
    X.set_parameter('B97_a3', -6.78549)
    X.set_parameter('B97_a4', 4.49357)

    C = build_functional('B_C')
    C.set_name('HCTH_C')

    C.set_parameter('B97_os_gamma', 0.006)
    C.set_parameter('B97_os_a0', 0.729974)
    C.set_parameter('B97_os_a1', 3.35287)
    C.set_parameter('B97_os_a2', -11.5430)
    C.set_parameter('B97_os_a3', 8.08564)
    C.set_parameter('B97_os_a4', -4.47857)

    C.set_parameter('B97_ss_gamma', 0.2)
    C.set_parameter('B97_ss_a0', 0.222601)
    C.set_parameter('B97_ss_a1', -0.0338622)
    C.set_parameter('B97_ss_a2', -0.0125170)
    C.set_parameter('B97_ss_a3', -0.802496)
    C.set_parameter('B97_ss_a4', 1.55396)

    sup.add_x_functional(X)
    sup.add_c_functional(C)

    # Set GKS up after adding functionals
    sup.set_x_omega(0.0)
    sup.set_c_omega(0.0)
    sup.set_x_alpha(0.0)
    sup.set_c_alpha(0.0)

    # => End User-Customization <= #

    # Call this last
    sup.allocate()
    return sup


def build_hcth120_superfunctional(name, npoints, deriv):

    # Call this first
    sup = PsiMod.SuperFunctional.blank()
    sup.set_max_points(npoints)
    sup.set_deriv(deriv)

    # => User-Customization <= #

    # No spaces, keep it short and according to convention
    sup.set_name('HCTH120')
    # Tab in, trailing newlines
    sup.set_description('    HCTH120 Pure-GGA Exchange-Correlation Functional\n')
    # Tab in, trailing newlines
    sup.set_citation('    A.D. Boese, et. al., J. Chem. Phys., 112(4), 1670-1678, 2000\n')

    # Add member functionals
    X = build_functional('B97_X')
    X.set_name('HCTH120_X')
    X.set_alpha(1.0)

    X.set_parameter('B97_gamma', 0.004)
    X.set_parameter('B97_a0', 1.09163)
    X.set_parameter('B97_a1', -0.747215)
    X.set_parameter('B97_a2', 5.07833)
    X.set_parameter('B97_a3', -4.10746)
    X.set_parameter('B97_a4', 1.17173)

    C = build_functional('B_C')
    C.set_name('HCTH120_C')

    C.set_parameter('B97_os_gamma', 0.006)
    C.set_parameter('B97_os_a0', 0.514730)
    C.set_parameter('B97_os_a1', 6.92982)
    C.set_parameter('B97_os_a2', -24.7073)
    C.set_parameter('B97_os_a3', 23.1098)
    C.set_parameter('B97_os_a4', -11.3234)

    C.set_parameter('B97_ss_gamma', 0.2)
    C.set_parameter('B97_ss_a0', 0.489508)
    C.set_parameter('B97_ss_a1', -0.260699)
    C.set_parameter('B97_ss_a2', 0.432917)
    C.set_parameter('B97_ss_a3', -1.99247)
    C.set_parameter('B97_ss_a4', 2.48531)

    sup.add_x_functional(X)
    sup.add_c_functional(C)

    # Set GKS up after adding functionals
    sup.set_x_omega(0.0)
    sup.set_c_omega(0.0)
    sup.set_x_alpha(0.0)
    sup.set_c_alpha(0.0)

    # => End User-Customization <= #

    # Call this last
    sup.allocate()
    return sup


def build_hcth147_superfunctional(name, npoints, deriv):

    # Call this first
    sup = PsiMod.SuperFunctional.blank()
    sup.set_max_points(npoints)
    sup.set_deriv(deriv)

    # => User-Customization <= #

    # No spaces, keep it short and according to convention
    sup.set_name('HCTH147')
    # Tab in, trailing newlines
    sup.set_description('    HCTH147 Pure-GGA Exchange-Correlation Functional\n')
    # Tab in, trailing newlines
    sup.set_citation('    A.D. Boese, et. al., J. Chem. Phys., 112(4), 1670-1678, 2000\n')

    # Add member functionals
    X = build_functional('B97_X')
    X.set_name('HCTH147_X')
    X.set_alpha(1.0)

    X.set_parameter('B97_gamma', 0.004)
    X.set_parameter('B97_a0', 1.09025)
    X.set_parameter('B97_a1', -0.799194)
    X.set_parameter('B97_a2', 5.57212)
    X.set_parameter('B97_a3', -5.86760)
    X.set_parameter('B97_a4', 3.04544)

    C = build_functional('B_C')
    C.set_name('HCTH147_C')

    C.set_parameter('B97_os_gamma', 0.006)
    C.set_parameter('B97_os_a0', 0.542352)
    C.set_parameter('B97_os_a1', 7.01464)
    C.set_parameter('B97_os_a2', -28.3822)
    C.set_parameter('B97_os_a3', 35.0329)
    C.set_parameter('B97_os_a4', -20.4284)

    C.set_parameter('B97_ss_gamma', 0.2)
    C.set_parameter('B97_ss_a0', 0.562576)
    C.set_parameter('B97_ss_a1', 0.0171436)
    C.set_parameter('B97_ss_a2', -1.30636)
    C.set_parameter('B97_ss_a3', 1.05747)
    C.set_parameter('B97_ss_a4', 0.885429)

    sup.add_x_functional(X)
    sup.add_c_functional(C)

    # Set GKS up after adding functionals
    sup.set_x_omega(0.0)
    sup.set_c_omega(0.0)
    sup.set_x_alpha(0.0)
    sup.set_c_alpha(0.0)

    # => End User-Customization <= #

    # Call this last
    sup.allocate()
    return sup


def build_hcth407_superfunctional(name, npoints, deriv):

    # Call this first
    sup = PsiMod.SuperFunctional.blank()
    sup.set_max_points(npoints)
    sup.set_deriv(deriv)

    # => User-Customization <= #

    # No spaces, keep it short and according to convention
    sup.set_name('HCTH407')
    # Tab in, trailing newlines
    sup.set_description('    HCTH407 Pure-GGA Exchange-Correlation Functional\n')
    # Tab in, trailing newlines
    sup.set_citation('    A.D. Boese and N.C. Handy, J. Chem. Phys., 114(13), 5497-5503, 2001\n')

    # Add member functionals
    X = build_functional('B97_X')
    X.set_name('HCTH407_X')
    X.set_alpha(1.0)

    X.set_parameter('B97_gamma', 0.004)
    X.set_parameter('B97_a0', 1.08184)
    X.set_parameter('B97_a1', -0.518339)
    X.set_parameter('B97_a2', 3.42562)
    X.set_parameter('B97_a3', -2.62901)
    X.set_parameter('B97_a4', 2.28855)

    C = build_functional('B_C')
    C.set_name('HCTH407_C')

    C.set_parameter('B97_os_gamma', 0.006)
    C.set_parameter('B97_os_a0', 0.589076)
    C.set_parameter('B97_os_a1', 4.42374)
    C.set_parameter('B97_os_a2', -19.2218)
    C.set_parameter('B97_os_a3', 42.5721)
    C.set_parameter('B97_os_a4', -42.0052)

    C.set_parameter('B97_ss_gamma', 0.2)
    C.set_parameter('B97_ss_a0', 1.18777)
    C.set_parameter('B97_ss_a1', -2.40292)
    C.set_parameter('B97_ss_a2', 5.61741)
    C.set_parameter('B97_ss_a3', -9.17923)
    C.set_parameter('B97_ss_a4', 6.24798)

    sup.add_x_functional(X)
    sup.add_c_functional(C)

    # Set GKS up after adding functionals
    sup.set_x_omega(0.0)
    sup.set_c_omega(0.0)
    sup.set_x_alpha(0.0)
    sup.set_c_alpha(0.0)

    # => End User-Customization <= #

    # Call this last
    sup.allocate()
    return sup


def build_blypd_superfunctional(name, npoints, deriv):

    sup = build_blyp_superfunctional(name, npoints, deriv)
    sup.set_name('BLYP-D')

    # => -D2 <= #
    sup.set_dispersion(PsiMod.Dispersion.build('-D2', 1.20))

    return sup


def build_b3lypd_superfunctional(name, npoints, deriv):

    sup = build_b3lyp_superfunctional(name, npoints, deriv)
    sup.set_name('B3LYP-D')

    # => -D2 <= #
    sup.set_dispersion(PsiMod.Dispersion.build('-D2', 1.05))

    return sup


def build_b3lyp5d_superfunctional(name, npoints, deriv):

    sup = build_b3lyp5_superfunctional(name, npoints, deriv)
    sup.set_name('B3LYP5-D')

    # => -D2 <= #
    sup.set_dispersion(PsiMod.Dispersion.build('-D2', 1.05))

    return sup


def build_bp86d_superfunctional(name, npoints, deriv):

    sup = build_bp86_superfunctional(name, npoints, deriv)
    sup.set_name('BP86-D')

    # => -D2 <= #
    sup.set_dispersion(PsiMod.Dispersion.build('-D2', 1.05))

    return sup


def build_pbed_superfunctional(name, npoints, deriv):

    sup = build_pbe_superfunctional(name, npoints, deriv)
    sup.set_name('PBE-D')

    # => -D2 <= #
    sup.set_dispersion(PsiMod.Dispersion.build('-D2', 0.75))

    return sup


def build_wsvwn_superfunctional(name, npoints, deriv):

    # Call this first
    sup = PsiMod.SuperFunctional.blank()
    sup.set_max_points(npoints)
    sup.set_deriv(deriv)

    # => User-Customization <= #

    # No spaces, keep it short and according to convention
    sup.set_name('wSVWN')
    # Tab in, trailing newlines
    sup.set_description('    LSDA SR-XC Functional\n')
    # Tab in, trailing newlines
    sup.set_citation('    Adamson et. al., J. Comput. Chem., 20(9), 921-927, 1999\n')

    # Add member functionals
    sup.add_x_functional(build_functional('wS_X'))
    sup.add_c_functional(build_functional('VWN3RPA_C'))

    # Set GKS up after adding functionals
    sup.set_x_omega(0.3)
    sup.set_c_omega(0.0)
    sup.set_x_alpha(0.0)
    sup.set_c_alpha(0.0)

    # => End User-Customization <= #

    # Call this last
    sup.allocate()
    return sup


def build_wpbe_superfunctional(name, npoints, deriv):

    # Call this first
    sup = PsiMod.SuperFunctional.blank()
    sup.set_max_points(npoints)
    sup.set_deriv(deriv)

    # => User-Customization <= #

    # No spaces, keep it short and according to convention
    sup.set_name('wPBE')
    # Tab in, trailing newlines
    sup.set_description('    PBE SR-XC Functional (HJS Model)\n')
    # Tab in, trailing newlines
    sup.set_citation('    Henderson et. al., J. Chem. Phys., 128, 194105, 2008\n    Weintraub, Henderson, and Scuseria, J. Chem. Theory. Comput., 5, 754 (2009)\n')

    # Add member functionals
    sup.add_x_functional(build_functional('wPBE_X'))
    sup.add_c_functional(build_functional('PBE_C'))

    # Set GKS up after adding functionals
    sup.set_x_omega(0.4)
    sup.set_c_omega(0.0)
    sup.set_x_alpha(0.0)
    sup.set_c_alpha(0.0)

    # => End User-Customization <= #

    # Call this last
    sup.allocate()
    return sup


def build_wpbe0_superfunctional(name, npoints, deriv):

    sup = build_wpbe_superfunctional(name, npoints, deriv)
    sup.set_name('wPBE0')
    sup.set_description('    PBE0 SR-XC Functional (HJS Model)\n')
    sup.set_x_omega(0.3)
    sup.set_x_alpha(0.25)
    return sup


def build_wpbesol_superfunctional(name, npoints, deriv):

    # Call this first
    sup = PsiMod.SuperFunctional.blank()
    sup.set_max_points(npoints)
    sup.set_deriv(deriv)

    # => User-Customization <= #

    # No spaces, keep it short and according to convention
    sup.set_name('wPBEsol')
    # Tab in, trailing newlines
    sup.set_description('    PBEsol SR-XC Functional (HJS Model)\n')
    # Tab in, trailing newlines
    sup.set_citation('    Henderson et. al., J. Chem. Phys., 128, 194105, 2008\n    Weintraub, Henderson, and Scuseria, J. Chem. Theory. Comput., 5, 754 (2009)\n')

    # Add member functionals
    sup.add_x_functional(build_functional('wPBEsol_X'))
    sup.add_c_functional(build_functional('PBE_C'))

    # Set GKS up after adding functionals
    sup.set_x_omega(0.4)
    sup.set_c_omega(0.0)
    sup.set_x_alpha(0.0)
    sup.set_c_alpha(0.0)

    # => End User-Customization <= #

    # Call this last
    sup.allocate()
    return sup


def build_wpbesol0_superfunctional(name, npoints, deriv):

    sup = build_wpbesol_superfunctional(name, npoints, deriv)
    sup.set_name('wPBEsol0')
    sup.set_description('    PBEsol0 SR-XC Functional (HJS Model)\n')
    sup.set_x_omega(0.3)
    sup.set_x_alpha(0.25)
    return sup


def build_wblyp_superfunctional(name, npoints, deriv):

    # Call this first
    sup = PsiMod.SuperFunctional.blank()
    sup.set_max_points(npoints)
    sup.set_deriv(deriv)

    # => User-Customization <= #

    # No spaces, keep it short and according to convention
    sup.set_name('wBLYP')
    # Tab in, trailing newlines
    sup.set_description('    BLYP SR-XC Functional (HJS Model)\n')
    # Tab in, trailing newlines
    sup.set_citation('    Henderson et. al., J. Chem. Phys., 128, 194105, 2008\n    Weintraub, Henderson, and Scuseria, J. Chem. Theory. Comput., 5, 754 (2009)\n')

    # Add member functionals
    sup.add_x_functional(build_functional('wB88_X'))
    sup.add_c_functional(build_functional('LYP_C'))

    # Set GKS up after adding functionals
    sup.set_x_omega(0.3)
    sup.set_c_omega(0.0)
    sup.set_x_alpha(0.0)
    sup.set_c_alpha(0.0)

    # => End User-Customization <= #

    # Call this last
    sup.allocate()
    return sup


def build_wb97_superfunctional(name, npoints, deriv):

    # Call this first
    sup = PsiMod.SuperFunctional.blank()
    sup.set_max_points(npoints)
    sup.set_deriv(deriv)

    # => User-Customization <= #

    # No spaces, keep it short and according to convention
    sup.set_name('wB97')
    # Tab in, trailing newlines
    sup.set_description('    Parameterized LRC B97 GGA XC Functional\n')
    # Tab in, trailing newlines
    sup.set_citation('    J.-D. Chai and M. Head-Gordon, J. Chem. Phys., 128, 084106, 2008\n')

    # Add member functionals
    X = build_functional('wB97_X')
    X.set_name('wB97_X')
    X.set_alpha(1.0)

    X.set_parameter('B97_gamma', 0.004)
    X.set_parameter('B97_a0', 1.0)
    X.set_parameter('B97_a1', 1.13116E0)
    X.set_parameter('B97_a2', -2.74915E0)
    X.set_parameter('B97_a3', 1.20900E1)
    X.set_parameter('B97_a4', -5.71642E0)

    C = build_functional('B_C')
    C.set_name('wB97_C')

    C.set_parameter('B97_os_gamma', 0.006)
    C.set_parameter('B97_os_a0', 1.0)
    C.set_parameter('B97_os_a1', 3.99051E0)
    C.set_parameter('B97_os_a2', -1.70066E1)
    C.set_parameter('B97_os_a3', 1.07292E0)
    C.set_parameter('B97_os_a4', 8.88211E0)

    C.set_parameter('B97_ss_gamma', 0.2)
    C.set_parameter('B97_ss_a0', 1.0)
    C.set_parameter('B97_ss_a1', -2.55352E0)
    C.set_parameter('B97_ss_a2', 1.18926E1)
    C.set_parameter('B97_ss_a3', -2.69452E1)
    C.set_parameter('B97_ss_a4', 1.70927E1)

    sup.add_x_functional(X)
    sup.add_c_functional(C)

    # Set GKS up after adding functionals
    sup.set_x_omega(0.4)
    sup.set_c_omega(0.0)
    sup.set_x_alpha(0.0)
    sup.set_c_alpha(0.0)

    # => End User-Customization <= #

    # Call this last
    sup.allocate()
    return sup


def build_wb97x_superfunctional(name, npoints, deriv):

    # Call this first
    sup = PsiMod.SuperFunctional.blank()
    sup.set_max_points(npoints)
    sup.set_deriv(deriv)

    # => User-Customization <= #

    # No spaces, keep it short and according to convention
    sup.set_name('wB97X')
    # Tab in, trailing newlines
    sup.set_description('    Parameterized Hybrid LRC B97 GGA XC Functional\n')
    # Tab in, trailing newlines
    sup.set_citation('    J.-D. Chai and M. Head-Gordon, J. Chem. Phys., 128, 084106, 2008\n')

    # Add member functionals
    X = build_functional('wB97_X')
    X.set_name('wB97X_X')
    X.set_alpha(1.0 / (1.0 - 0.157706))

    X.set_parameter('B97_gamma', 0.004)
    X.set_parameter('B97_a0', 8.42294E-1)
    X.set_parameter('B97_a1', 7.26479E-1)
    X.set_parameter('B97_a2', 1.04760E0)
    X.set_parameter('B97_a3', -5.70635E0)
    X.set_parameter('B97_a4', 1.32794E1)

    C = build_functional('B_C')
    C.set_name('wB97X_C')

    C.set_parameter('B97_os_gamma', 0.006)
    C.set_parameter('B97_os_a0', 1.0)
    C.set_parameter('B97_os_a1', 2.37031E0)
    C.set_parameter('B97_os_a2', -1.13995E1)
    C.set_parameter('B97_os_a3', 6.58405E0)
    C.set_parameter('B97_os_a4', -3.78132E0)

    C.set_parameter('B97_ss_gamma', 0.2)
    C.set_parameter('B97_ss_a0', 1.0)
    C.set_parameter('B97_ss_a1', -4.33879E0)
    C.set_parameter('B97_ss_a2', 1.82308E1)
    C.set_parameter('B97_ss_a3', -3.17430E1)
    C.set_parameter('B97_ss_a4', 1.72901E1)

    sup.add_x_functional(X)
    sup.add_c_functional(C)

    # Set GKS up after adding functionals
    sup.set_x_omega(0.4)
    sup.set_c_omega(0.0)
    sup.set_x_alpha(0.157706)
    sup.set_c_alpha(0.0)

    # => End User-Customization <= #

    # Call this last
    sup.allocate()
    return sup

def build_wb97xd_superfunctional(name, npoints, deriv):

    # Call this first
    sup = PsiMod.SuperFunctional.blank()
    sup.set_max_points(npoints)
    sup.set_deriv(deriv)

    # => User-Customization <= #

    # No spaces, keep it short and according to convention
    sup.set_name('wB97X-D')
    # Tab in, trailing newlines
    sup.set_description('    Parameterized Hybrid LRC B97 GGA XC Functional with Dispersion\n')
    # Tab in, trailing newlines
    sup.set_citation('    J.-D. Chai and M. Head-Gordon, Phys. Chem. Chem. Phys., 10, 6615-6620, 2008\n')

    # Add member functionals
    alpha = 2.22036E-1;
    omega = 0.2;
    X = build_functional('wB97_X')
    X.set_name('wB97X_X')
    X.set_alpha(1.0 / (1.0 - alpha))

    X.set_parameter('B97_gamma', 0.004)
    X.set_parameter('B97_a0', 7.77964E-1)    # Table 1: c_{x\sigma,0}
    X.set_parameter('B97_a1', 6.61160E-1)    # Table 1: c_{x\sigma,1}
    X.set_parameter('B97_a2', 5.74541E-1)    # Table 1: c_{x\sigma,2}
    X.set_parameter('B97_a3', -5.25671E0)    # Table 1: c_{x\sigma,3}
    X.set_parameter('B97_a4', 1.16386E1)     # Table 1: c_{x\sigma,4}

    C = build_functional('B_C')
    C.set_name('wB97X_C')

    C.set_parameter('B97_os_gamma', 0.006)
    C.set_parameter('B97_os_a0', 1.0)        # Table 1: c_{c\alpha\beta,0}
    C.set_parameter('B97_os_a1', 1.79413E0)  # Table 1: c_{c\alpha\beta,1}
    C.set_parameter('B97_os_a2', -1.20477E1) # Table 1: c_{c\alpha\beta,2}
    C.set_parameter('B97_os_a3', 1.40847E1)  # Table 1: c_{c\alpha\beta,3}
    C.set_parameter('B97_os_a4', -8.50809E0) # Table 1: c_{c\alpha\beta,4}

    C.set_parameter('B97_ss_gamma', 0.2)
    C.set_parameter('B97_ss_a0', 1.0)        # Table 1: c_{c\sigma\sigma,0}
    C.set_parameter('B97_ss_a1', -6.90539E0) # Table 1: c_{c\sigma\sigma,1}
    C.set_parameter('B97_ss_a2', 3.13343E1)  # Table 1: c_{c\sigma\sigma,2}
    C.set_parameter('B97_ss_a3', -5.10533E1) # Table 1: c_{c\sigma\sigma,3}
    C.set_parameter('B97_ss_a4', 2.64423E1)  # Table 1: c_{c\sigma\sigma,4}

    sup.add_x_functional(X)
    sup.add_c_functional(C)

    # Set GKS up after adding functionals
    sup.set_x_omega(omega)   # Table 1: omega
    sup.set_c_omega(0.0)
    sup.set_x_alpha(alpha)   # Table 1: c_x
    sup.set_c_alpha(0.0)

    # => -D2 (CHG Damping Function) <= #
    sup.set_dispersion(PsiMod.Dispersion.build('-CHG', 1.0))

    # => End User-Customization <= #

    # Call this last
    sup.allocate()
    return sup


def build_m05_superfunctional(name, npoints, deriv):

    # Call this first
    sup = PsiMod.SuperFunctional.blank()
    sup.set_max_points(npoints)
    sup.set_deriv(deriv)

    # => User-Customization <= #

    # No spaces, keep it short and according to convention
    sup.set_name('M05')
    # Tab in, trailing newlines
    sup.set_description('    Heavily Parameterized Hybrid Meta-GGA XC Functional\n')
    # Tab in, trailing newlines
    sup.set_citation('    Zhao et. al., J. Chem. Phys., 123, 161103, 2005\n')

    # Add member functionals
    X = build_functional('M_X')
    X.set_name('M05_X')
    X.set_alpha(1.0)

    # LSDA Exchange type is Slater, no parameters

    # GGA Exchange type is PBE, special parameters because Truhlar is lazy
    C1 = 3.36116E-3
    C2 = 4.49267E-3
    K0 = 3.0 / 2.0 * math.pow(3.0 / (math.pi * 4.0), 1.0 / 3.0)
    k0 = math.pow(6.0 * math.pi * math.pi, 1.0 / 3.0)
    kp = C1 / (C2 * K0)
    mu = 4.0 * k0 * k0 * kp * C2
    X.set_parameter('PBE_kp', kp)  # Different effective kp
    X.set_parameter('PBE_mu', mu)  # Different effective mu

    # Meta Exchange type is insane mess of w power series expansion
    X.set_parameter('Meta_a0', 1.0)
    X.set_parameter('Meta_a1', 0.08151)
    X.set_parameter('Meta_a2', -0.43956)
    X.set_parameter('Meta_a3', -3.22422)
    X.set_parameter('Meta_a4', 2.01819)
    X.set_parameter('Meta_a5', 8.79431)
    X.set_parameter('Meta_a6', -0.00295)
    X.set_parameter('Meta_a7', 9.82029)
    X.set_parameter('Meta_a8', -4.82351)
    X.set_parameter('Meta_a9', -48.17574)
    X.set_parameter('Meta_a10', 3.64802)
    X.set_parameter('Meta_a11', 34.02248)

    C = build_functional('M_C')
    C.set_name('M05_C')

    # LSDA Correlation type is PW92, no parameters

    # GGA Correlation type is B97
    C.set_parameter('B97_os_gamma', 0.0031 * 2.0)
    C.set_parameter('B97_os_a0', 1.0)
    C.set_parameter('B97_os_a1', 3.78569)
    C.set_parameter('B97_os_a2', -14.15261)
    C.set_parameter('B97_os_a3', -7.46589)
    C.set_parameter('B97_os_a4', 17.94491)

    C.set_parameter('B97_ss_gamma', 0.06)
    C.set_parameter('B97_ss_a0', 1.0)
    C.set_parameter('B97_ss_a1', 3.77344)
    C.set_parameter('B97_ss_a2', -26.04463)
    C.set_parameter('B97_ss_a3', 30.69913)
    C.set_parameter('B97_ss_a4', -9.22695)

    # Meta Correlation type is Becke metric, no parameters

    # Add the functionals in
    sup.add_x_functional(X)
    sup.add_c_functional(C)

    # Set GKS up after adding functionals
    sup.set_x_omega(0.0)
    sup.set_c_omega(0.0)
    sup.set_x_alpha(0.28)  # Hartree-Fock exact exchange
    sup.set_c_alpha(0.0)

    # => End User-Customization <= #

    # Call this last
    sup.allocate()
    return sup


def build_m05_2x_superfunctional(name, npoints, deriv):

    # Call this first
    sup = PsiMod.SuperFunctional.blank()
    sup.set_max_points(npoints)
    sup.set_deriv(deriv)

    # => User-Customization <= #

    # No spaces, keep it short and according to convention
    sup.set_name('M05-2X')
    # Tab in, trailing newlines
    sup.set_description('    Heavily Parameterized Hybrid Meta-GGA XC Functional\n')
    # Tab in, trailing newlines
    sup.set_citation('    Zhao et. al., J. Chem. Theory Comput., 2, 364, 2006\n')

    # Add member functionals
    X = build_functional('M_X')
    X.set_name('M05_2X_X')
    X.set_alpha(1.0)

    # LSDA Exchange type is Slater, no parameters

    # GGA Exchange type is PBE, special parameters because Truhlar is lazy
    C1 = 3.36116E-3;
    C2 = 4.49267E-3;
    K0 = 3.0/2.0 * math.pow(3.0 / (math.pi * 4.0), 1.0/3.0);
    k0 = math.pow(6.0 * math.pi * math.pi, 1.0/3.0)  ;
    kp = C1 / (C2 * K0);
    mu = 4.0 * k0 * k0 * kp * C2;
    X.set_parameter('PBE_kp', kp);
    X.set_parameter('PBE_mu', mu);

# Meta Exchange type is insane mess of w power series expansion
    X.set_parameter('Meta_a0' , 1.0)
    X.set_parameter('Meta_a1' ,-0.56833)
    X.set_parameter('Meta_a2' ,-1.30057)
    X.set_parameter('Meta_a3' , 5.50070)
    X.set_parameter('Meta_a4' , 9.06402)
    X.set_parameter('Meta_a5' ,-32.21075)
    X.set_parameter('Meta_a6' ,-23.73298)
    X.set_parameter('Meta_a7' , 70.22996)
    X.set_parameter('Meta_a8' , 29.88614)
    X.set_parameter('Meta_a9' ,-60.25778)
    X.set_parameter('Meta_a10',-13.22205)
    X.set_parameter('Meta_a11', 15.23694)

    C = build_functional('M_C')
    C.set_name('M05_2X_C')

    # LSDA Correlation type is PW92, no parameters

    # GGA Correlation type is B97
    C.set_parameter('B97_os_gamma', 0.0031 * 2.0)
    C.set_parameter('B97_os_a0', 1.00000)
    C.set_parameter('B97_os_a1', 1.09297)
    C.set_parameter('B97_os_a2',-3.79171)
    C.set_parameter('B97_os_a3', 2.82810)
    C.set_parameter('B97_os_a4',-10.58909)

    C.set_parameter('B97_ss_gamma', 0.06)
    C.set_parameter('B97_ss_a0', 1.00000)
    C.set_parameter('B97_ss_a1',-3.05430)
    C.set_parameter('B97_ss_a2', 7.61854)
    C.set_parameter('B97_ss_a3', 1.47665)
    C.set_parameter('B97_ss_a4',-11.92365)

    # Meta Correlation type is Becke metric, no parameters

    # Add the functionals in
    sup.add_x_functional(X)
    sup.add_c_functional(C)

    # Set GKS up after adding functionals
    sup.set_x_omega(0.0)
    sup.set_c_omega(0.0)
    sup.set_x_alpha(0.56) # Hartree-Fock exact exchange
    sup.set_c_alpha(0.0)

    # => End User-Customization <= #

    # Call this last
    sup.allocate()
    return sup

def build_dldf_superfunctional(name, npoints, deriv):

    # Call this first
    sup = PsiMod.SuperFunctional.blank()
    sup.set_max_points(npoints)
    sup.set_deriv(deriv)

    # => User-Customization <= #

    # No spaces, keep it short and according to convention
    sup.set_name('dlDF')
    # Tab in, trailing newlines 
    sup.set_description('    Dispersionless Hybrid Meta-GGA XC Functional\n')
    # Tab in, trailing newlines 
    sup.set_citation('    Pernal et. al., Phys. Rev. Lett., 103, 263201, 2009\n')

    # Add member functionals
    X = build_functional('M_X')
    X.set_name('dlDF_X')
    X.set_alpha(1.0)

    # LSDA Exchange type is Slater, no parameters

    # GGA Exchange type is PBE
    kp = 4.8827323 
    mu = 0.3511128 
    X.set_parameter('PBE_kp', kp);
    X.set_parameter('PBE_mu', mu);

# Meta Exchange is a reparametrized truncation of Truhlar's functional
    X.set_parameter('Meta_a0' , 1.0)
    X.set_parameter('Meta_a1' ,-0.1637571)
    X.set_parameter('Meta_a2' ,-0.1880028)
    X.set_parameter('Meta_a3' ,-0.4490609)
    X.set_parameter('Meta_a4' ,-0.0082359)
    X.set_parameter('Meta_a5' , 0)
    X.set_parameter('Meta_a6' , 0)
    X.set_parameter('Meta_a7' , 0)
    X.set_parameter('Meta_a8' , 0)
    X.set_parameter('Meta_a9' , 0)
    X.set_parameter('Meta_a10', 0)
    X.set_parameter('Meta_a11', 0)

    C = build_functional('M_C')
    C.set_name('dlDF_C')

    # LSDA Correlation type is PW92, no parameters

    # GGA Correlation type is B97
    C.set_parameter('B97_os_gamma', 0.0031 * 2.0)
    C.set_parameter('B97_os_a0', 1.00000)
    C.set_parameter('B97_os_a1', 5.9515308)
    C.set_parameter('B97_os_a2',-11.1602877)
    C.set_parameter('B97_os_a3', 0)
    C.set_parameter('B97_os_a4', 0)

    C.set_parameter('B97_ss_gamma', 0.06)
    C.set_parameter('B97_ss_a0', 1.00000)
    C.set_parameter('B97_ss_a1',-2.5960897)
    C.set_parameter('B97_ss_a2', 2.2233793)
    C.set_parameter('B97_ss_a3', 0)
    C.set_parameter('B97_ss_a4', 0)

    # Meta Correlation type is Becke metric, no parameters

    # Add the functionals in
    sup.add_x_functional(X)
    sup.add_c_functional(C)

    # Set GKS up after adding functionals
    sup.set_x_omega(0.0)
    sup.set_c_omega(0.0)
    sup.set_x_alpha(0.6144129) # Hartree-Fock exact exchange
    sup.set_c_alpha(0.0)

    # => End User-Customization <= #

    # Call this last
    sup.allocate()
    return sup

def build_b2plypxc_superfunctional(name, npoints, deriv):

<<<<<<< HEAD
    # Call this first
    sup = PsiMod.SuperFunctional.blank()
    sup.set_max_points(npoints)
    sup.set_deriv(deriv)

    # => User-Customization <= #

    # No spaces, keep it short and according to convention
    sup.set_name('B2PLYPXC')
    # Tab in, trailing newlines
    sup.set_description('    B2PLYP Double Hydrid Exchange-Correlation Functional\n')
    # Tab in, trailing newlines
    sup.set_citation('    Citation\n')

    # Add member functionals
    becke = build_functional('B88_X')
    becke.set_alpha(1.0)
    sup.add_x_functional(becke)
    lyp = build_functional('LYP_C')
    lyp.set_alpha(0.73)
    sup.add_c_functional(lyp)

    # Set GKS up after adding functionals
    sup.set_x_omega(0.0)
    sup.set_c_omega(0.0)
    sup.set_x_alpha(0.53)
#    sup.set_c_alpha(0.27)
    sup.set_c_alpha(0.0)

    # => End User-Customization <= #

    # Call this last
    sup.allocate()
    return sup
=======
   # Call this first
   sup = PsiMod.SuperFunctional.blank()
   sup.set_max_points(npoints)
   sup.set_deriv(deriv)

   # => User-Customization <= #

   # No spaces, keep it short and according to convention
   sup.set_name('B2PLYPXC')
   # Tab in, trailing newlines
   sup.set_description('    B2PLYP Double Hydrid Exchange-Correlation Functional\n')
   # Tab in, trailing newlines
   sup.set_citation('    S. Grimme, J. Chem. Phys., 124, 034108, 2006\n')

   # Add member functionals
   becke = build_functional('B88_X')
   becke.set_alpha(1.0)
   sup.add_x_functional(becke)
   lyp = build_functional('LYP_C')
   lyp.set_alpha(0.73)
   sup.add_c_functional(lyp)

   # Set GKS up after adding functionals
   sup.set_x_omega(0.0)
   sup.set_c_omega(0.0)
   sup.set_x_alpha(0.53)
   sup.set_c_alpha(0.0)

   # => End User-Customization <= #

   # Call this last
   sup.allocate()
   return sup
>>>>>>> 37beff05

def build_primitive_superfunctional(name, npoints, deriv):

    # Call this first
    sup = PsiMod.SuperFunctional.blank()
    sup.set_max_points(npoints)
    sup.set_deriv(deriv)

    # => User-Customization <= #

    key = name.upper()
    fun = build_functional(key)

    # No spaces, keep it short and according to convention
    sup.set_name(key)
    # Tab in, trailing newlines
    sup.set_description(fun.description())
    # Tab in, trailing newlines
    sup.set_citation(fun.citation())

    # Add member functionals

    if (key[-1] == 'X'):
        sup.add_x_functional(fun)
    else:
        sup.add_c_functional(fun)

    # Set GKS up after adding functionals
    sup.set_x_omega(0.0)
    sup.set_c_omega(0.0)
    sup.set_x_alpha(0.0)
    sup.set_c_alpha(0.0)

    # => End User-Customization <= #

    # Call this last
    sup.allocate()
    return sup

# Superfunctional lookup table
superfunctionals = {
        's_x'       : build_primitive_superfunctional,
        'b88_x'     : build_primitive_superfunctional,
        'b3_x'      : build_primitive_superfunctional,
        'pbe_x'     : build_primitive_superfunctional,
        'rpbe_x'    : build_primitive_superfunctional,
        'sogga_x'   : build_primitive_superfunctional,
        'pbesol_x'  : build_primitive_superfunctional,
        'pw91_x'    : build_primitive_superfunctional,
        'ws_x'      : build_ws_x_superfunctional,
        'wpbe_x'    : build_wpbe_x_superfunctional,
        'wpbesol_x' : build_wpbesol_x_superfunctional,
        'wb88_x'    : build_wb88_x_superfunctional,
        'lyp_c'     : build_primitive_superfunctional,
        'ft97b_x'   : build_primitive_superfunctional,
        'pz81_c'    : build_primitive_superfunctional,
        'p86_c'     : build_primitive_superfunctional,
        'pw91_c'    : build_primitive_superfunctional,
        'pw92_c'    : build_primitive_superfunctional,
        'pbe_c'     : build_primitive_superfunctional,
        'ft97_c'    : build_primitive_superfunctional,
        'vwn5rpa_c' : build_primitive_superfunctional,
        'vwn5_c'    : build_primitive_superfunctional,
        'vwn3rpa_c' : build_primitive_superfunctional,
        'vwn3_c'    : build_primitive_superfunctional,
        'svwn'      : build_svwn_superfunctional,
        'blyp'      : build_blyp_superfunctional,
        'bp86'      : build_bp86_superfunctional,
        'pw91'      : build_pw91_superfunctional,
        'pbe'       : build_pbe_superfunctional,
        'ft97'      : build_ft97_superfunctional,
        'b3lyp'     : build_b3lyp_superfunctional,
        'b3lyp5'    : build_b3lyp5_superfunctional,
        'pbe0'      : build_pbe0_superfunctional,
        'b97-0'     : build_b970_superfunctional,
        'b97-1'     : build_b971_superfunctional,
        'b97-2'     : build_b972_superfunctional,
        'hcth'      : build_hcth_superfunctional,
        'hcth120'   : build_hcth120_superfunctional,
        'hcth147'   : build_hcth147_superfunctional,
        'hcth407'   : build_hcth407_superfunctional,
        'blyp-d'    : build_blypd_superfunctional,
        'pbe-d'     : build_pbed_superfunctional,
        'bp86-d'    : build_bp86_superfunctional,
        'b97-d'     : build_b97d_superfunctional,
        'b3lyp-d'   : build_b3lypd_superfunctional,
        'b3lyp5-d'  : build_b3lyp5d_superfunctional,
        'wsvwn'     : build_wsvwn_superfunctional,
        'wpbe'      : build_wpbe_superfunctional,
        'wpbe0'     : build_wpbe0_superfunctional,
        'wpbesol'   : build_wpbesol_superfunctional,
        'wpbesol0'  : build_wpbesol0_superfunctional,
        'wblyp'     : build_wblyp_superfunctional,
        'wb97'      : build_wb97_superfunctional,
        'wb97x'     : build_wb97x_superfunctional,
        'wb97x-d'   : build_wb97xd_superfunctional,
        'm05'       : build_m05_superfunctional,
        'm05-2x'    : build_m05_2x_superfunctional,
        'dldf'      : build_dldf_superfunctional,
        'sogga'     : build_sogga_superfunctional,
        'b2plypxc'  : build_b2plypxc_superfunctional,
    }


def build_superfunctional(alias, npoints, deriv):
    name = alias.lower()
    return superfunctionals[name](name, npoints, deriv)


def superfunctional_list():
    val = []
    for key in superfunctionals.keys():
        val.append(superfunctionals[key](key, 1, 1))
    return val


def test_ccl_functional(functional, ccl_functional):

    check = True

    if (not os.path.exists('data_pt_%s.html' % (ccl_functional))):
        os.system('wget ftp://ftp.dl.ac.uk/qcg/dft_library/data_pt_%s.html' % ccl_functional)
    fh = open('data_pt_%s.html' % (ccl_functional))
    lines = fh.readlines()
    fh.close()

    points = []
    point = {}

    rho_line = re.compile(r'^\s*rhoa=\s*(-?\d+\.\d+E[+-]\d+)\s*rhob=\s*(-?\d+\.\d+E[+-]\d+)\s*sigmaaa=\s*(-?\d+\.\d+E[+-]\d+)\s*sigmaab=\s*(-?\d+\.\d+E[+-]\d+)\s*sigmabb=\s*(-?\d+\.\d+E[+-]\d+)\s*')
    val_line = re.compile(r'^\s*(\w*)\s*=\s*(-?\d+\.\d+E[+-]\d+)')

    aliases = { 'zk'            : 'v',
                'vrhoa'         : 'v_rho_a',
                'vrhob'         : 'v_rho_b',
                'vsigmaaa'      : 'v_gamma_aa',
                'vsigmaab'      : 'v_gamma_ab',
                'vsigmabb'      : 'v_gamma_bb',
                'v2rhoa2'       : 'v_rho_a_rho_a',
                'v2rhoab'       : 'v_rho_a_rho_b',
                'v2rhob2'       : 'v_rho_b_rho_b',
                'v2rhoasigmaaa' : 'v_rho_a_gamma_aa',
                'v2rhoasigmaab' : 'v_rho_a_gamma_ab',
                'v2rhoasigmabb' : 'v_rho_a_gamma_bb',
                'v2rhobsigmaaa' : 'v_rho_b_gamma_aa',
                'v2rhobsigmaab' : 'v_rho_b_gamma_ab',
                'v2rhobsigmabb' : 'v_rho_b_gamma_bb',
                'v2sigmaaa2'    : 'v_gamma_aa_gamma_aa',
                'v2sigmaaaab'   : 'v_gamma_aa_gamma_ab',
                'v2sigmaaabb'   : 'v_gamma_aa_gamma_bb',
                'v2sigmaab2'    : 'v_gamma_ab_gamma_ab',
                'v2sigmaabbb'   : 'v_gamma_ab_gamma_bb',
                'v2sigmabb2'    : 'v_gamma_bb_gamma_bb',
              }

    for line in lines:

        mobj = re.match(rho_line, line)
        if (mobj):

            if len(point):
                points.append(point)
                point = {}

            point['rho_a'] = float(mobj.group(1))
            point['rho_b'] = float(mobj.group(2))
            point['gamma_aa'] = float(mobj.group(3))
            point['gamma_ab'] = float(mobj.group(4))
            point['gamma_bb'] = float(mobj.group(5))

            continue

        mobj = re.match(val_line, line)
        if (mobj):
            point[aliases[mobj.group(1)]] = float(mobj.group(2))

    points.append(point)

    N = len(points)
    rho_a = PsiMod.Vector(N)
    rho_b = PsiMod.Vector(N)
    gamma_aa = PsiMod.Vector(N)
    gamma_ab = PsiMod.Vector(N)
    gamma_bb = PsiMod.Vector(N)
    tau_a = PsiMod.Vector(N)
    tau_b = PsiMod.Vector(N)

    index = 0
    for point in points:
        rho_a[index] = point['rho_a']
        rho_b[index] = point['rho_b']
        gamma_aa[index] = point['gamma_aa']
        gamma_ab[index] = point['gamma_ab']
        gamma_bb[index] = point['gamma_bb']
        index = index + 1

    super = build_superfunctional(functional, N, 1)
    super.test_functional(rho_a, rho_b, gamma_aa, gamma_ab, gamma_bb, tau_a, tau_b)

    v = super.value('V')
    v_rho_a = super.value('V_RHO_A')
    v_rho_b = super.value('V_RHO_B')
    v_gamma_aa = super.value('V_GAMMA_AA')
    v_gamma_ab = super.value('V_GAMMA_AB')
    v_gamma_bb = super.value('V_GAMMA_BB')

    if not v_gamma_aa:
        v_gamma_aa = tau_a
        v_gamma_ab = tau_a
        v_gamma_bb = tau_a

    tasks = ['v', 'v_rho_a', 'v_rho_b', 'v_gamma_aa', 'v_gamma_ab', 'v_gamma_bb']
    mapping = {
            'v': v,
            'v_rho_a': v_rho_a,
            'v_rho_b': v_rho_b,
            'v_gamma_aa': v_gamma_aa,
            'v_gamma_ab': v_gamma_ab,
            'v_gamma_bb': v_gamma_bb,
        }

    super.print_detail(3)
    index = 0
    for point in points:
        PsiMod.print_out('rho_a= %11.3E, rho_b= %11.3E, gamma_aa= %11.3E, gamma_ab= %11.3E, gamma_bb= %11.3E\n' % (rho_a[index], rho_b[index], gamma_aa[index], gamma_ab[index], gamma_bb[index]))

        for task in tasks:
            v_ref = point[task]
            v_obs = mapping[task][index]
            delta = v_obs - v_ref
            if (v_ref == 0.0):
                epsilon = 0.0
            else:
                epsilon = abs(delta / v_ref)
            if (epsilon < 1.0E-11):
                passed = 'PASSED'
            else:
                passed = 'FAILED'
                check = False

            PsiMod.print_out('\t%-15s %24.16E %24.16E %24.16E %24.16E %6s\n' % (task, v_ref, v_obs, delta, epsilon, passed))

        index = index + 1

    PsiMod.print_out('\n')
    return check<|MERGE_RESOLUTION|>--- conflicted
+++ resolved
@@ -2274,7 +2274,6 @@
 
 def build_b2plypxc_superfunctional(name, npoints, deriv):
 
-<<<<<<< HEAD
     # Call this first
     sup = PsiMod.SuperFunctional.blank()
     sup.set_max_points(npoints)
@@ -2285,9 +2284,9 @@
     # No spaces, keep it short and according to convention
     sup.set_name('B2PLYPXC')
     # Tab in, trailing newlines
-    sup.set_description('    B2PLYP Double Hydrid Exchange-Correlation Functional\n')
-    # Tab in, trailing newlines
-    sup.set_citation('    Citation\n')
+    sup.set_description('    B2PLYP Double Hybrid Exchange-Correlation Functional\n')
+    # Tab in, trailing newlines
+    sup.set_citation('    S. Grimme, J. Chem. Phys., 124, 034108, 2006\n')
 
     # Add member functionals
     becke = build_functional('B88_X')
@@ -2309,41 +2308,6 @@
     # Call this last
     sup.allocate()
     return sup
-=======
-   # Call this first
-   sup = PsiMod.SuperFunctional.blank()
-   sup.set_max_points(npoints)
-   sup.set_deriv(deriv)
-
-   # => User-Customization <= #
-
-   # No spaces, keep it short and according to convention
-   sup.set_name('B2PLYPXC')
-   # Tab in, trailing newlines
-   sup.set_description('    B2PLYP Double Hydrid Exchange-Correlation Functional\n')
-   # Tab in, trailing newlines
-   sup.set_citation('    S. Grimme, J. Chem. Phys., 124, 034108, 2006\n')
-
-   # Add member functionals
-   becke = build_functional('B88_X')
-   becke.set_alpha(1.0)
-   sup.add_x_functional(becke)
-   lyp = build_functional('LYP_C')
-   lyp.set_alpha(0.73)
-   sup.add_c_functional(lyp)
-
-   # Set GKS up after adding functionals
-   sup.set_x_omega(0.0)
-   sup.set_c_omega(0.0)
-   sup.set_x_alpha(0.53)
-   sup.set_c_alpha(0.0)
-
-   # => End User-Customization <= #
-
-   # Call this last
-   sup.allocate()
-   return sup
->>>>>>> 37beff05
 
 def build_primitive_superfunctional(name, npoints, deriv):
 
