#
#@BEGIN LICENSE
#
# PSI4: an ab initio quantum chemistry software package
#
# This program is free software; you can redistribute it and/or modify
# it under the terms of the GNU General Public License as published by
# the Free Software Foundation; either version 2 of the License, or
# (at your option) any later version.
#
# This program is distributed in the hope that it will be useful,
# but WITHOUT ANY WARRANTY; without even the implied warranty of
# MERCHANTABILITY or FITNESS FOR A PARTICULAR PURPOSE.  See the
# GNU General Public License for more details.
#
# You should have received a copy of the GNU General Public License along
# with this program; if not, write to the Free Software Foundation, Inc.,
# 51 Franklin Street, Fifth Floor, Boston, MA 02110-1301 USA.
#
#@END LICENSE
#

from __future__ import print_function
"""Module with functions that encode the sequence of PSI module
calls for each of the *name* values of the energy(), optimize(),
response(), and frequency() function.

"""
from __future__ import absolute_import
import shutil
import os
import subprocess
import re
#CU#CUimport psi4
#CUimport p4const
import p4util
#CUfrom p4regex import *
#from extend_Molecule import *
from molutil import *
from functional import *
from roa import *
# never import driver, wrappers, or aliases into this file

# ATTN NEW ADDITIONS!
# consult http://sirius.chem.vt.edu/psi4manual/master/proc_py.html


def select_mp2(name, **kwargs):
    """Function selecting the algorithm for a MP2 energy call
    and directing to specified or best-performance default modules.

    """
    reference = psi4.get_option('SCF', 'REFERENCE')
    mtd_type = psi4.get_global_option('MP2_TYPE')
    module = psi4.get_global_option('QC_MODULE')
    # Considering only [df]occ/dfmp2/detci/fnocc

    # MP2_TYPE exists largely for py-side reasoning, so must manage it
    #   here rather than passing to c-side unprepared for validation

    func = None
    if reference == 'RHF':
        if mtd_type == 'CONV':
            if module == 'DETCI':
                func = run_detci
            elif module == 'FNOCC':
                func = run_fnocc
            elif module in ['', 'OCC']:
                func = run_occ
        elif mtd_type == 'DF':
            if module == 'OCC':
                func = run_dfocc
            elif module in ['', 'DFMP2']:
                func = run_dfmp2
        elif mtd_type == 'CD':
            if module in ['', 'OCC']:
                func = run_dfocc
    elif reference == 'UHF':
        if mtd_type == 'CONV':
            if module in ['', 'OCC']:
                func = run_occ
        elif mtd_type == 'DF':
            if module == 'OCC':
                func = run_dfocc
            elif module in ['', 'DFMP2']:
                func = run_dfmp2
        elif mtd_type == 'CD':
            if module in ['', 'OCC']:
                func = run_dfocc
    elif reference == 'ROHF':
        if mtd_type == 'CONV':
            if module == 'DETCI':
                func = run_detci
            elif module in ['', 'OCC']:
                func = run_occ
        elif mtd_type == 'DF':
            if module == 'OCC':
                func = run_dfocc
            elif module in ['', 'DFMP2']:
                func = run_dfmp2
        elif mtd_type == 'CD':
            if module in ['', 'OCC']:
                func = run_dfocc
    elif reference in ['RKS', 'UKS']:
        if mtd_type == 'DF':
            if module in ['', 'DFMP2']:
                func = run_dfmp2

    if func is None:
        raise ManagedMethodError(['select_mp2', name, 'MP2_TYPE', mtd_type, reference, module])

    return func(name, **kwargs)


def select_mp2_gradient(name, **kwargs):
    """Function selecting the algorithm for a MP2 gradient call
    and directing to specified or best-performance default modules.

    """
    reference = psi4.get_option('SCF', 'REFERENCE')
    mtd_type = psi4.get_global_option('MP2_TYPE')
    module = psi4.get_global_option('QC_MODULE')
    # Considering only [df]occ/dfmp2

    func = None
    if reference == 'RHF':
        if mtd_type == 'CONV':
            if module in ['', 'OCC']:
                func = run_occ_gradient
        elif mtd_type == 'DF':
            if module == 'OCC':
                func = run_dfocc_gradient
            elif module in ['', 'DFMP2']:
                func = run_dfmp2_gradient
    elif reference == 'UHF':
        if mtd_type == 'CONV':
            if module in ['', 'OCC']:
                func = run_occ_gradient
        elif mtd_type == 'DF':
            if module in ['', 'OCC']:
                func = run_dfocc_gradient
            #elif module in ['', 'DFMP2']:
            #    func = run_dfmp2_gradient  # missing though advertised
    #elif reference == 'ROHF':
    #    if mtd_type == 'CONV':
    #        if module in ['', 'OCC']:
    #            func = run_occ_gradient  # missing though advertised
    #    if mtd_type == 'DF':
    #        if module in ['', 'OCC']:
    #            func = run_dfocc_gradient  # missing though advertised

    if func is None:
        raise ManagedMethodError(['select_mp2_gradient', name, 'MP2_TYPE', mtd_type, reference, module])

    return func(name, **kwargs)


def select_omp2(name, **kwargs):
    """Function selecting the algorithm for an OMP2 energy call
    and directing to specified or best-performance default modules.

    """
    reference = psi4.get_option('SCF', 'REFERENCE')
    mtd_type = psi4.get_global_option('MP2_TYPE')
    module = psi4.get_global_option('QC_MODULE')
    # Considering only [df]occ

    func = None
    if reference in ['RHF', 'UHF', 'ROHF', 'RKS', 'UKS']:
        if mtd_type == 'CONV':
            if module in ['', 'OCC']:
                func = run_occ
        elif mtd_type == 'DF':
            if module in ['', 'OCC']:
                func = run_dfocc
        elif mtd_type == 'CD':
            if module in ['', 'OCC']:
                func = run_dfocc

    if func is None:
        raise ManagedMethodError(['select_omp2', name, 'MP2_TYPE', mtd_type, reference, module])

    return func(name, **kwargs)


def select_omp2_gradient(name, **kwargs):
    """Function selecting the algorithm for an OMP2 gradient call
    and directing to specified or best-performance default modules.

    """
    reference = psi4.get_option('SCF', 'REFERENCE')
    mtd_type = psi4.get_global_option('MP2_TYPE')
    module = psi4.get_global_option('QC_MODULE')
    # Considering only [df]occ

    func = None
    if reference in ['RHF', 'UHF', 'ROHF', 'RKS', 'UKS']:
        if mtd_type == 'CONV':
            if module in ['', 'OCC']:
                func = run_occ_gradient
        elif mtd_type == 'DF':
            if module in ['', 'OCC']:
                func = run_dfocc_gradient

    if func is None:
        raise ManagedMethodError(['select_omp2_gradient', name, 'MP2_TYPE', mtd_type, reference, module])

    return func(name, **kwargs)


def select_mp3(name, **kwargs):
    """Function selecting the algorithm for a MP3 energy call
    and directing to specified or best-performance default modules.

    """
    reference = psi4.get_option('SCF', 'REFERENCE')
    mtd_type = psi4.get_global_option('MP_TYPE')
    module = psi4.get_global_option('QC_MODULE')
    # Considering only [df]occ/fnocc/detci

    func = None
    if reference == 'RHF':
        if mtd_type == 'CONV':
            if module == 'DETCI':
                func = run_detci
            elif module == 'FNOCC':
                func = run_fnocc
            elif module in ['', 'OCC']:
                func = run_occ
        elif mtd_type == 'DF':
            if module in ['', 'OCC']:
                func = run_dfocc
        elif mtd_type == 'CD':
            if module in ['', 'OCC']:
                func = run_dfocc
    elif reference == 'UHF':
        if mtd_type == 'CONV':
            if module in ['', 'OCC']:
                func = run_occ
        elif mtd_type == 'DF':
            if module in ['', 'OCC']:
                func = run_dfocc
        elif mtd_type == 'CD':
            if module in ['', 'OCC']:
                func = run_dfocc
    elif reference == 'ROHF':
        if mtd_type == 'CONV':
            if module in ['', 'DETCI']:
                func = run_detci

    if func is None:
        raise ManagedMethodError(['select_mp3', name, 'MP_TYPE', mtd_type, reference, module])

    return func(name, **kwargs)


def select_mp3_gradient(name, **kwargs):
    """Function selecting the algorithm for a MP3 gradient call
    and directing to specified or best-performance default modules.

    """
    reference = psi4.get_option('SCF', 'REFERENCE')
    mtd_type = psi4.get_global_option('MP_TYPE')
    module = psi4.get_global_option('QC_MODULE')
    # Considering only [df]occ

    func = None
    if reference == 'RHF':
        if mtd_type == 'CONV':
            if module in ['', 'OCC']:
                func = run_occ_gradient
        elif mtd_type == 'DF':
            if module in ['', 'OCC']:
                func = run_dfocc_gradient
    elif reference == 'UHF':
        if mtd_type == 'CONV':
            if module in ['', 'OCC']:
                func = run_occ_gradient
        elif mtd_type == 'DF':
            if module in ['', 'OCC']:
                func = run_dfocc_gradient

    if func is None:
        raise ManagedMethodError(['select_mp3_gradient', name, 'MP_TYPE', mtd_type, reference, module])

    return func(name, **kwargs)


def select_omp3(name, **kwargs):
    """Function selecting the algorithm for an OMP3 energy call
    and directing to specified or best-performance default modules.

    """
    reference = psi4.get_option('SCF', 'REFERENCE')
    mtd_type = psi4.get_global_option('MP_TYPE')
    module = psi4.get_global_option('QC_MODULE')
    # Considering only [df]occ

    func = None
    if reference in ['RHF', 'UHF', 'ROHF', 'RKS', 'UKS']:
        if mtd_type == 'CONV':
            if module in ['', 'OCC']:
                func = run_occ
        elif mtd_type == 'DF':
            if module in ['', 'OCC']:
                func = run_dfocc
        elif mtd_type == 'CD':
            if module in ['', 'OCC']:
                func = run_dfocc

    if func is None:
        raise ManagedMethodError(['select_omp3', name, 'MP_TYPE', mtd_type, reference, module])

    return func(name, **kwargs)


def select_omp3_gradient(name, **kwargs):
    """Function selecting the algorithm for an OMP3 gradient call
    and directing to specified or best-performance default modules.

    """
    reference = psi4.get_option('SCF', 'REFERENCE')
    mtd_type = psi4.get_global_option('MP_TYPE')
    module = psi4.get_global_option('QC_MODULE')
    # Considering only [df]occ

    func = None
    if reference in ['RHF', 'UHF', 'ROHF', 'RKS', 'UKS']:
        if mtd_type == 'CONV':
            if module in ['', 'OCC']:
                func = run_occ_gradient
        elif mtd_type == 'DF':
            if module in ['', 'OCC']:
                func = run_dfocc_gradient

    if func is None:
        raise ManagedMethodError(['select_omp3_gradient', name, 'MP_TYPE', mtd_type, reference, module])

    return func(name, **kwargs)


def select_mp2p5(name, **kwargs):
    """Function selecting the algorithm for a MP2.5 energy call
    and directing to specified or best-performance default modules.

    """
    reference = psi4.get_option('SCF', 'REFERENCE')
    mtd_type = psi4.get_global_option('MP_TYPE')
    module = psi4.get_global_option('QC_MODULE')
    # Considering only [df]occ

    func = None
    if reference in ['RHF', 'UHF']:
        if mtd_type == 'CONV':
            if module in ['', 'OCC']:
                func = run_occ
        elif mtd_type == 'DF':
            if module in ['', 'OCC']:
                func = run_dfocc
        elif mtd_type == 'CD':
            if module in ['', 'OCC']:
                func = run_dfocc

    if func is None:
        raise ManagedMethodError(['select_mp2p5', name, 'MP_TYPE', mtd_type, reference, module])

    return func(name, **kwargs)


def select_mp2p5_gradient(name, **kwargs):
    """Function selecting the algorithm for a MP2.5 gradient call
    and directing to specified or best-performance default modules.

    """
    reference = psi4.get_option('SCF', 'REFERENCE')
    mtd_type = psi4.get_global_option('MP_TYPE')
    module = psi4.get_global_option('QC_MODULE')
    # Considering only [df]occ

    func = None
    if reference in ['RHF', 'UHF']:
        if mtd_type == 'CONV':
            if module in ['', 'OCC']:
                func = run_occ_gradient
        elif mtd_type == 'DF':
            if module in ['', 'OCC']:
                func = run_dfocc_gradient

    if func is None:
        raise ManagedMethodError(['select_mp2p5_gradient', name, 'MP_TYPE', mtd_type, reference, module])

    return func(name, **kwargs)


def select_omp2p5(name, **kwargs):
    """Function selecting the algorithm for an OMP2.5 energy call
    and directing to specified or best-performance default modules.

    """
    reference = psi4.get_option('SCF', 'REFERENCE')
    mtd_type = psi4.get_global_option('MP_TYPE')
    module = psi4.get_global_option('QC_MODULE')
    # Considering only [df]occ

    func = None
    if reference in ['RHF', 'UHF', 'ROHF', 'RKS', 'UKS']:
        if mtd_type == 'CONV':
            if module in ['', 'OCC']:
                func = run_occ
        elif mtd_type == 'DF':
            if module in ['', 'OCC']:
                func = run_dfocc
        elif mtd_type == 'CD':
            if module in ['', 'OCC']:
                func = run_dfocc

    if func is None:
        raise ManagedMethodError(['select_omp2p5', name, 'MP_TYPE', mtd_type, reference, module])

    return func(name, **kwargs)


def select_omp2p5_gradient(name, **kwargs):
    """Function selecting the algorithm for an OMP2.5 gradient call
    and directing to specified or best-performance default modules.

    """
    reference = psi4.get_option('SCF', 'REFERENCE')
    mtd_type = psi4.get_global_option('MP_TYPE')
    module = psi4.get_global_option('QC_MODULE')
    # Considering only [df]occ

    func = None
    if reference in ['RHF', 'UHF', 'ROHF', 'RKS', 'UKS']:
        if mtd_type == 'CONV':
            if module in ['', 'OCC']:
                func = run_occ_gradient
        elif mtd_type == 'DF':
            if module in ['', 'OCC']:
                func = run_dfocc_gradient

    if func is None:
        raise ManagedMethodError(['select_omp2p5_gradient', name, 'MP_TYPE', mtd_type, reference, module])

    return func(name, **kwargs)


def select_cepa_0_(name, **kwargs):
    """Function selecting the algorithm for a CEPA(0) energy call
    and directing to specified or best-performance default modules.

    """
    reference = psi4.get_option('SCF', 'REFERENCE')
    mtd_type = psi4.get_global_option('CEPA_TYPE')
    module = psi4.get_global_option('QC_MODULE')
    # Considering only [df]occ/fnocc

    func = None
    if reference == 'RHF':
        if mtd_type == 'CONV':
            if module == 'OCC':
                func = run_occ
            elif module in ['', 'FNOCC']:
                func = run_fnocc
        elif mtd_type == 'DF':
            if module in ['', 'OCC']:
                func = run_dfocc
        elif mtd_type == 'CD':
            if module in ['', 'OCC']:
                func = run_dfocc
    elif reference == 'UHF':
        if mtd_type == 'CONV':
            if module in ['', 'OCC']:
                func = run_occ
        elif mtd_type == 'DF':
            if module in ['', 'OCC']:
                func = run_dfocc
        elif mtd_type == 'CD':
            if module in ['', 'OCC']:
                func = run_dfocc

    if func is None:
        raise ManagedMethodError(['select_cepa_0_', name, 'CEPA_TYPE', mtd_type, reference, module])

    return func(name, **kwargs)


def select_cepa_0__gradient(name, **kwargs):
    """Function selecting the algorithm for a CEPA(0) gradient call
    and directing to specified or best-performance default modules.

    """
    reference = psi4.get_option('SCF', 'REFERENCE')
    mtd_type = psi4.get_global_option('CEPA_TYPE')
    module = psi4.get_global_option('QC_MODULE')
    # Considering only [df]occ

    func = None
    if reference in ['RHF', 'UHF']:
        if mtd_type == 'CONV':
            if module in ['', 'OCC']:
                func = run_occ_gradient
        elif mtd_type == 'DF':
            if module in ['', 'OCC']:
                func = run_dfocc_gradient

    if func is None:
        raise ManagedMethodError(['select_cepa_0__gradient', name, 'CEPA_TYPE', mtd_type, reference, module])

    return func(name, **kwargs)


def select_ocepa_0_(name, **kwargs):
    """Function selecting the algorithm for an OCEPA(0) energy call
    and directing to specified or best-performance default modules.

    """
    reference = psi4.get_option('SCF', 'REFERENCE')
    mtd_type = psi4.get_global_option('CEPA_TYPE')
    module = psi4.get_global_option('QC_MODULE')
    # Considering only [df]occ

    func = None
    if reference in ['RHF', 'UHF', 'ROHF', 'RKS', 'UKS']:
        if mtd_type == 'CONV':
            if module in ['', 'OCC']:
                func = run_occ
        elif mtd_type == 'DF':
            if module in ['', 'OCC']:
                func = run_dfocc
        elif mtd_type == 'CD':
            if module in ['', 'OCC']:
                func = run_dfocc

    if func is None:
        raise ManagedMethodError(['select_ocepa_0_', name, 'CEPA_TYPE', mtd_type, reference, module])

    return func(name, **kwargs)


def select_ocepa_0__gradient(name, **kwargs):
    """Function selecting the algorithm for an OCEPA(0) gradient call
    and directing to specified or best-performance default modules.

    """
    reference = psi4.get_option('SCF', 'REFERENCE')
    mtd_type = psi4.get_global_option('CEPA_TYPE')
    module = psi4.get_global_option('QC_MODULE')
    # Considering only [df]occ

    func = None
    if reference in ['RHF', 'UHF', 'ROHF', 'RKS', 'UKS']:
        if mtd_type == 'CONV':
            if module in ['', 'OCC']:
                func = run_occ_gradient
        elif mtd_type == 'DF':
            if module in ['', 'OCC']:
                func = run_dfocc_gradient

    if func is None:
        raise ManagedMethodError(['select_ocepa_0__gradient', name, 'CEPA_TYPE', mtd_type, reference, module])

    return func(name, **kwargs)


def select_fnoccsd(name, **kwargs):
    """Function selecting the algorithm for a FNO-CCSD energy call
    and directing to specified or best-performance default modules.

    """
    reference = psi4.get_option('SCF', 'REFERENCE')
    mtd_type = psi4.get_global_option('CC_TYPE')
    module = psi4.get_global_option('QC_MODULE')
    # Considering only fnocc

    func = None
    if reference == 'RHF':
        if mtd_type == 'CONV':
            if module in ['', 'FNOCC']:
                func = run_fnocc
        elif mtd_type == 'DF':
            if module in ['', 'FNOCC']:
                func = run_fnodfcc
        elif mtd_type == 'CD':
            if module in ['', 'FNOCC']:
                func = run_fnodfcc

    if func is None:
        raise ManagedMethodError(['select_fnoccsd', name, 'CC_TYPE', mtd_type, reference, module])

    return func(name, **kwargs)


def select_ccsd(name, **kwargs):
    """Function selecting the algorithm for a CCSD energy call
    and directing to specified or best-performance default modules.

    """
    reference = psi4.get_option('SCF', 'REFERENCE')
    mtd_type = psi4.get_global_option('CC_TYPE')
    module = psi4.get_global_option('QC_MODULE')
    # Considering only [df]occ/ccenergy/detci/fnocc

    func = None
    if reference == 'RHF':
        if mtd_type == 'CONV':
            if module == 'DETCI':
                func = run_detci
            elif module == 'FNOCC':
                func = run_fnocc
            elif module in ['', 'CCENERGY']:
                func = run_ccenergy
        elif mtd_type == 'DF':
            if module == 'OCC':
                func = run_dfocc
            elif module in ['', 'FNOCC']:
                func = run_fnodfcc
        elif mtd_type == 'CD':
            if module == 'OCC':
                func = run_dfocc
            elif module in ['', 'FNOCC']:
                func = run_fnodfcc
    elif reference == 'UHF':
        if mtd_type == 'CONV':
            if module in ['', 'CCENERGY']:
                func = run_ccenergy
    elif reference == 'ROHF':
        if mtd_type == 'CONV':
            if module == 'DETCI':
                func = run_detci
            elif module in ['', 'CCENERGY']:
                func = run_ccenergy

    if func is None:
        raise ManagedMethodError(['select_ccsd', name, 'CC_TYPE', mtd_type, reference, module])

    return func(name, **kwargs)


def select_ccsd_gradient(name, **kwargs):
    """Function selecting the algorithm for a CCSD gradient call
    and directing to specified or best-performance default modules.

    """
    reference = psi4.get_option('SCF', 'REFERENCE')
    mtd_type = psi4.get_global_option('CC_TYPE')
    module = psi4.get_global_option('QC_MODULE')
    # Considering only [df]occ/ccenergy

    func = None
    if reference == 'RHF':
        if mtd_type == 'CONV':
            if module in ['', 'CCENERGY']:
                func = run_ccenergy_gradient
        elif mtd_type == 'DF':
            if module in ['', 'OCC']:
                func = run_dfocc_gradient
    elif reference == 'UHF':
        if mtd_type == 'CONV':
            if module in ['', 'CCENERGY']:
                func = run_ccenergy_gradient
    elif reference == 'ROHF':
        if mtd_type == 'CONV':
            if module in ['', 'CCENERGY']:
                func = run_ccenergy_gradient

    if func is None:
        raise ManagedMethodError(['select_ccsd_gradient', name, 'CC_TYPE', mtd_type, reference, module])

    return func(name, **kwargs)


def select_fnoccsd_t_(name, **kwargs):
    """Function selecting the algorithm for a FNO-CCSD(T) energy call
    and directing to specified or best-performance default modules.

    """
    reference = psi4.get_option('SCF', 'REFERENCE')
    mtd_type = psi4.get_global_option('CC_TYPE')
    module = psi4.get_global_option('QC_MODULE')
    # Considering only fnocc

    func = None
    if reference == 'RHF':
        if mtd_type == 'CONV':
            if module in ['', 'FNOCC']:
                func = run_fnocc
        elif mtd_type == 'DF':
            if module in ['', 'FNOCC']:
                func = run_fnodfcc
        elif mtd_type == 'CD':
            if module in ['', 'FNOCC']:
                func = run_fnodfcc

    if func is None:
        raise ManagedMethodError(['select_fnoccsd_t_', name, 'CC_TYPE', mtd_type, reference, module])

    return func(name, **kwargs)


def select_ccsd_t_(name, **kwargs):
    """Function selecting the algorithm for a CCSD(T) energy call
    and directing to specified or best-performance default modules.

    """
    reference = psi4.get_option('SCF', 'REFERENCE')
    mtd_type = psi4.get_global_option('CC_TYPE')
    module = psi4.get_global_option('QC_MODULE')
    # Considering only [df]occ/ccenergy/fnocc

    func = None
    if reference == 'RHF':
        if mtd_type == 'CONV':
            if module == 'FNOCC':
                func = run_fnocc
            elif module in ['', 'CCENERGY']:
                func = run_ccenergy
        elif mtd_type == 'DF':
            if module == 'OCC':
                func = run_dfocc
            elif module in ['', 'FNOCC']:
                func = run_fnodfcc
        elif mtd_type == 'CD':
            if module == 'OCC':
                func = run_dfocc
            elif module in ['', 'FNOCC']:
                func = run_fnodfcc
    elif reference in ['UHF', 'ROHF']:
        if mtd_type == 'CONV':
            if module in ['', 'CCENERGY']:
                func = run_ccenergy

    if func is None:
        raise ManagedMethodError(['select_ccsd_t_', name, 'CC_TYPE', mtd_type, reference, module])

    return func(name, **kwargs)


def select_ccsd_t__gradient(name, **kwargs):
    """Function selecting the algorithm for a CCSD(T) gradient call
    and directing to specified or best-performance default modules.

    """
    reference = psi4.get_option('SCF', 'REFERENCE')
    mtd_type = psi4.get_global_option('CC_TYPE')
    module = psi4.get_global_option('QC_MODULE')
    # Considering only ccenergy

    func = None
    if reference == 'UHF':
        if mtd_type == 'CONV':
            if module in ['', 'CCENERGY']:
                func = run_ccenergy_gradient

    if func is None:
        raise ManagedMethodError(['select_ccsd_t__gradient', name, 'CC_TYPE', mtd_type, reference, module])

    return func(name, **kwargs)


def select_ccsd_at_(name, **kwargs):
    """Function selecting the algorithm for a CCSD(AT) energy call
    and directing to specified or best-performance default modules.

    """
    reference = psi4.get_option('SCF', 'REFERENCE')
    mtd_type = psi4.get_global_option('CC_TYPE')
    module = psi4.get_global_option('QC_MODULE')
    # Considering only [df]occ/ccenergy

    func = None
    if reference == 'RHF':
        if mtd_type == 'CONV':
            if module in ['', 'CCENERGY']:
                func = run_ccenergy
        elif mtd_type == 'DF':
            if module in ['', 'OCC']:
                func = run_dfocc
        elif mtd_type == 'CD':
            if module in ['', 'OCC']:
                func = run_dfocc

    if func is None:
        raise ManagedMethodError(['select_ccsd_at_', name, 'CC_TYPE', mtd_type, reference, module])

    return func(name, **kwargs)


def select_cisd(name, **kwargs):
    """Function selecting the algorithm for a CISD energy call
    and directing to specified or best-performance default modules.

    """
    reference = psi4.get_option('SCF', 'REFERENCE')
    mtd_type = psi4.get_global_option('CI_TYPE')
    module = psi4.get_global_option('QC_MODULE')
    # Considering only detci/fnocc

    func = None
    if reference == 'RHF':
        if mtd_type == 'CONV':
            if module == 'DETCI':
                func = run_detci
            elif module in ['', 'FNOCC']:
                func = run_cepa
    elif reference == 'ROHF':
        if mtd_type == 'CONV':
            if module in ['', 'DETCI']:
                func = run_detci

    if func is None:
        raise ManagedMethodError(['select_cisd', name, 'CI_TYPE', mtd_type, reference, module])

    return func(name, **kwargs)


def select_mp4(name, **kwargs):
    """Function selecting the algorithm for a MP4 energy call
    and directing to specified or best-performance default modules.

    """
    reference = psi4.get_option('SCF', 'REFERENCE')
    mtd_type = psi4.get_global_option('MP_TYPE')
    module = psi4.get_global_option('QC_MODULE')
    # Considering only detci/fnocc

    func = None
    if reference == 'RHF':
        if mtd_type == 'CONV':
            if module == 'DETCI':
                func = run_detci
            elif module in ['', 'FNOCC']:
                func = run_fnocc
    elif reference == 'ROHF':
        if mtd_type == 'CONV':
            if module in ['', 'DETCI']:
                func = run_detci

    if func is None:
        raise ManagedMethodError(['select_mp4', name, 'MP_TYPE', mtd_type, reference, module])

    return func(name, **kwargs)


def scf_helper(name, **kwargs):
    """Function serving as helper to SCF, choosing whether to cast
    up or just run SCF with a standard guess. This preserves
    previous SCF options set by other procedures (e.g., SAPT
    output file types for SCF).

    """
    ### DGAS: Lori, we need to support passing of ref_wfn here

    optstash = p4util.OptionsState(
        ['PUREAM'],
        ['BASIS'],
        ['QMEFP'],
        ['DF_BASIS_SCF'],
        #['SCF', 'SCF_TYPE'],
        ['SCF', 'GUESS'],
        ['SCF', 'DF_INTS_IO'],
        ['SCF', 'SCF_TYPE']  # Hack: scope gets changed internally with the Andy trick
    )

    optstash2 = p4util.OptionsState(
        ['BASIS'],
        ['DF_BASIS_SCF'],
        ['SCF', 'SCF_TYPE'],
        ['SCF', 'DF_INTS_IO'])

    # Second-order SCF requires non-symmetrix density matrix support
    if (
        psi4.get_option('SCF', 'SOSCF') and
        (psi4.get_option('SCF', 'SCF_TYPE') not in  ['DF', 'CD', 'OUT_OF_CORE'])
        ):
        raise ValidationError("Second-order SCF: Requires a JK algorithm that supports non-symmetric"\
                                  " density matrices.")

    # sort out cast_up settings. no need to stash these since only read, never reset
    cast = False
    if psi4.has_option_changed('SCF', 'BASIS_GUESS'):
        cast = psi4.get_option('SCF', 'BASIS_GUESS')
        if yes.match(str(cast)):
            cast = True
        elif no.match(str(cast)):
            cast = False

        if psi4.get_option('SCF', 'SCF_TYPE') == 'DF':
            castdf = True
        else:
            castdf = False

        if psi4.has_option_changed('SCF', 'DF_BASIS_GUESS'):
            castdf = psi4.get_option('SCF', 'DF_BASIS_GUESS')
            if yes.match(str(castdf)):
                castdf = True
            elif no.match(str(castdf)):
                castdf = False

    # sort out broken_symmetry settings.
    if 'brokensymmetry' in kwargs:
        molecule = psi4.get_active_molecule()
        multp = molecule.multiplicity()
        if multp != 1:
            raise ValidationError('Broken symmetry is only for singlets.')
        if psi4.get_option('SCF', 'REFERENCE') != 'UHF' and psi4.get_option('SCF', 'REFERENCE') != 'UKS':
            raise ValidationError('You must specify "set reference uhf" to use broken symmetry.')
        do_broken = True
    else:
        do_broken = False

    precallback = None
    if 'precallback' in kwargs:
        precallback = kwargs.pop('precallback')

    postcallback = None
    if 'postcallback' in kwargs:
        postcallback = kwargs.pop('postcallback')

    # Hack to ensure cartesian or pure are used throughout
    # Note that can't query PUREAM option directly, as it only
    #   reflects user changes to value, so load basis and
    #   read effective PUREAM setting off of it
    #psi4.set_global_option('BASIS', psi4.get_global_option('BASIS'))
    #psi4.set_global_option('PUREAM', psi4.MintsHelper().basisset().has_puream())

    # broken set-up
    if do_broken:
        molecule.set_multiplicity(3)
        psi4.print_out('\n')
        p4util.banner('  Computing high-spin triplet guess  ')
        psi4.print_out('\n')

    # cast set-up
    if (cast):

        if yes.match(str(cast)):
            guessbasis = '3-21G'
        else:
            guessbasis = cast

        #if (castdf):
        #    if yes.match(str(castdf)):
        #        guessbasisdf = p4util.corresponding_jkfit(guessbasis)
        #    else:
        #        guessbasisdf = castdf

        # Switch to the guess namespace
        namespace = psi4.IO.get_default_namespace()
        guesspace = namespace + '.guess'
        if namespace == '':
            guesspace = 'guess'
        psi4.IO.set_default_namespace(guesspace)

        # Setup initial SCF
        psi4.set_global_option('BASIS', guessbasis)
        if (castdf):
            psi4.set_local_option('SCF', 'SCF_TYPE', 'DF')
            psi4.set_local_option('SCF', 'DF_INTS_IO', 'none')
            #psi4.set_global_option('DF_BASIS_SCF', guessbasisdf)
            if not yes.match(str(castdf)):
                psi4.set_global_option('DF_BASIS_SCF', castdf)

        # Print some info about the guess
        psi4.print_out('\n')
        p4util.banner('Guess SCF, %s Basis' % (guessbasis))
        psi4.print_out('\n')

    # the FIRST scf call
    if cast or do_broken:
        # Perform the guess scf
        new_wfn = psi4.new_wavefunction(psi4.get_active_molecule(),
                                        psi4.get_global_option('BASIS'))
        psi4.scf(new_wfn, precallback, postcallback)

    # broken clean-up
    if do_broken:
        molecule.set_multiplicity(1)
        psi4.set_local_option('SCF', 'GUESS', 'READ')
        psi4.print_out('\n')
        p4util.banner('  Computing broken symmetry solution from high-spin triplet guess  ')
        psi4.print_out('\n')

    # cast clean-up
    if (cast):

        # Move files to proper namespace
        psi4.IO.change_file_namespace(180, guesspace, namespace)
        psi4.IO.set_default_namespace(namespace)

        # Set to read and project, and reset bases to final ones
        optstash2.restore()
        psi4.set_local_option('SCF', 'GUESS', 'READ')

        # Print the banner for the standard operation
        psi4.print_out('\n')
        p4util.banner(name.upper())
        psi4.print_out('\n')

    # EFP preparation
    efp = psi4.get_active_efp()
    if efp.nfragments() > 0:
        psi4.set_global_option('QMEFP', True)  # apt to go haywire if set locally to efp
        psi4.efp_set_options()
        efp.set_qm_atoms()
        efp.print_out()

    # the SECOND scf call
    new_wfn = psi4.new_wavefunction(psi4.get_active_molecule(),
                                    psi4.get_global_option('BASIS'))
    scf_wfn = psi4.scf(new_wfn, precallback, postcallback)
    e_scf = psi4.get_variable('CURRENT ENERGY')

    optstash.restore()
    return scf_wfn


def run_dcft(name, **kwargs):
    """Function encoding sequence of PSI module calls for
    a density cumulant functional theory calculation.

    """

    if (psi4.get_global_option('FREEZE_CORE') == 'TRUE'):
        raise ValidationError('Frozen core is not available for DCFT.')

    # Bypass the scf call if a reference wavefunction is given
    ref_wfn = kwargs.get('ref_wfn', None)
    if ref_wfn is None:
        ref_wfn = scf_helper(name, **kwargs)

    dcft_wfn = psi4.dcft(ref_wfn)
    return dcft_wfn


def run_dcft_gradient(name, **kwargs):
    """Function encoding sequence of PSI module calls for
    DCFT gradient calculation.

    """
    optstash = p4util.OptionsState(
        ['GLOBALS', 'DERTYPE'],
        ['DERIV', 'DERIV_TPDM_PRESORTED'])


    psi4.set_global_option('DERTYPE', 'FIRST')
    dcft_wfn = run_dcft(name, **kwargs)
    if dcft_wfn.same_a_b_orbs():
        psi4.set_global_option('DERIV_TPDM_PRESORTED', True)
    grad = psi4.deriv(dcft_wfn)
    dcft_wfn.set_gradient(grad)

    optstash.restore()
    return dcft_wfn


def run_dfocc(name, **kwargs):
    """Function encoding sequence of PSI module calls for
    a density-fitted or Cholesky-decomposed 
    (non-)orbital-optimized MPN or CC computation.

    """
    lowername = name.lower()

    optstash = p4util.OptionsState(
        ['SCF', 'DF_INTS_IO'],
        ['DFOCC', 'WFN_TYPE'],
        ['DFOCC', 'ORB_OPT'],
        ['DFOCC', 'DO_SCS'],
        ['DFOCC', 'DO_SOS'],
        ['DFOCC', 'CHOLESKY'],
        ['DFOCC', 'CC_LAMBDA'])

    def set_cholesky_from(mtd_type):
        type_val = psi4.get_global_option(mtd_type)
        if type_val == 'DF':
            psi4.set_local_option('DFOCC', 'CHOLESKY', 'FALSE')
        elif type_val == 'CD':
            psi4.set_local_option('DFOCC', 'CHOLESKY', 'TRUE')
        else:
            raise ValidationError("""Invalid type '%s' for DFOCC""" % type_val)

    if lowername in ['mp2', 'omp2']:
        psi4.set_local_option('DFOCC', 'WFN_TYPE', 'DF-OMP2')
        set_cholesky_from('MP2_TYPE')
    elif lowername in ['mp2.5', 'omp2.5']:
        psi4.set_local_option('DFOCC', 'WFN_TYPE', 'DF-OMP2.5')
        set_cholesky_from('MP_TYPE')
    elif lowername in ['mp3', 'omp3']:
        psi4.set_local_option('DFOCC', 'WFN_TYPE', 'DF-OMP3')
        set_cholesky_from('MP_TYPE')
    elif lowername in ['cepa(0)', 'ocepa(0)']:
        psi4.set_local_option('DFOCC', 'WFN_TYPE', 'DF-OLCCD')
        set_cholesky_from('CEPA_TYPE')

    elif lowername == 'ccd':
        psi4.set_local_option('DFOCC', 'WFN_TYPE', 'DF-CCD')
        set_cholesky_from('CC_TYPE')
    elif lowername == 'ccsd':
        psi4.set_local_option('DFOCC', 'WFN_TYPE', 'DF-CCSD')
        set_cholesky_from('CC_TYPE')
    elif lowername == 'ccsd(t)':
        psi4.set_local_option('DFOCC', 'WFN_TYPE', 'DF-CCSD(T)')
        set_cholesky_from('CC_TYPE')
    elif lowername == 'ccsd(at)':
        psi4.set_local_option('DFOCC', 'CC_LAMBDA', 'TRUE')
        psi4.set_local_option('DFOCC', 'WFN_TYPE', 'DF-CCSD(AT)')
        set_cholesky_from('CC_TYPE')
    elif lowername == 'ccdl':  # TODO ask Ugur forbidden CD?
        psi4.set_local_option('DFOCC', 'CC_LAMBDA', 'TRUE')
        psi4.set_local_option('DFOCC', 'WFN_TYPE', 'DF-CCD')
        set_cholesky_from('CC_TYPE')
    elif lowername == 'ccsdl':  # TODO ask Ugur forbidden CD?
        psi4.set_local_option('DFOCC', 'CC_LAMBDA', 'TRUE')
        psi4.set_local_option('DFOCC', 'WFN_TYPE', 'DF-CCSD')
        set_cholesky_from('CC_TYPE')
    elif lowername == 'dfocc':
        pass
    else:
        raise ValidationError('Unidentified method %s' % (lowername))

    # conventional vs. optimized orbitals
    if lowername in ['ugur-mp2', 'mp2', 'mp2.5', 'mp3',
                     'lccd', 'ccd', 'ccsd', 'ccsd(t)', 'ccsd(at)',
                     'ccdl', 'ccsdl']:
        psi4.set_local_option('DFOCC', 'ORB_OPT', 'FALSE')
    elif lowername in ['omp2', 'omp2.5', 'omp3',
                     'olccd']:
        psi4.set_local_option('DFOCC', 'ORB_OPT', 'TRUE')

    psi4.set_local_option('DFOCC', 'DO_SCS', 'FALSE')
    psi4.set_local_option('DFOCC', 'DO_SOS', 'FALSE')
    psi4.set_local_option('SCF', 'DF_INTS_IO', 'SAVE')

    # Bypass the scf call if a reference wavefunction is given
    ref_wfn = kwargs.get('ref_wfn', None)
    if ref_wfn is None:
        # override symmetry
        molecule = psi4.get_active_molecule()
        user_pg = molecule.schoenflies_symbol()
        molecule.reset_point_group('c1')
        molecule.fix_orientation(True)
        molecule.fix_com(True)
        molecule.update_geometry()
        if user_pg != 'c1':
            psi4.print_out("""  DFOCC does not make use of molecular symmetry: """
                           """further calculations in C1 point group.\n""")
        ref_wfn = scf_helper(name, **kwargs)
    else:
        user_pg = None
        if ref_wfn.molecule().schoenflies_symbol() != 'c1':
            raise ValidationError("""  DFOCC does not make use of molecular symmetry: """
                                  """reference wavefunction must be C1.\n""")

    if psi4.get_option('SCF', 'REFERENCE') == 'ROHF':
        ref_wfn.semicanonicalize()
    dfocc_wfn = psi4.dfocc(ref_wfn)

    if user_pg:
        molecule.reset_point_group(user_pg)
        molecule.update_geometry()

    optstash.restore()
    return dfocc_wfn


def run_dfocc_gradient(name, **kwargs):
    """Function encoding sequence of PSI module calls for
    an density-fitted (non-)orbital-optimized MPN or CC computation.

    """
    lowername = name.lower()

    optstash = p4util.OptionsState(
        ['SCF', 'DF_INTS_IO'],
        ['REFERENCE'],
        ['DFOCC', 'WFN_TYPE'],
        ['DFOCC', 'ORB_OPT'],
        ['DFOCC', 'CC_LAMBDA'],
        ['GLOBALS', 'DERTYPE'])

    if lowername in ['mp2', 'omp2']:
        psi4.set_local_option('DFOCC', 'WFN_TYPE', 'DF-OMP2')
    elif lowername in ['mp2.5', 'omp2.5']:
        psi4.set_local_option('DFOCC', 'WFN_TYPE', 'DF-OMP2.5')
    elif lowername in ['mp3', 'omp3']:
        psi4.set_local_option('DFOCC', 'WFN_TYPE', 'DF-OMP3')
    elif lowername in ['cepa(0)', 'ocepa(0)']:
        psi4.set_local_option('DFOCC', 'WFN_TYPE', 'DF-OLCCD')
<<<<<<< HEAD
    elif lowername in ['ccd']:
=======
    elif lowername in ['df-ccd']:
        psi4.set_local_option('DFOCC', 'CC_LAMBDA', 'TRUE')
>>>>>>> 46c02248
        psi4.set_local_option('DFOCC', 'WFN_TYPE', 'DF-CCD')
        psi4.set_local_option('DFOCC', 'CC_LAMBDA', 'TRUE')
    elif lowername in ['ccsd']:
        psi4.set_local_option('DFOCC', 'WFN_TYPE', 'DF-CCSD')
        psi4.set_local_option('DFOCC', 'CC_LAMBDA', 'TRUE')
    else:
        raise ValidationError('Unidentified method %s' % (lowername))

<<<<<<< HEAD
    if lowername in ['mp2', 'mp2.5', 'mp3', 'cepa(0)', 'ccd', 'ccsd']:
=======
    print('Lori: We are ignoring if the user specifies ORB_OPT, causing most of the failing Uger cases')
    if lowername in ['ri-mp2', 'df-mp2.5', 'df-mp3',
                     'df-lccd', 'df-ccd', 'df-ccsd2']:
>>>>>>> 46c02248
        psi4.set_local_option('DFOCC', 'ORB_OPT', 'FALSE')
    elif lowername in ['omp2', 'omp2.5', 'omp3', 'ocepa(0)']:
        psi4.set_local_option('DFOCC', 'ORB_OPT', 'TRUE')

    psi4.set_global_option('DERTYPE', 'FIRST')
    psi4.set_local_option('DFOCC', 'DO_SCS', 'FALSE')
    psi4.set_local_option('DFOCC', 'DO_SOS', 'FALSE')
    psi4.set_local_option('SCF', 'DF_INTS_IO', 'SAVE')

    # Bypass the scf call if a reference wavefunction is given
    ref_wfn = kwargs.get('ref_wfn', None)
    if ref_wfn is None:
        # override symmetry
        molecule = psi4.get_active_molecule()
        user_pg = molecule.schoenflies_symbol()
        molecule.reset_point_group('c1')
        molecule.fix_orientation(True)
        molecule.fix_com(True)
        molecule.update_geometry()
        if user_pg != 'c1':
            psi4.print_out("""  DFOCC does not make use of molecular symmetry: """
                           """further calculations in C1 point group.\n""")
        ref_wfn = scf_helper(name, **kwargs)
    else:
        user_pg = None
        if ref_wfn.molecule().schoenflies_symbol() != 'c1':
            raise ValidationError("""  DFOCC does not make use of molecular symmetry: """
                                  """reference wavefunction must be C1.\n""")

    if psi4.get_option('SCF', 'REFERENCE') == 'ROHF':
        ref_wfn.semicanonicalize()
    dfocc_wfn = psi4.dfocc(ref_wfn)

    if user_pg:
        molecule.reset_point_group(user_pg)
        molecule.update_geometry()

    optstash.restore()
    return dfocc_wfn


def run_dfocc_property(name, **kwargs):
    """Function encoding sequence of PSI module calls for
    an density-fitted (non-)orbital-optimized MPN or CC computation.

    """
    lowername = name.lower()

    optstash = p4util.OptionsState(
        ['SCF', 'DF_INTS_IO'],
        ['SCF', 'DFT_CUSTOM_FUNCTIONAL'],
        ['DFOCC', 'WFN_TYPE'],
        ['DFOCC', 'ORB_OPT'],
        ['DFOCC', 'OEPROP'])

    if lowername in ['ri-mp2', 'df-omp2']:
        psi4.set_local_option('DFOCC', 'WFN_TYPE', 'DF-OMP2')
    else:
        raise ValidationError('Unidentified method ' % (lowername))

    if lowername in ['ri-mp2']:
        psi4.set_local_option('DFOCC', 'ORB_OPT', 'FALSE')
    elif lowername in ['df-omp2']:
        psi4.set_local_option('DFOCC', 'ORB_OPT', 'TRUE')

    psi4.set_local_option('DFOCC', 'OEPROP', 'TRUE')
    psi4.set_local_option('SCF', 'DF_INTS_IO', 'SAVE')

    # Bypass the scf call if a reference wavefunction is given
    ref_wfn = kwargs.get('ref_wfn', None)
    if ref_wfn is None:
        # override symmetry
        molecule = psi4.get_active_molecule()
        user_pg = molecule.schoenflies_symbol()
        molecule.reset_point_group('c1')
        molecule.fix_orientation(True)
        molecule.fix_com(True)
        molecule.update_geometry()
        if user_pg != 'c1':
            psi4.print_out("""  DFOCC does not make use of molecular symmetry: """
                           """further calculations in C1 point group.\n""")
        ref_wfn = scf_helper(name, **kwargs)
    else:
        user_pg = None
        if ref_wfn.molecule().schoenflies_symbol() != 'c1':
            raise ValidationError("""  DFOCC does not make use of molecular symmetry: """
                                  """reference wavefunction must be C1.\n""")

    if psi4.get_option('SCF', 'REFERENCE') == 'ROHF':
        ref_wfn.semicanonicalize()
    dfocc_wfn = psi4.dfocc(ref_wfn)

    if user_pg:
        molecule.reset_point_group(user_pg)
        molecule.update_geometry()

    optstash.restore()
    return dfocc_wfn


def run_qchf(name, **kwargs):
    """Function encoding sequence of PSI module calls for
    an density-fitted orbital-optimized MP2 computation

    """
    optstash = p4util.OptionsState(
        ['SCF', 'DF_INTS_IO'],
        ['DF_BASIS_SCF'],
        ['DIE_IF_NOT_CONVERGED'],
        ['MAXITER'],
        ['DFOCC', 'ORB_OPT'],
        ['DFOCC', 'WFN_TYPE'],
        ['DFOCC', 'QCHF'],
        ['DFOCC', 'E_CONVERGENCE'])

    psi4.set_local_option('DFOCC', 'ORB_OPT', 'TRUE')
    psi4.set_local_option('DFOCC', 'WFN_TYPE', 'QCHF')
    psi4.set_local_option('DFOCC', 'QCHF', 'TRUE')
    psi4.set_local_option('DFOCC', 'E_CONVERGENCE', 8)

    # override symmetry:
    molecule = psi4.get_active_molecule()
    user_pg = molecule.schoenflies_symbol()
    molecule.reset_point_group('c1')
    molecule.fix_orientation(1)
    molecule.update_geometry()
    if user_pg != 'c1':
        psi4.print_out('  QCHF does not make use of molecular symmetry, further calculations in C1 point group.\n')

    #psi4.set_global_option('SCF_TYPE', 'DF')
    psi4.set_local_option('SCF', 'DF_INTS_IO', 'SAVE')
    psi4.set_local_option('SCF', 'DIE_IF_NOT_CONVERGED', 'FALSE')
    psi4.set_local_option('SCF', 'MAXITER', 1)
    # Bypass routine scf if user did something special to get it to converge
    ref_wfn = kwargs.get('ref_wfn', None)
    if ref_wfn is None:
        ref_wfn = scf_helper(name, **kwargs)

    if psi4.get_option('SCF', 'REFERENCE') == 'ROHF':
        ref_wfn.semicanonicalize()
    dfocc_wfn = psi4.dfocc(ref_wfn)

    molecule.reset_point_group(user_pg)
    molecule.update_geometry()

    return dfocc_wfn


<<<<<<< HEAD
def run_occ(name, **kwargs):
=======
def run_cdomp(name, **kwargs):
    """Function encoding sequence of PSI module calls for
    cholesky-decomposed conventional and orbital-optimized MPN
    and CC computations.

    """
    lowername = name.lower()

    optstash = p4util.OptionsState(
        ['SCF', 'DF_INTS_IO'],
        ['DFOCC', 'ORB_OPT'],
        ['DFOCC', 'CHOLESKY'],
        ['DFOCC', 'CC_LAMBDA'],
        ['DFOCC', 'WFN_TYPE'])

    # override symmetry
    molecule = psi4.get_active_molecule()
    user_pg = molecule.schoenflies_symbol()
    molecule.reset_point_group('c1')
    molecule.fix_orientation(1)
    molecule.update_geometry()
    if user_pg != 'c1':
        psi4.print_out('  DFOCC does not make use of molecular symmetry, further calculations in C1 point group.\n')

    if lowername == 'cd-omp2':
        psi4.set_local_option('DFOCC', 'WFN_TYPE', 'DF-OMP2')
    elif lowername == 'cd-omp2.5':
        psi4.set_local_option('DFOCC', 'WFN_TYPE', 'DF-OMP2.5')
    elif lowername == 'cd-omp3':
        psi4.set_local_option('DFOCC', 'WFN_TYPE', 'DF-OMP3')
    elif lowername == 'cd-olccd':
        psi4.set_local_option('DFOCC', 'WFN_TYPE', 'DF-OLCCD')

    elif lowername == 'cd-mp2':
        psi4.set_local_option('DFOCC', 'WFN_TYPE', 'DF-OMP2')
    elif lowername == 'cd-mp2.5':
        psi4.set_local_option('DFOCC', 'WFN_TYPE', 'DF-OMP2.5')
    elif lowername == 'cd-mp3':
        psi4.set_local_option('DFOCC', 'WFN_TYPE', 'DF-OMP3')
    elif lowername == 'cd-lccd':
        psi4.set_local_option('DFOCC', 'WFN_TYPE', 'DF-OLCCD')
    elif lowername == 'cd-ccd':
        psi4.set_local_option('DFOCC', 'WFN_TYPE', 'DF-CCD')
    elif lowername == 'cd-ccsd':
        psi4.set_local_option('DFOCC', 'WFN_TYPE', 'DF-CCSD')
    elif lowername == 'cd-ccsd(t)':
        psi4.set_local_option('DFOCC', 'WFN_TYPE', 'DF-CCSD(T)')
    elif lowername == 'cd-ccsd(at)':
        psi4.set_local_option('DFOCC', 'WFN_TYPE', 'DF-CCSD(AT)')
        psi4.set_local_option('DFOCC', 'CC_LAMBDA', 'TRUE')
    else:
        pass

    if lowername in ['cd-omp2', 'cd-omp2.5', 'cd-omp3', 'cd-olccd']:
        psi4.set_local_option('DFOCC', 'ORB_OPT', 'TRUE')
    elif lowername in ['cd-mp2', 'cd-mp2.5', 'cd-mp3', 'cd-lccd', 'cd-ccd', 'cd-ccsd', 'cd-ccsd(t)', 'cd-ccsd(at)']:
        psi4.set_local_option('DFOCC', 'ORB_OPT', 'FALSE')
    else:
        pass

    psi4.set_local_option('DFOCC', 'CHOLESKY', 'TRUE')

    psi4.set_local_option('SCF', 'DF_INTS_IO', 'SAVE')

    # Bypass the scf call if a reference wavefunction is given
    ref_wfn = kwargs.get('ref_wfn', None)
    if ref_wfn is None:
        ref_wfn = scf_helper(name, **kwargs)

    if psi4.get_option('SCF', 'REFERENCE') == 'ROHF':
        ref_wfn.semicanonicalize()
    dfocc_wfn = psi4.dfocc(ref_wfn)

    molecule.reset_point_group(user_pg)
    molecule.update_geometry()

    return dfocc_wfn


def run_mp2(name, **kwargs):
    """Function encoding sequence of PSI module calls for
    a MP2 calculation.

    """
    optstash = p4util.OptionsState(
        ['OCC', 'ORB_OPT'])

    # If the scf type is DF/CD, then the AO integrals were never written to disk
    if psi4.get_option('SCF', 'SCF_TYPE') == 'DF' or psi4.get_option('SCF', 'SCF_TYPE') == 'CD':
            print('DGAS Warning: We do not have  wavefunction at this point')
            mints = psi4.MintsHelper()
            mints.integrals()

    psi4.set_local_option('OCC', 'ORB_OPT', 'FALSE')
    run_conv_omp2(name, **kwargs)

    optstash.restore()


def run_mp2_gradient(name, **kwargs):
    """Function encoding sequence of PSI module calls for
    a MP2 gradient calculation.

    """
    optstash = p4util.OptionsState(
        ['REFERENCE'],
        ['GLOBALS', 'DERTYPE'])

    psi4.set_global_option('DERTYPE', 'FIRST')
    psi4.set_local_option('OCC', 'ORB_OPT', 'FALSE')
    print('No such thing as run_conv_omp2 gradient')
    run_conv_omp2(name, **kwargs)
    psi4.deriv()

    optstash.restore()


def run_omp(name, **kwargs):
>>>>>>> 46c02248
    """Function encoding sequence of PSI module calls for
    a conventional integral (O)MPN computation

    """
    lowername = name.lower()

    optstash = p4util.OptionsState(
        ['OCC', 'SCS_TYPE'],
        ['OCC', 'DO_SCS'],
        ['OCC', 'SOS_TYPE'],
        ['OCC', 'DO_SOS'],
        ['OCC', 'ORB_OPT'],
        ['OCC', 'WFN_TYPE'])

    if lowername == 'mp2':
        psi4.set_local_option('OCC', 'WFN_TYPE', 'OMP2')
        psi4.set_local_option('OCC', 'ORB_OPT', 'FALSE')
        psi4.set_local_option('OCC', 'DO_SCS', 'FALSE')
        psi4.set_local_option('OCC', 'DO_SOS', 'FALSE')
    elif lowername == 'omp2':
        psi4.set_local_option('OCC', 'WFN_TYPE', 'OMP2')
        psi4.set_local_option('OCC', 'ORB_OPT', 'TRUE')
        psi4.set_local_option('OCC', 'DO_SCS', 'FALSE')
        psi4.set_local_option('OCC', 'DO_SOS', 'FALSE')
    elif lowername == 'scs-omp2':
        psi4.set_local_option('OCC', 'WFN_TYPE', 'OMP2')
        psi4.set_local_option('OCC', 'ORB_OPT', 'TRUE')
        psi4.set_local_option('OCC', 'DO_SCS', 'TRUE')
        psi4.set_local_option('OCC', 'SCS_TYPE', 'SCS')
    elif lowername == 'scs(n)-omp2':
        psi4.set_local_option('OCC', 'WFN_TYPE', 'OMP2')
        psi4.set_local_option('OCC', 'ORB_OPT', 'TRUE')
        psi4.set_local_option('OCC', 'DO_SCS', 'TRUE')
        psi4.set_local_option('OCC', 'SCS_TYPE', 'SCSN')
    elif lowername == 'scs-omp2-vdw':
        psi4.set_local_option('OCC', 'WFN_TYPE', 'OMP2')
        psi4.set_local_option('OCC', 'ORB_OPT', 'TRUE')
        psi4.set_local_option('OCC', 'DO_SCS', 'TRUE')
        psi4.set_local_option('OCC', 'SCS_TYPE', 'SCSVDW')
    elif lowername == 'sos-omp2':
        psi4.set_local_option('OCC', 'WFN_TYPE', 'OMP2')
        psi4.set_local_option('OCC', 'ORB_OPT', 'TRUE')
        psi4.set_local_option('OCC', 'DO_SOS', 'TRUE')
        psi4.set_local_option('OCC', 'SOS_TYPE', 'SOS')
    elif lowername == 'sos-pi-omp2':
        psi4.set_local_option('OCC', 'WFN_TYPE', 'OMP2')
        psi4.set_local_option('OCC', 'ORB_OPT', 'TRUE')
        psi4.set_local_option('OCC', 'DO_SOS', 'TRUE')
        psi4.set_local_option('OCC', 'SOS_TYPE', 'SOSPI')

    elif lowername == 'mp2.5':
        psi4.set_local_option('OCC', 'WFN_TYPE', 'OMP2.5')
        psi4.set_local_option('OCC', 'ORB_OPT', 'FALSE')
        psi4.set_local_option('OCC', 'DO_SCS', 'FALSE')
        psi4.set_local_option('OCC', 'DO_SOS', 'FALSE')
    elif lowername == 'omp2.5':
        psi4.set_local_option('OCC', 'WFN_TYPE', 'OMP2.5')
        psi4.set_local_option('OCC', 'ORB_OPT', 'TRUE')
        psi4.set_local_option('OCC', 'DO_SCS', 'FALSE')
        psi4.set_local_option('OCC', 'DO_SOS', 'FALSE')

    elif lowername == 'mp3':
        psi4.set_local_option('OCC', 'WFN_TYPE', 'OMP3')
        psi4.set_local_option('OCC', 'ORB_OPT', 'FALSE')
        psi4.set_local_option('OCC', 'DO_SCS', 'FALSE')
        psi4.set_local_option('OCC', 'DO_SOS', 'FALSE')
    elif lowername == 'omp3':
        psi4.set_local_option('OCC', 'WFN_TYPE', 'OMP3')
        psi4.set_local_option('OCC', 'ORB_OPT', 'TRUE')
        psi4.set_local_option('OCC', 'DO_SCS', 'FALSE')
        psi4.set_local_option('OCC', 'DO_SOS', 'FALSE')
    elif lowername == 'scs-omp3':
        psi4.set_local_option('OCC', 'WFN_TYPE', 'OMP3')
        psi4.set_local_option('OCC', 'ORB_OPT', 'TRUE')
        psi4.set_local_option('OCC', 'DO_SCS', 'TRUE')
        psi4.set_local_option('OCC', 'SCS_TYPE', 'SCS')
    elif lowername == 'scs(n)-omp3':
        psi4.set_local_option('OCC', 'WFN_TYPE', 'OMP3')
        psi4.set_local_option('OCC', 'ORB_OPT', 'TRUE')
        psi4.set_local_option('OCC', 'DO_SCS', 'TRUE')
        psi4.set_local_option('OCC', 'SCS_TYPE', 'SCSN')
    elif (lowername == 'scs-omp3-vdw'):
        psi4.set_local_option('OCC', 'WFN_TYPE', 'OMP3')
        psi4.set_local_option('OCC', 'ORB_OPT', 'TRUE')
        psi4.set_local_option('OCC', 'DO_SCS', 'TRUE')
        psi4.set_local_option('OCC', 'SCS_TYPE', 'SCSVDW')
    elif lowername == 'sos-omp3':
        psi4.set_local_option('OCC', 'WFN_TYPE', 'OMP3')
        psi4.set_local_option('OCC', 'ORB_OPT', 'TRUE')
        psi4.set_local_option('OCC', 'DO_SOS', 'TRUE')
        psi4.set_local_option('OCC', 'SOS_TYPE', 'SOS')
    elif lowername == 'sos-pi-omp3':
        psi4.set_local_option('OCC', 'WFN_TYPE', 'OMP3')
        psi4.set_local_option('OCC', 'ORB_OPT', 'TRUE')
        psi4.set_local_option('OCC', 'DO_SOS', 'TRUE')
        psi4.set_local_option('OCC', 'SOS_TYPE', 'SOSPI')

    elif lowername == 'cepa(0)':
        psi4.set_local_option('OCC', 'WFN_TYPE', 'OCEPA')
        psi4.set_local_option('OCC', 'ORB_OPT', 'FALSE')
        psi4.set_local_option('OCC', 'DO_SCS', 'FALSE')
        psi4.set_local_option('OCC', 'DO_SOS', 'FALSE')
    elif lowername == 'ocepa(0)':
        psi4.set_local_option('OCC', 'WFN_TYPE', 'OCEPA')
        psi4.set_local_option('OCC', 'ORB_OPT', 'TRUE')
        psi4.set_local_option('OCC', 'DO_SCS', 'FALSE')
        psi4.set_local_option('OCC', 'DO_SOS', 'FALSE')
    else:
        raise ValidationError("""Invalid method %s""" % lowername)

    # Bypass the scf call if a reference wavefunction is given
    ref_wfn = kwargs.get('ref_wfn', None)
    if ref_wfn is None:
        ref_wfn = scf_helper(name, **kwargs)

    # If the scf type is DF/CD, then the AO integrals were never written to disk
    if psi4.get_option('SCF', 'SCF_TYPE') in ['DF', 'CD']:
        psi4.MintsHelper().integrals()

    if psi4.get_option('SCF', 'REFERENCE') == 'ROHF':
        ref_wfn.semicanonicalize()
    occ_wfn = psi4.occ(ref_wfn)

    optstash.restore()
    return occ_wfn


def run_occ_gradient(name, **kwargs):
    """Function encoding sequence of PSI module calls for
    a conventional integral (O)MPN computation

    """
    lowername = name.lower()

    optstash = p4util.OptionsState(
        ['OCC', 'ORB_OPT'],
        ['OCC', 'WFN_TYPE'],
        ['OCC', 'DO_SCS'],
        ['OCC', 'DO_SOS'],
        ['GLOBALS', 'DERTYPE'])

    if lowername == 'mp2':
        psi4.set_local_option('OCC', 'WFN_TYPE', 'OMP2')
        psi4.set_local_option('OCC', 'ORB_OPT', 'FALSE')
    elif lowername in ['omp2', 'conv-omp2']:
        psi4.set_local_option('OCC', 'WFN_TYPE', 'OMP2')
        psi4.set_local_option('OCC', 'ORB_OPT', 'TRUE')

    elif lowername == 'mp2.5':
        psi4.set_local_option('OCC', 'WFN_TYPE', 'OMP2.5')
        psi4.set_local_option('OCC', 'ORB_OPT', 'FALSE')
    elif lowername == 'omp2.5':
        psi4.set_local_option('OCC', 'WFN_TYPE', 'OMP2.5')
        psi4.set_local_option('OCC', 'ORB_OPT', 'TRUE')

    elif lowername == 'mp3':
        psi4.set_local_option('OCC', 'WFN_TYPE', 'OMP3')
        psi4.set_local_option('OCC', 'ORB_OPT', 'FALSE')
    elif lowername == 'omp3':
        psi4.set_local_option('OCC', 'WFN_TYPE', 'OMP3')
        psi4.set_local_option('OCC', 'ORB_OPT', 'TRUE')

    elif lowername == 'cepa(0)':  # cepa0
        psi4.set_local_option('OCC', 'WFN_TYPE', 'OCEPA')
        psi4.set_local_option('OCC', 'ORB_OPT', 'FALSE')
    elif lowername == 'ocepa(0)':  # ocepa
        psi4.set_local_option('OCC', 'WFN_TYPE', 'OCEPA')
        psi4.set_local_option('OCC', 'ORB_OPT', 'TRUE')
    else:
        raise ValidationError("""Invalid method %s""" % lowername)

    psi4.set_global_option('DERTYPE', 'FIRST')

    # locking out SCS through explicit keyword setting
    # * so that current energy must match call
    # * since grads not avail for scs
    psi4.set_local_option('OCC', 'DO_SCS', 'FALSE')
    psi4.set_local_option('OCC', 'DO_SOS', 'FALSE')

    # Bypass the scf call if a reference wavefunction is given
    ref_wfn = kwargs.get('ref_wfn', None)
    if ref_wfn is None:
        ref_wfn = scf_helper(name, **kwargs)

    # If the scf type is DF/CD, then the AO integrals were never written to disk
    if psi4.get_option('SCF', 'SCF_TYPE') in ['DF', 'CD']:
        psi4.MintsHelper().integrals()

    if psi4.get_option('SCF', 'REFERENCE') == 'ROHF':
        ref_wfn.semicanonicalize()
    occ_wfn = psi4.occ(ref_wfn)
    grad = psi4.deriv(occ_wfn)
    occ_wfn.set_gradient(grad)

    optstash.restore()
    return occ_wfn


def parse_scf_cases(name):
    """Function to parse name string involving SCF family into proper
    reference option.

    """
    lowername = name.lower()

    if lowername == 'hf':
        if psi4.get_option('SCF', 'REFERENCE') == 'RKS':
            psi4.set_local_option('SCF', 'REFERENCE', 'RHF')
        elif psi4.get_option('SCF', 'REFERENCE') == 'UKS':
            psi4.set_local_option('SCF', 'REFERENCE', 'UHF')
        else:
            pass
    elif lowername == 'rhf':
        psi4.set_local_option('SCF', 'REFERENCE', 'RHF')
    elif lowername == 'uhf':
        psi4.set_local_option('SCF', 'REFERENCE', 'UHF')
    elif lowername == 'rohf':
        psi4.set_local_option('SCF', 'REFERENCE', 'ROHF')
    elif lowername == 'rscf':
        if (len(psi4.get_option('SCF', 'DFT_FUNCTIONAL')) > 0) or psi4.get_option('SCF', 'DFT_CUSTOM_FUNCTIONAL') is not None:
            psi4.set_local_option('SCF', 'REFERENCE', 'RKS')
        else:
            psi4.set_local_option('SCF', 'REFERENCE', 'RHF')
    elif lowername == 'uscf':
        if (len(psi4.get_option('SCF', 'DFT_FUNCTIONAL')) > 0) or psi4.get_option('SCF', 'DFT_CUSTOM_FUNCTIONAL') is not None:
            psi4.set_local_option('SCF', 'REFERENCE', 'UKS')
        else:
            psi4.set_local_option('SCF', 'REFERENCE', 'UHF')
    elif lowername == 'roscf':
        if (len(psi4.get_option('SCF', 'DFT_FUNCTIONAL')) > 0) or psi4.get_option('SCF', 'DFT_CUSTOM_FUNCTIONAL') is not None:
            raise ValidationError('ROHF reference for DFT is not available.')
        else:
            psi4.set_local_option('SCF', 'REFERENCE', 'ROHF')


def run_scf(name, **kwargs):
    """Function encoding sequence of PSI module calls for
    a self-consistent-field theory (HF & DFT) calculation.

    """
    lowername = name.lower()

    optstash = p4util.OptionsState(
        ['SCF', 'DFT_FUNCTIONAL'],
        ['SCF', 'SCF_TYPE'],
        ['SCF', 'REFERENCE'])

    # Alter default algorithm
    if not psi4.has_option_changed('SCF', 'SCF_TYPE'):
        psi4.set_local_option('SCF', 'SCF_TYPE', 'DF')

    # set r/uks ==> r/uhf for run_scf('hf')
    if lowername == 'hf':
        if psi4.get_option('SCF','REFERENCE') == 'RKS':
            psi4.set_local_option('SCF','REFERENCE','RHF')
        elif psi4.get_option('SCF','REFERENCE') == 'UKS':
            psi4.set_local_option('SCF','REFERENCE','UHF')
    elif lowername == 'scf':
        if psi4.get_option('SCF','REFERENCE') == 'RKS':
            if (len(psi4.get_option('SCF', 'DFT_FUNCTIONAL')) > 0) or psi4.get_option('SCF', 'DFT_CUSTOM_FUNCTIONAL') is not None:
                pass
            else:
                psi4.set_local_option('SCF','REFERENCE','RHF')
        elif psi4.get_option('SCF','REFERENCE') == 'UKS':
            if (len(psi4.get_option('SCF', 'DFT_FUNCTIONAL')) > 0) or psi4.get_option('SCF', 'DFT_CUSTOM_FUNCTIONAL') is not None:
                pass
            else:
                psi4.set_local_option('SCF','REFERENCE','UHF')

    scf_wfn = scf_helper(name, **kwargs)

    optstash.restore()
    return scf_wfn


def run_scf_gradient(name, **kwargs):
    """Function encoding sequence of PSI module calls for
    a SCF gradient calculation.

    """
    lowername = name.lower()
    optstash = p4util.OptionsState(
        ['DF_BASIS_SCF'],
        ['SCF', 'SCF_TYPE'],
        ['SCF', 'DFT_FUNCTIONAL'],
        ['SCF', 'REFERENCE'])

    # Alter default algorithm
    if not psi4.has_option_changed('SCF', 'SCF_TYPE'):
        psi4.set_local_option('SCF', 'SCF_TYPE', 'DF')

    if lowername == 'hf':
        if psi4.get_option('SCF','REFERENCE') == 'RKS':
            psi4.set_local_option('SCF','REFERENCE','RHF')
        elif psi4.get_option('SCF','REFERENCE') == 'UKS':
            psi4.set_local_option('SCF','REFERENCE','UHF')
    elif lowername == 'scf':
        if psi4.get_option('SCF','REFERENCE') == 'RKS':
            if (len(psi4.get_option('SCF', 'DFT_FUNCTIONAL')) > 0) or psi4.get_option('SCF', 'DFT_CUSTOM_FUNCTIONAL') is not None:
                pass
            else:
                psi4.set_local_option('SCF','REFERENCE','RHF')
        elif psi4.get_option('SCF','REFERENCE') == 'UKS':
            if (len(psi4.get_option('SCF', 'DFT_FUNCTIONAL')) > 0) or psi4.get_option('SCF', 'DFT_CUSTOM_FUNCTIONAL') is not None:
                pass
            else:
                psi4.set_local_option('SCF','REFERENCE','UHF')

    scf_wfn = run_scf(name, **kwargs)
    if psi4.get_option('SCF', 'REFERENCE') in ['ROHF', 'CUHF']:
        scf_wfn.semicanonicalize()
    grad = psi4.scfgrad(scf_wfn)
    scf_wfn.set_gradient(grad)

    optstash.restore()
    return scf_wfn


def run_libfock(name, **kwargs):
    """Function encoding sequence of PSI module calls for
    a calculation through libfock, namely RCPHF,
    RCIS, RTDHF, RTDA, and RTDDFT.

    """
    if (name.lower() == 'cphf'):
        psi4.set_global_option('MODULE', 'RCPHF')
    if (name.lower() == 'cis'):
        psi4.set_global_option('MODULE', 'RCIS')
    if (name.lower() == 'tdhf'):
        psi4.set_global_option('MODULE', 'RTDHF')
    if (name.lower() == 'cpks'):
        psi4.set_global_option('MODULE', 'RCPKS')
    if (name.lower() == 'tda'):
        psi4.set_global_option('MODULE', 'RTDA')
    if (name.lower() == 'tddft'):
        psi4.set_global_option('MODULE', 'RTDDFT')

    # Bypass the scf call if a reference wavefunction is given
    ref_wfn = kwargs.get('ref_wfn', None)
    if ref_wfn is None:
        ref_wfn = scf_helper(name, **kwargs)

    libfock_wfn = psi4.libfock(ref_wfn)
    libfock_wfn.compute_energy()
    return libfock_wfn


def run_mcscf(name, **kwargs):
    """Function encoding sequence of PSI module calls for
    a multiconfigurational self-consistent-field calculation.

    """
    # Bypass the scf call if a reference wavefunction is given
    ref_wfn = kwargs.get('ref_wfn', None)
    if ref_wfn is None:
        ref_wfn = psi4.new_wavefunction(psi4.get_active_molecule(),
                                        psi4.get_global_option('BASIS'))

    return psi4.mcscf(ref_wfn)


def run_dfmp2_gradient(name, **kwargs):
    """Function encoding sequence of PSI module calls for
    a DFMP2 gradient calculation.

    """
    optstash = p4util.OptionsState(
        ['DF_BASIS_SCF'],
        ['DF_BASIS_MP2'],
        ['SCF_TYPE'])

    # Alter default algorithm
    if not psi4.has_option_changed('SCF', 'SCF_TYPE'):
        psi4.set_global_option('SCF_TYPE', 'DF')

    if not psi4.get_option('SCF', 'SCF_TYPE') == 'DF':
        # DGAS: I dont understand why this is?
        # Probably 3-index integrals?
        raise ValidationError('DF-MP2 gradients need DF-SCF reference, for now.')

    # Bypass the scf call if a reference wavefunction is given
    ref_wfn = kwargs.get('ref_wfn', None)
    if ref_wfn is None:
        # override symmetry
        molecule = psi4.get_active_molecule()
        user_pg = molecule.schoenflies_symbol()
        molecule.reset_point_group('c1')
        molecule.fix_orientation(True)
        molecule.fix_com(True)
        molecule.update_geometry()
        if user_pg != 'c1':
            psi4.print_out("""  DFMP2 does not make use of molecular symmetry: """
                           """further calculations in C1 point group.\n""")
        ref_wfn = scf_helper(name, **kwargs)
    else:
        user_pg = None
        if ref_wfn.molecule().schoenflies_symbol() != 'c1':
            raise ValidationError("""  DFMP2 does not make use of molecular symmetry: """
                                  """reference wavefunction must be C1.\n""")

    psi4.print_out('\n')
    p4util.banner('DFMP2')
    psi4.print_out('\n')

    dfmp2_wfn = psi4.dfmp2(ref_wfn)
    grad = dfmp2_wfn.compute_gradient()
    dfmp2_wfn.set_gradient(grad)
    e_dfmp2 = psi4.get_variable('MP2 TOTAL ENERGY')
    e_scs_dfmp2 = psi4.get_variable('SCS-MP2 TOTAL ENERGY')

    if user_pg:
        molecule.reset_point_group(user_pg)
        molecule.update_geometry()

    optstash.restore()
    return dfmp2_wfn


def run_ccenergy(name, **kwargs):
    """Function encoding sequence of PSI module calls for
    a CCSD, CC2, and CC3 calculation.

    """
    lowername = name.lower()

    optstash = p4util.OptionsState(
        ['TRANSQT2', 'WFN'],
        ['CCSORT', 'WFN'],
        ['CCENERGY', 'WFN'])

    if lowername == 'ccsd':
        psi4.set_local_option('TRANSQT2', 'WFN', 'CCSD')
        psi4.set_local_option('CCSORT', 'WFN', 'CCSD')
        psi4.set_local_option('CCTRANSORT', 'WFN', 'CCSD')
        psi4.set_local_option('CCENERGY', 'WFN', 'CCSD')
    elif lowername == 'ccsd(t)':
        psi4.set_local_option('TRANSQT2', 'WFN', 'CCSD_T')
        psi4.set_local_option('CCSORT', 'WFN', 'CCSD_T')
        psi4.set_local_option('CCTRANSORT', 'WFN', 'CCSD_T')
        psi4.set_local_option('CCENERGY', 'WFN', 'CCSD_T')
    elif lowername == 'ccsd(at)':
        psi4.set_local_option('TRANSQT2', 'WFN', 'CCSD_AT')
        psi4.set_local_option('CCSORT', 'WFN', 'CCSD_AT')
        psi4.set_local_option('CCTRANSORT', 'WFN', 'CCSD_AT')
        psi4.set_local_option('CCENERGY', 'WFN', 'CCSD_AT')
        psi4.set_local_option('CCHBAR', 'WFN', 'CCSD_AT')
        psi4.set_local_option('CCLAMBDA', 'WFN', 'CCSD_AT')
    elif lowername == 'cc2':
        psi4.set_local_option('TRANSQT2', 'WFN', 'CC2')
        psi4.set_local_option('CCSORT', 'WFN', 'CC2')
        psi4.set_local_option('CCTRANSORT', 'WFN', 'CC2')
        psi4.set_local_option('CCENERGY', 'WFN', 'CC2')
    elif lowername == 'cc3':
        psi4.set_local_option('TRANSQT2', 'WFN', 'CC3')
        psi4.set_local_option('CCSORT', 'WFN', 'CC3')
        psi4.set_local_option('CCTRANSORT', 'WFN', 'CC3')
        psi4.set_local_option('CCENERGY', 'WFN', 'CC3')
    elif lowername == 'eom-cc2':
        psi4.set_local_option('TRANSQT2', 'WFN', 'EOM_CC2')
        psi4.set_local_option('CCSORT', 'WFN', 'EOM_CC2')
        psi4.set_local_option('CCTRANSORT', 'WFN', 'EOM_CC2')
        psi4.set_local_option('CCENERGY', 'WFN', 'EOM_CC2')
    elif lowername == 'eom-ccsd':
        psi4.set_local_option('TRANSQT2', 'WFN', 'EOM_CCSD')
        psi4.set_local_option('CCSORT', 'WFN', 'EOM_CCSD')
        psi4.set_local_option('CCTRANSORT', 'WFN', 'EOM_CCSD')
        psi4.set_local_option('CCENERGY', 'WFN', 'EOM_CCSD')
    # Call a plain energy('ccenergy') and have full control over options, incl. wfn
    elif lowername == 'ccenergy':
        pass

    # Bypass routine scf if user did something special to get it to converge
    ref_wfn = kwargs.get('ref_wfn', None)
    if ref_wfn is None:
        ref_wfn = scf_helper(name, **kwargs)

    # If the scf type is DF/CD/or DIRECT, then the AO integrals were never
    # written to disk
    if psi4.get_option('SCF', 'SCF_TYPE') in ['DF', 'CD', 'DIRECT']:
        mints = psi4.MintsHelper(ref_wfn.basisset())
        mints.integrals()
    
    # Obtain semicanonical orbitals
    if (psi4.get_option('SCF', 'REFERENCE') == 'ROHF') and \
            ((lowername in ['ccsd(t)', 'ccsd(at)', 'a-ccsd(t)', 'cc2', 'cc3', 'eom-cc2', 'eom-cc3']) or 
              psi4.get_option('CCTRANSORT', 'SEMICANONICAL')):
        ref_wfn.semicanonicalize()

    if psi4.get_global_option('RUN_CCTRANSORT'):
        psi4.cctransort(ref_wfn)
    else:
        psi4.transqt2(ref_wfn)
        psi4.ccsort()

    ccwfn = psi4.ccenergy(ref_wfn)

    if lowername == 'ccsd(at)':
        psi4.cchbar(ref_wfn)
        psi4.cclambda(ref_wfn)

    optstash.restore()
    return ccwfn


def run_ccenergy_gradient(name, **kwargs):
    """Function encoding sequence of PSI module calls for
    a CCSD and CCSD(T) gradient calculation.

    """
    optstash = p4util.OptionsState(
        ['GLOBALS', 'DERTYPE'],
        ['CCLAMBDA', 'WFN'],
        ['CCDENSITY', 'WFN'])

    psi4.set_global_option('DERTYPE', 'FIRST')

    if psi4.get_global_option('FREEZE_CORE') == 'TRUE':
        raise ValidationError('Frozen core is not available for the CC gradients.')

    ccwfn = run_ccenergy(name, **kwargs)

    if name.lower() == 'ccsd':
        psi4.set_local_option('CCLAMBDA', 'WFN', 'CCSD')
        psi4.set_local_option('CCDENSITY', 'WFN', 'CCSD')
    elif name.lower() == 'ccsd(t)':
        psi4.set_local_option('CCLAMBDA', 'WFN', 'CCSD_T')
        psi4.set_local_option('CCDENSITY', 'WFN', 'CCSD_T')

        user_ref = psi4.get_option('CCENERGY', 'REFERENCE')
        if user_ref != 'UHF':
            raise ValidationError('Reference %s for CCSD(T) gradients is not available.' % user_ref)

    psi4.cchbar(ccwfn)
    psi4.cclambda(ccwfn)
    psi4.ccdensity(ccwfn)
    grad = psi4.deriv(ccwfn)
    ccwfn.set_gradient(grad)
    psi4.set_wavefunction(ccwfn)

    optstash.restore()
    return ccwfn


def run_bccd(name, **kwargs):
    """Function encoding sequence of PSI module calls for
    a Brueckner CCD calculation.

    """
    optstash = p4util.OptionsState(
        ['TRANSQT2', 'DELETE_TEI'],
        ['TRANSQT2', 'WFN'],
        ['CCSORT', 'WFN'],
        ['CCENERGY', 'WFN'])

    if (name.lower() == 'bccd'):
        psi4.set_local_option('TRANSQT2', 'WFN', 'BCCD')
        psi4.set_local_option('CCSORT', 'WFN', 'BCCD')
        psi4.set_local_option('CCTRANSORT', 'WFN', 'BCCD')
        psi4.set_local_option('CCENERGY', 'WFN', 'BCCD')

    # Bypass routine scf if user did something special to get it to converge
    ref_wfn = kwargs.get('ref_wfn', None)
    if ref_wfn is None:
        ref_wfn = scf_helper(name, **kwargs)

    if psi4.get_option('SCF', 'SCF_TYPE') in ['CD', 'DF']:
        mints = psi4.MintsHelper(ref_wfn.molecule().basisset())
        mints.integrals()

    psi4.set_local_option('TRANSQT2', 'DELETE_TEI', 'false')
    psi4.set_local_option('CCTRANSORT', 'DELETE_TEI', 'false')

    while True:
        if (psi4.get_global_option("RUN_CCTRANSORT")):
            psi4.cctransort(ref_wfn)
        else:
            psi4.transqt2(ref_wfn)
            psi4.ccsort()
        ref_wfn = psi4.ccenergy(ref_wfn)
        psi4.print_out('Brueckner convergence check: %d\n' % psi4.get_variable('BRUECKNER CONVERGED'))
        if (psi4.get_variable('BRUECKNER CONVERGED') == True):
            break

    optstash.restore()
    return ref_wfn


def run_bccd_t(name, **kwargs):
    """Function encoding sequence of PSI module calls for
    a Brueckner CCD(T) calculation.

    """
    optstash = p4util.OptionsState(
        ['TRANSQT2', 'WFN'],
        ['CCSORT', 'WFN'],
        ['CCENERGY', 'WFN'],
        ['CCTRIPLES', 'WFN'])

    psi4.set_local_option('TRANSQT2', 'WFN', 'BCCD_T')
    psi4.set_local_option('CCSORT', 'WFN', 'BCCD_T')
    psi4.set_local_option('CCENERGY', 'WFN', 'BCCD_T')
    psi4.set_local_option('CCTRIPLES', 'WFN', 'BCCD_T')
    bccd_wfn = run_bccd(name, **kwargs)
    psi4.cctriples(bccd_wfn)

    optstash.restore()
    return bccd_wfn


def run_scf_property(name, **kwargs):
    """Function encoding sequence of PSI module calls for
    SCF calculations. This is a simple alias to :py:func:`~proc.run_scf`
    since SCF properties all handled through oeprop.

    """
    optstash = p4util.OptionsState(
        ['SCF', 'SCF_TYPE'],
        ['SCF', 'DFT_FUNCTIONAL'],
        ['SCF', 'SCF_TYPE'],
        ['SCF', 'REFERENCE'])

    # Alter default algorithm
    if not psi4.has_option_changed('SCF', 'SCF_TYPE'):
        psi4.set_local_option('SCF', 'SCF_TYPE', 'DF')


    if lowername == 'hf':
        if psi4.get_option('SCF','REFERENCE') == 'RKS':
            psi4.set_local_option('SCF','REFERENCE','RHF')
        elif psi4.get_option('SCF','REFERENCE') == 'UKS':
            psi4.set_local_option('SCF','REFERENCE','UHF')
    elif lowername == 'scf':
        if psi4.get_option('SCF','REFERENCE') == 'RKS':
            if (len(psi4.get_option('SCF', 'DFT_FUNCTIONAL')) > 0) or psi4.get_option('SCF', 'DFT_CUSTOM_FUNCTIONAL') is not None:
                pass
            else:
                psi4.set_local_option('SCF','REFERENCE','RHF')
        elif psi4.get_option('SCF','REFERENCE') == 'UKS':
            if (len(psi4.get_option('SCF', 'DFT_FUNCTIONAL')) > 0) or psi4.get_option('SCF', 'DFT_CUSTOM_FUNCTIONAL') is not None:
                pass
            else:
                psi4.set_local_option('SCF','REFERENCE','UHF')

    run_scf(name, **kwargs)

    optstash.restore()


def run_cc_property(name, **kwargs):
    """Function encoding sequence of PSI module calls for
    all CC property calculations.

    """
    oneel_properties = ['dipole', 'quadrupole']
    twoel_properties = []
    response_properties = ['polarizability', 'rotation', 'roa', 'roa_tensor']
    excited_properties = ['oscillator_strength', 'rotational_strength']

    one = []
    two = []
    response = []
    excited = []
    invalid = []

    if 'properties' in kwargs:
        properties = kwargs['properties']
        properties = p4util.drop_duplicates(properties)

        for prop in properties:
            if prop in oneel_properties:
                one.append(prop)
            elif prop in twoel_properties:
                two.append(prop)
            elif prop in response_properties:
                response.append(prop)
            elif prop in excited_properties:
                excited.append(prop)
            else:
                invalid.append(prop)
    else:
        raise ValidationError("The \"properties\" keyword is required with the property() function.")

    n_one = len(one)
    n_two = len(two)
    n_response = len(response)
    n_excited = len(excited)
    n_invalid = len(invalid)

    if (n_invalid > 0):
        print("The following properties are not currently supported: %s" % invalid)

    if (n_excited > 0 and (name.lower() != 'eom-ccsd' and name.lower() != 'eom-cc2')):
        raise ValidationError("Excited state CC properties require EOM-CC2 or EOM-CCSD.")

    if ((name.lower() == 'eom-ccsd' or name.lower() == 'eom-cc2') and n_response > 0):
        raise ValidationError("Cannot (yet) compute response properties for excited states.")

    if ('roa' in response):
        # Perform distributed roa job
        run_roa(name.lower(), **kwargs)
        return #Don't do anything further

    if (n_one > 0 or n_two > 0) and (n_response > 0):
        print("Computing both density- and response-based properties.")

    if name.lower() in ['ccsd', 'cc2', 'eom-ccsd', 'eom-cc2']:
        this_name = name.upper().replace('-', '_')
        psi4.set_global_option('WFN', this_name)
        ccwfn = run_ccenergy(name.lower(), **kwargs)
        psi4.set_global_option('WFN', this_name)
    else:
        raise ValidationError("CC property name %s not recognized" % name.upper())

    # Need cchbar for everything
    psi4.cchbar(ccwfn)

    # Need ccdensity at this point only for density-based props
    if (n_one > 0 or n_two > 0):
        if (name.lower() == 'eom-ccsd'):
            psi4.set_global_option('WFN', 'EOM_CCSD')
            psi4.set_global_option('DERTYPE', 'NONE')
            psi4.set_global_option('ONEPDM', 'TRUE')
            psi4.cceom(ccwfn)
        elif (name.lower() == 'eom-cc2'):
            psi4.set_global_option('WFN', 'EOM_CC2')
            psi4.set_global_option('DERTYPE', 'NONE')
            psi4.set_global_option('ONEPDM', 'TRUE')
            psi4.cceom(ccwfn)
        psi4.set_global_option('DERTYPE', 'NONE')
        psi4.set_global_option('ONEPDM', 'TRUE')
        psi4.cclambda(ccwfn)
        psi4.ccdensity(ccwfn)

    # Need ccresponse only for response-type props
    if (n_response > 0):
        psi4.set_global_option('DERTYPE', 'RESPONSE')
        psi4.cclambda(ccwfn)
        for prop in response:
            psi4.set_global_option('PROPERTY', prop)
            psi4.ccresponse(ccwfn)

    # Excited-state transition properties
    if (n_excited > 0):
        if (name.lower() == 'eom-ccsd'):
            psi4.set_global_option('WFN', 'EOM_CCSD')
        elif (name.lower() == 'eom-cc2'):
            psi4.set_global_option('WFN', 'EOM_CC2')
        else:
            raise ValidationError("Unknown excited-state CC wave function.")
        psi4.set_global_option('DERTYPE', 'NONE')
        psi4.set_global_option('ONEPDM', 'TRUE')
        # Tight convergence unnecessary for transition properties
        psi4.set_local_option('CCLAMBDA','R_CONVERGENCE',1e-4)
        psi4.set_local_option('CCEOM','R_CONVERGENCE',1e-4)
        psi4.set_local_option('CCEOM','E_CONVERGENCE',1e-5)
        psi4.cceom(ccwfn)
        psi4.cclambda(ccwfn)
        psi4.ccdensity(ccwfn)

    psi4.set_global_option('WFN', 'SCF')
    psi4.revoke_global_option_changed('WFN')
    psi4.set_global_option('DERTYPE', 'NONE')
    psi4.revoke_global_option_changed('DERTYPE')
    return ccwfn


def run_dfmp2_property(name, **kwargs):
    """Function encoding sequence of PSI module calls for
    a DFMP2 property calculation.

    """
    optstash = p4util.OptionsState(
        ['DF_BASIS_SCF'],
        ['DF_BASIS_MP2'],
        ['SCF_TYPE'])

    psi4.set_global_option('ONEPDM', 'TRUE')
    psi4.set_global_option('OPDM_RELAX', 'TRUE')

    # Alter default algorithm
    if not psi4.has_option_changed('SCF', 'SCF_TYPE'):
        #psi4.set_local_option('SCF', 'SCF_TYPE', 'DF')  # insufficient b/c SCF option read in DFMP2
        psi4.set_global_option('SCF_TYPE', 'DF')

    if not psi4.get_option('SCF', 'SCF_TYPE') == 'DF':
        raise ValidationError('DF-MP2 properties need DF-SCF reference, for now.')

    ref_wfn = kwargs.get('ref_wfn', None)
    if ref_wfn is None:
        ref_wfn = scf_helper(name, **kwargs)

    psi4.print_out('\n')
    p4util.banner('DFMP2')
    psi4.print_out('\n')

    dfmp2_wfn = psi4.dfmp2grad(ref_wfn)
    e_dfmp2 = psi4.get_variable('MP2 TOTAL ENERGY')
    e_scs_dfmp2 = psi4.get_variable('SCS-MP2 TOTAL ENERGY')

    optstash.restore()

    # TODO not nearly enough. E not set in wfn. CURR CORL not set. etc.
    if name.upper() == 'SCS-MP2':
        psi4.set_variable('CURRENT ENERGY', e_scs_dfmp2)
    elif name.upper() in ['DF-MP2', 'DFMP2', 'MP2']:
        psi4.set_variable('CURRENT ENERGY', e_dfmp2)
    return dfmp2_wfn


def run_detci_property(name, **kwargs):
    """Function encoding sequence of PSI module calls for
    a configuration interaction calculation, namely FCI,
    CIn, MPn, and ZAPTn, computing properties.

    """
    oneel_properties = ['dipole', 'quadrupole']
    excited_properties = ['transition_dipole', 'transition_quadrupole']

    one = []
    excited = []
    invalid = []

    if 'properties' in kwargs:
        properties = kwargs.pop('properties')
        properties = p4util.drop_duplicates(properties)

        for prop in properties:
            if prop in oneel_properties:
                one.append(prop)
            elif prop in excited_properties:
                excited.append(prop)
            else:
                invalid.append(prop)
    else:
        raise ValidationError("The \"properties\" keyword is required with the property() function.")

    n_one = len(one)
    n_excited = len(excited)
    n_invalid = len(invalid)

    if n_invalid > 0:
        print("The following properties are not currently supported: %s" % invalid)

    if ('quadrupole' in one) or ('transition_quadrupole' in excited):
        psi4.set_global_option('PRINT', 2)

    if n_one > 0:
        psi4.set_global_option('OPDM', 'TRUE')

    if n_excited > 0:
        psi4.set_global_option('TDM', 'TRUE')

    optstash = p4util.OptionsState(
        ['DETCI', 'WFN'],
        ['DETCI', 'MAX_NUM_VECS'],
        ['DETCI', 'MPN_ORDER_SAVE'],
        ['DETCI', 'MPN'],
        ['DETCI', 'FCI'],
        ['DETCI', 'EX_LEVEL'])

    user_ref = psi4.get_option('DETCI', 'REFERENCE')
    if (user_ref != 'RHF') and (user_ref != 'ROHF'):
        raise ValidationError('Reference %s for DETCI is not available.' % user_ref)

    if name.lower() == 'zapt':
        psi4.set_local_option('DETCI', 'WFN', 'ZAPTN')
        level = kwargs['level']
        maxnvect = int((level + 1) / 2) + (level + 1) % 2
        psi4.set_local_option('DETCI', 'MAX_NUM_VECS', maxnvect)
        if ((level + 1) % 2):
            psi4.set_local_option('DETCI', 'MPN_ORDER_SAVE', 2)
        else:
            psi4.set_local_option('DETCI', 'MPN_ORDER_SAVE', 1)
    elif name.lower() == 'mp':
        psi4.set_local_option('DETCI', 'WFN', 'DETCI')
        psi4.set_local_option('DETCI', 'MPN', 'TRUE')

        level = kwargs['level']
        maxnvect = int((level + 1) / 2) + (level + 1) % 2
        psi4.set_local_option('DETCI', 'MAX_NUM_VECS', maxnvect)
        if ((level + 1) % 2):
            psi4.set_local_option('DETCI', 'MPN_ORDER_SAVE', 2)
        else:
            psi4.set_local_option('DETCI', 'MPN_ORDER_SAVE', 1)
    elif (name.lower() == 'fci'):
            psi4.set_local_option('DETCI', 'WFN', 'DETCI')
            psi4.set_local_option('DETCI', 'FCI', 'TRUE')
    elif (name.lower() == 'cisd'):
            psi4.set_local_option('DETCI', 'WFN', 'DETCI')
            psi4.set_local_option('DETCI', 'EX_LEVEL', 2)
    elif (name.lower() == 'cisdt'):
            psi4.set_local_option('DETCI', 'WFN', 'DETCI')
            psi4.set_local_option('DETCI', 'EX_LEVEL', 3)
    elif (name.lower() == 'cisdtq'):
            psi4.set_local_option('DETCI', 'WFN', 'DETCI')
            psi4.set_local_option('DETCI', 'EX_LEVEL', 4)
    elif (name.lower() == 'ci'):
        psi4.set_local_option('DETCI', 'WFN', 'DETCI')
        level = kwargs['level']
        psi4.set_local_option('DETCI', 'EX_LEVEL', level)
    # Call a plain energy('detci') and have full control over options
    elif name.lower() == 'detci':
        pass

    # Bypass the scf call if a reference wavefunction is given
    ref_wfn = kwargs.get('ref_wfn', None)
    if ref_wfn is None:
        ref_wfn = scf_helper(name, **kwargs)
        # If the scf type is DF/CD, then the AO integrals were never written to disk
        if psi4.get_option('SCF', 'SCF_TYPE') in ['DF', 'CD']:
            psi4.MintsHelper(ref_wfn.basisset()).integrals()
    else:
        scf_wfn = psi4.wavefunction()

    ciwfn = psi4.detci(ref_wfn)

    optstash.restore()
    return ciwfn


def run_eom_cc(name, **kwargs):
    """Function encoding sequence of PSI module calls for
    an EOM-CC calculation, namely EOM-CC2, EOM-CCSD, and EOM-CC3.

    """
    optstash = p4util.OptionsState(
        ['TRANSQT2', 'WFN'],
        ['CCSORT', 'WFN'],
        ['CCENERGY', 'WFN'],
        ['CCHBAR', 'WFN'],
        ['CCEOM', 'WFN'])

    if (name.lower() == 'eom-ccsd'):
        psi4.set_local_option('TRANSQT2', 'WFN', 'EOM_CCSD')
        psi4.set_local_option('CCSORT', 'WFN', 'EOM_CCSD')
        psi4.set_local_option('CCENERGY', 'WFN', 'EOM_CCSD')
        psi4.set_local_option('CCHBAR', 'WFN', 'EOM_CCSD')
        psi4.set_local_option('CCEOM', 'WFN', 'EOM_CCSD')
        ref_wfn = run_ccenergy('ccsd', **kwargs)
    elif (name.lower() == 'eom-cc2'):

        user_ref = psi4.get_option('CCENERGY', 'REFERENCE')
        if (user_ref != 'RHF') and (user_ref != 'UHF'):
            raise ValidationError('Reference %s for EOM-CC2 is not available.' % user_ref)

        psi4.set_local_option('TRANSQT2', 'WFN', 'EOM_CC2')
        psi4.set_local_option('CCSORT', 'WFN', 'EOM_CC2')
        psi4.set_local_option('CCENERGY', 'WFN', 'EOM_CC2')
        psi4.set_local_option('CCHBAR', 'WFN', 'EOM_CC2')
        psi4.set_local_option('CCEOM', 'WFN', 'EOM_CC2')
        ref_wfn = run_ccenergy('cc2', **kwargs)
    elif (name.lower() == 'eom-cc3'):
        psi4.set_local_option('TRANSQT2', 'WFN', 'EOM_CC3')
        psi4.set_local_option('CCSORT', 'WFN', 'EOM_CC3')
        psi4.set_local_option('CCENERGY', 'WFN', 'EOM_CC3')
        psi4.set_local_option('CCHBAR', 'WFN', 'EOM_CC3')
        psi4.set_local_option('CCEOM', 'WFN', 'EOM_CC3')
        ref_wfn = run_ccenergy('cc3', **kwargs)

    psi4.cchbar(ref_wfn)
    psi4.cceom(ref_wfn)

    optstash.restore()
    return ref_wfn
    # TODO ask if all these cc modules not actually changing wfn


def run_eom_cc_gradient(name, **kwargs):
    """Function encoding sequence of PSI module calls for
    an EOM-CCSD gradient calculation.

    """
    optstash = p4util.OptionsState(
        ['CCDENSITY', 'XI'],
        ['CCDENSITY', 'ZETA'],
        ['CCLAMBDA', 'ZETA'],
        ['DERTYPE'],
        ['CCDENSITY', 'WFN'],
        ['CCLAMBDA', 'WFN'])

    psi4.set_global_option('DERTYPE', 'FIRST')

    if (name.lower() == 'eom-ccsd'):
        psi4.set_local_option('CCLAMBDA', 'WFN', 'EOM_CCSD')
        psi4.set_local_option('CCDENSITY', 'WFN', 'EOM_CCSD')
        ref_wfn = run_eom_cc(name, **kwargs)
    else:
        psi4.print_out('DGAS: proc.py:1599 hitting an undefined sequence')
        psi4.clean()
        raise ValueError('Hit a wall in proc.py:1599')

    psi4.set_local_option('CCLAMBDA', 'ZETA', 'FALSE')
    psi4.set_local_option('CCDENSITY', 'ZETA', 'FALSE')
    psi4.set_local_option('CCDENSITY', 'XI', 'TRUE')
    psi4.cclambda(ref_wfn)
    psi4.ccdensity(ref_wfn)
    psi4.set_local_option('CCLAMBDA', 'ZETA', 'TRUE')
    psi4.set_local_option('CCDENSITY', 'ZETA', 'TRUE')
    psi4.set_local_option('CCDENSITY', 'XI', 'FALSE')
    psi4.cclambda(ref_wfn)
    psi4.ccdensity(ref_wfn)
    grad = psi4.deriv(ref_wfn)
    ref_wfn.set_gradient(grad)
    psi4.set_wavefunction(ref_wfn)

    optstash.restore()
    return ref_wfn


def run_adc(name, **kwargs):
    """Function encoding sequence of PSI module calls for
    an algebraic diagrammatic construction calculation.

    .. caution:: Get rid of active molecule lines- should be handled in energy.

    """
    if psi4.get_option('ADC', 'REFERENCE') != 'RHF':
        raise ValidationError('ADC requires reference RHF')

    # Bypass the scf call if a reference wavefunction is given
    ref_wfn = kwargs.get('ref_wfn', None)
    if ref_wfn is None:
        ref_wfn = scf_helper(name, **kwargs)

    return psi4.adc(ref_wfn)


def run_dft(name, **kwargs):
    """Function encoding sequence of PSI module calls for
    a density-functional-theory calculation.

    """
    optstash = p4util.OptionsState(
        ['SCF', 'DFT_FUNCTIONAL'],
        ['SCF', 'REFERENCE'],
        ['SCF', 'SCF_TYPE'],
        ['DF_BASIS_MP2'],
        ['DFMP2', 'MP2_OS_SCALE'],
        ['DFMP2', 'MP2_SS_SCALE'])

    # Alter default algorithm
    if not psi4.has_option_changed('SCF', 'SCF_TYPE'):
        psi4.set_local_option('SCF', 'SCF_TYPE', 'DF')

    psi4.set_local_option('SCF', 'DFT_FUNCTIONAL', name)

    user_ref = psi4.get_option('SCF', 'REFERENCE')
    if (user_ref == 'RHF'):
        psi4.set_local_option('SCF', 'REFERENCE', 'RKS')
    elif (user_ref == 'UHF'):
        psi4.set_local_option('SCF', 'REFERENCE', 'UKS')
    elif (user_ref == 'ROHF'):
        raise ValidationError('ROHF reference for DFT is not available.')
    elif (user_ref == 'CUHF'):
        raise ValidationError('CUHF reference for DFT is not available.')

    scf_wfn = run_scf(name, **kwargs)
    returnvalue = psi4.get_variable('CURRENT ENERGY')

    for ssuper in superfunctional_list():
        if ssuper.name().lower() == name.lower():
            dfun = ssuper

    if dfun.is_c_hybrid():
        if dfun.is_c_scs_hybrid():
            psi4.set_local_option('DFMP2', 'MP2_OS_SCALE', dfun.c_os_alpha())
            psi4.set_local_option('DFMP2', 'MP2_SS_SCALE', dfun.c_ss_alpha())
            dfmp2_wfn = psi4.dfmp2(scf_wfn)
            dfmp2_wfn.compute_energy()

            vdh = dfun.c_alpha() * psi4.get_variable('SCS-MP2 CORRELATION ENERGY')

        else:
            dfmp2_wfn = psi4.dfmp2(scf_wfn)
            dfmp2_wfn.compute_energy()
            vdh = dfun.c_alpha() * psi4.get_variable('MP2 CORRELATION ENERGY')

        # TODO: delete these variables, since they don't mean what they look to mean?
        # 'MP2 TOTAL ENERGY',
        # 'MP2 CORRELATION ENERGY',
        # 'MP2 SAME-SPIN CORRELATION ENERGY']

        psi4.set_variable('DOUBLE-HYBRID CORRECTION ENERGY', vdh)
        returnvalue += vdh
        psi4.set_variable('DFT TOTAL ENERGY', returnvalue)
        psi4.set_variable('CURRENT ENERGY', returnvalue)
        psi4.print_out('\n\n')
        psi4.print_out('    %s Energy Summary\n' % (name.upper()))
        psi4.print_out('    -------------------------\n')
        psi4.print_out('    DFT Reference Energy                  = %22.16lf\n' % (returnvalue - vdh))
        psi4.print_out('    Scaled MP2 Correlation                = %22.16lf\n' % (vdh))
        psi4.print_out('    @Final double-hybrid DFT total energy = %22.16lf\n\n' % (returnvalue))

    optstash.restore()
    return scf_wfn


def run_dft_gradient(name, **kwargs):
    """Function encoding sequence of PSI module calls for
    a density-functional-theory gradient calculation.

    """
    optstash = p4util.OptionsState(
        ['SCF', 'DFT_FUNCTIONAL'],
        ['SCF', 'REFERENCE'],
        ['SCF', 'SCF_TYPE'])

    # Alter default algorithm
    if not psi4.has_option_changed('SCF', 'SCF_TYPE'):
        psi4.set_local_option('SCF', 'SCF_TYPE', 'DF')

    psi4.set_local_option('SCF', 'DFT_FUNCTIONAL', name)

    user_ref = psi4.get_option('SCF', 'REFERENCE')
    if (user_ref == 'RHF'):
        psi4.set_local_option('SCF', 'REFERENCE', 'RKS')
    elif (user_ref == 'UHF'):
        psi4.set_local_option('SCF', 'REFERENCE', 'UKS')
    elif (user_ref == 'ROHF'):
        raise ValidationError('ROHF reference for DFT is not available.')
    elif (user_ref == 'CUHF'):
        raise ValidationError('CUHF reference for DFT is not available.')

    wfn = run_scf_gradient(name, **kwargs)

    optstash.restore()
    return wfn


def run_detci(name, **kwargs):
    """Function encoding sequence of PSI module calls for
    a configuration interaction calculation, namely FCI,
    CIn, MPn, and ZAPTn.

    """
    optstash = p4util.OptionsState(
        ['DETCI', 'WFN'],
        ['DETCI', 'MAX_NUM_VECS'],
        ['DETCI', 'MPN_ORDER_SAVE'],
        ['DETCI', 'MPN'],
        ['DETCI', 'FCI'],
        ['DETCI', 'EX_LEVEL'])

    if psi4.get_option('DETCI', 'REFERENCE') not in ['RHF', 'ROHF']:
        raise ValidationError('Reference %s for DETCI is not available.' % 
            psi4.get_option('DETCI', 'REFERENCE'))

    if name == 'zapt':
        psi4.set_local_option('DETCI', 'WFN', 'ZAPTN')
        level = kwargs['level']
        maxnvect = int((level + 1) / 2) + (level + 1) % 2
        psi4.set_local_option('DETCI', 'MAX_NUM_VECS', maxnvect)
        if (level + 1) % 2:
            psi4.set_local_option('DETCI', 'MPN_ORDER_SAVE', 2)
        else:
            psi4.set_local_option('DETCI', 'MPN_ORDER_SAVE', 1)
    elif name in ['mp', 'mp2', 'mp3', 'mp4']:
        psi4.set_local_option('DETCI', 'WFN', 'DETCI')
        psi4.set_local_option('DETCI', 'MPN', 'TRUE')
        if name == 'mp2':
            level = 2
        elif name == 'mp3':
            level = 3
        elif name == 'mp4':
            level = 4
        else:
            level = kwargs['level']
        maxnvect = int((level + 1) / 2) + (level + 1) % 2
        psi4.set_local_option('DETCI', 'MAX_NUM_VECS', maxnvect)
        if (level + 1) % 2:
            psi4.set_local_option('DETCI', 'MPN_ORDER_SAVE', 2)
        else:
            psi4.set_local_option('DETCI', 'MPN_ORDER_SAVE', 1)
    elif name == 'ccsd':
        # untested
        psi4.set_local_option('DETCI', 'WFN', 'DETCI')
        psi4.set_local_option('DETCI', 'CC', 'TRUE')
        psi4.set_local_option('DETCI', 'CC_EX_LEVEL', 2)
    elif name == 'fci':
        psi4.set_local_option('DETCI', 'WFN', 'DETCI')
        psi4.set_local_option('DETCI', 'FCI', 'TRUE')
    elif name == 'cisd':
        psi4.set_local_option('DETCI', 'WFN', 'DETCI')
        psi4.set_local_option('DETCI', 'EX_LEVEL', 2)
    elif name == 'cisdt':
        psi4.set_local_option('DETCI', 'WFN', 'DETCI')
        psi4.set_local_option('DETCI', 'EX_LEVEL', 3)
    elif name == 'cisdtq':
        psi4.set_local_option('DETCI', 'WFN', 'DETCI')
        psi4.set_local_option('DETCI', 'EX_LEVEL', 4)
    elif name == 'ci':
        psi4.set_local_option('DETCI', 'WFN', 'DETCI')
        level = kwargs['level']
        psi4.set_local_option('DETCI', 'EX_LEVEL', level)
    elif name == 'detci':
        pass

    # Bypass the scf call if a reference wavefunction is given
    ref_wfn = kwargs.get('ref_wfn', None)
    if ref_wfn is None:
        ref_wfn = scf_helper(name, **kwargs)
        # If the scf type is DF/CD, then the AO integrals were never written to disk
        if psi4.get_option('SCF', 'SCF_TYPE') in ['DF', 'CD']:
            psi4.MintsHelper(ref_wfn.basisset()).integrals()

    ci_wfn = psi4.detci(ref_wfn)

    optstash.restore()
    return ci_wfn


def run_dfmp2(name, **kwargs):
    """Function encoding sequence of PSI module calls for
    a density-fitted MP2 calculation.

    """
    optstash = p4util.OptionsState(
        ['DF_BASIS_MP2'],
        ['SCF', 'SCF_TYPE'])

    # Alter default algorithm
    if not psi4.has_option_changed('SCF', 'SCF_TYPE'):
        psi4.set_local_option('SCF', 'SCF_TYPE', 'DF')

    # Bypass the scf call if a reference wavefunction is given
    ref_wfn = kwargs.get('ref_wfn', None)
    if ref_wfn is None:
        # override symmetry
        molecule = psi4.get_active_molecule()
        user_pg = molecule.schoenflies_symbol()
        molecule.reset_point_group('c1')
        molecule.fix_orientation(True)
        molecule.fix_com(True)
        molecule.update_geometry()
        if user_pg != 'c1':
            psi4.print_out("""  DFMP2 does not make use of molecular symmetry: """
                           """further calculations in C1 point group.\n""")
        ref_wfn = scf_helper(name, **kwargs)
    else:
        user_pg = None
        if ref_wfn.molecule().schoenflies_symbol() != 'c1':
            raise ValidationError("""  DFMP2 does not make use of molecular symmetry: """
                                  """reference wavefunction must be C1.\n""")

    psi4.print_out('\n')
    p4util.banner('DFMP2')
    psi4.print_out('\n')

    dfmp2_wfn = psi4.dfmp2(ref_wfn)
    dfmp2_wfn.compute_energy()

    if user_pg:
        molecule.reset_point_group(user_pg)
        molecule.update_geometry()

    optstash.restore()
    return dfmp2_wfn


def run_dmrgscf(name, **kwargs):
    """Function encoding sequence of PSI module calls for
    an DMRG calculation.

    """
    optstash = p4util.OptionsState(
        ['SCF', 'SCF_TYPE'])

    # Bypass the scf call if a reference wavefunction is given
    ref_wfn = kwargs.get('ref_wfn', None)
    if ref_wfn is None:
        ref_wfn = scf_helper(name, **kwargs)

    # If the scf type is DF/CD/or DIRECT, then the AO integrals were never
    # written to disk
    if psi4.get_option('SCF', 'SCF_TYPE') in ['DF', 'CD', 'DIRECT']:
        mints = psi4.MintsHelper(ref_wfn.basisset())
        mints.integrals()

    dmrg_wfn = psi4.dmrg(ref_wfn)
    optstash.restore()

    print('DMRG does not have a wavefunction /lib/python/proc.py:2898')
    return dmrg_wfn


def run_dmrgci(name, **kwargs):
    """Function encoding sequence of PSI module calls for
    an DMRG calculation.

    """
    optstash = p4util.OptionsState(
        ['SCF', 'SCF_TYPE'],
        ['DMRG', 'DMRG_MAXITER'])

    # Bypass the scf call if a reference wavefunction is given
    ref_wfn = kwargs.get('ref_wfn', None)
    if ref_wfn is None:
        ref_wfn = scf_helper(name, **kwargs)

    # If the scf type is DF/CD/or DIRECT, then the AO integrals were never
    # written to disk
    if psi4.get_option('SCF', 'SCF_TYPE') in ['DF', 'CD', 'DIRECT']:
        psi4.MintsHelper(ref_wfn.basisset()).integrals()

    psi4.set_local_option('DMRG', 'DMRG_MAXITER', 1)

    dmrg_wfn = psi4.dmrg(ref_wfn)
    optstash.restore()

    print('DMRG does not have a wavefunction /lib/python/proc.py:2930')
    return dmrg_wfn


def run_psimrcc(name, **kwargs):
    """Function encoding sequence of PSI module calls for a PSIMRCC computation
     using a reference from the MCSCF module

    """
    mcscf_wfn = run_mcscf(name, **kwargs)
    psimrcc_e = psi4.psimrcc(mcscf_wfn)
    print('PSIMRCC does not have a wavefunction (returning mcscf) /lib/python/proc.py:1899')
    return mcscf_wfn


def run_psimrcc_scf(name, **kwargs):
    """Function encoding sequence of PSI module calls for a PSIMRCC computation
     using a reference from the SCF module

    """
    # Bypass the scf call if a reference wavefunction is given
    ref_wfn = kwargs.get('ref_wfn', None)
    if ref_wfn is None:
        ref_wfn = scf_helper(name, **kwargs)

    psimrcc_e = psi4.psimrcc(ref_wfn)
    print('PSIMRCC does not have a wavefunction (returning scf) /lib/python/proc.py:1914')
    return ref_wfn


def run_sapt(name, **kwargs):
    """Function encoding sequence of PSI module calls for
    a SAPT calculation of any level.

    """
    optstash = p4util.OptionsState(
        ['SCF', 'SCF_TYPE'])

    if 'ref_wfn' in kwargs:
        psi4.print_out('\nWarning! Argument ref_wfn is not valid for sapt computations\n')
    # Alter default algorithm
    if not psi4.has_option_changed('SCF', 'SCF_TYPE'):
        psi4.set_local_option('SCF', 'SCF_TYPE', 'DF')

    molecule = psi4.get_active_molecule()
    user_pg = molecule.schoenflies_symbol()
    molecule.reset_point_group('c1')
    molecule.fix_orientation(True)
    molecule.fix_com(True)  # This should always have been set, very dangerous bug here
    molecule.update_geometry()
    if user_pg != 'c1':
        psi4.print_out('  SAPT does not make use of molecular symmetry, further calculations in C1 point group.\n')

    if psi4.get_option('SCF', 'REFERENCE') != 'RHF':
        raise ValidationError('SAPT requires requires \"reference rhf\".')

    nfrag = molecule.nfragments()
    if nfrag != 2:
        raise ValidationError('SAPT requires active molecule to have 2 fragments, not %s.' % (nfrag))

    do_delta_mp2 = True if name.lower().endswith('dmp2') else False

    sapt_basis = 'dimer'
    if 'sapt_basis' in kwargs:
        sapt_basis = kwargs.pop('sapt_basis')
    sapt_basis = sapt_basis.lower()

    if sapt_basis == 'dimer':
        monomerA = molecule.extract_subsets(1, 2)
        monomerA.set_name('monomerA')
        monomerB = molecule.extract_subsets(2, 1)
        monomerB.set_name('monomerB')
    elif sapt_basis == 'monomer':
        monomerA = molecule.extract_subsets(1)
        monomerA.set_name('monomerA')
        monomerB = molecule.extract_subsets(2)
        monomerB.set_name('monomerB')

    ri = psi4.get_option('SCF', 'SCF_TYPE')
    df_ints_io = psi4.get_option('SCF', 'DF_INTS_IO')
    # inquire if above at all applies to dfmp2

    psi4.IO.set_default_namespace('dimer')
    psi4.print_out('\n')
    p4util.banner('Dimer HF')
    psi4.print_out('\n')
    if sapt_basis == 'dimer':
        psi4.set_global_option('DF_INTS_IO', 'SAVE')
    dimer_wfn = scf_helper('RHF', **kwargs)
    if do_delta_mp2:
        select_mp2(name, ref_wfn=dimer_wfn, **kwargs)
        mp2_corl_interaction_e = psi4.get_variable('MP2 CORRELATION ENERGY')
    if sapt_basis == 'dimer':
        psi4.set_global_option('DF_INTS_IO', 'LOAD')

    activate(monomerA)
    if sapt_basis == 'dimer':
        psi4.IO.change_file_namespace(97, 'dimer', 'monomerA')
    psi4.IO.set_default_namespace('monomerA')
    psi4.print_out('\n')
    p4util.banner('Monomer A HF')
    psi4.print_out('\n')
    monomerA_wfn = scf_helper('RHF', **kwargs)
    if do_delta_mp2:
        select_mp2(name, ref_wfn=monomerA_wfn, **kwargs)
        mp2_corl_interaction_e -= psi4.get_variable('MP2 CORRELATION ENERGY')

    activate(monomerB)
    if sapt_basis == 'dimer':
        psi4.IO.change_file_namespace(97, 'monomerA', 'monomerB')
    psi4.IO.set_default_namespace('monomerB')
    psi4.print_out('\n')
    p4util.banner('Monomer B HF')
    psi4.print_out('\n')
    monomerB_wfn = scf_helper('RHF', **kwargs)
    if do_delta_mp2:
        select_mp2(name, ref_wfn=monomerB_wfn, **kwargs)
        mp2_corl_interaction_e -= psi4.get_variable('MP2 CORRELATION ENERGY')
        psi4.set_variable('SA MP2 CORRELATION ENERGY', mp2_corl_interaction_e)
    psi4.set_global_option('DF_INTS_IO', df_ints_io)

    psi4.IO.change_file_namespace(p4const.PSIF_SAPT_MONOMERA, 'monomerA', 'dimer')
    psi4.IO.change_file_namespace(p4const.PSIF_SAPT_MONOMERB, 'monomerB', 'dimer')

    activate(molecule)
    psi4.IO.set_default_namespace('dimer')
    psi4.set_local_option('SAPT', 'E_CONVERGENCE', 10e-10)
    psi4.set_local_option('SAPT', 'D_CONVERGENCE', 10e-10)
    if name.lower() == 'sapt0':
        psi4.set_local_option('SAPT', 'SAPT_LEVEL', 'SAPT0')
    elif name.lower() == 'sapt2':
        psi4.set_local_option('SAPT', 'SAPT_LEVEL', 'SAPT2')
    elif name.lower() in ['sapt2+', 'sapt2+dmp2']:
        psi4.set_local_option('SAPT', 'SAPT_LEVEL', 'SAPT2+')
        psi4.set_local_option('SAPT', 'DO_CCD_DISP', False)
    elif name.lower() in ['sapt2+(3)', 'sapt2+(3)']:
        psi4.set_local_option('SAPT', 'SAPT_LEVEL', 'SAPT2+3')
        psi4.set_local_option('SAPT', 'DO_THIRD_ORDER', False)
        psi4.set_local_option('SAPT', 'DO_CCD_DISP', False)
    elif name.lower() in ['sapt2+3', 'sapt2+3dmp2']:
        psi4.set_local_option('SAPT', 'SAPT_LEVEL', 'SAPT2+3')
        psi4.set_local_option('SAPT', 'DO_THIRD_ORDER', True)
        psi4.set_local_option('SAPT', 'DO_CCD_DISP', False)
    elif name.lower() in ['sapt2+(ccd)', 'sapt2+(ccd)dmp2']:
        psi4.set_local_option('SAPT', 'SAPT_LEVEL', 'SAPT2+')
        psi4.set_local_option('SAPT', 'DO_CCD_DISP', True)
    elif name.lower() in ['sapt2+(3)(ccd)', 'sapt2+(3)(ccd)dmp2']:
        psi4.set_local_option('SAPT', 'SAPT_LEVEL', 'SAPT2+3')
        psi4.set_local_option('SAPT', 'DO_THIRD_ORDER', False)
        psi4.set_local_option('SAPT', 'DO_CCD_DISP', True)
    elif name.lower() in ['sapt2+3(ccd)', 'sapt2+3(ccd)dmp2']:
        psi4.set_local_option('SAPT', 'SAPT_LEVEL', 'SAPT2+3')
        psi4.set_local_option('SAPT', 'DO_THIRD_ORDER', True)
        psi4.set_local_option('SAPT', 'DO_CCD_DISP', True)

    psi4.print_out('\n')
    p4util.banner(name.upper())
    psi4.print_out('\n')
    e_sapt = psi4.sapt(dimer_wfn, monomerA_wfn, monomerB_wfn)

    molecule.reset_point_group(user_pg)
    molecule.update_geometry()

    from qcdb.psivardefs import sapt_psivars
    p4util.expand_psivars(sapt_psivars())
    optstash.restore()
    print('SAPT does not have a wavefunction /lib/python/proc.py:2056')  # TODO
    return e_sapt


def run_sapt_ct(name, **kwargs):
    """Function encoding sequence of PSI module calls for
    a charge-transfer SAPT calcuation of any level.

    """
    optstash = p4util.OptionsState(
        ['SCF', 'SCF_TYPE'])

    if 'ref_wfn' in kwargs:
        psi4.print_out('\nWarning! Argument ref_wfn is not valid for sapt computations\n')

    # Alter default algorithm
    if not psi4.has_option_changed('SCF', 'SCF_TYPE'):
        psi4.set_local_option('SCF', 'SCF_TYPE', 'DF')

    molecule = psi4.get_active_molecule()
    user_pg = molecule.schoenflies_symbol()
    molecule.reset_point_group('c1')
    molecule.fix_orientation(True)
    molecule.update_geometry()
    if user_pg != 'c1':
        psi4.print_out('  SAPT does not make use of molecular symmetry, further calculations in C1 point group.\n')

    if psi4.get_option('SCF', 'REFERENCE') != 'RHF':
        raise ValidationError('SAPT requires requires \"reference rhf\".')

    nfrag = molecule.nfragments()
    if nfrag != 2:
        raise ValidationError('SAPT requires active molecule to have 2 fragments, not %s.' % (nfrag))

    monomerA = molecule.extract_subsets(1, 2)
    monomerA.set_name('monomerA')
    monomerB = molecule.extract_subsets(2, 1)
    monomerB.set_name('monomerB')
    molecule.update_geometry()
    monomerAm = molecule.extract_subsets(1)
    monomerAm.set_name('monomerAm')
    monomerBm = molecule.extract_subsets(2)
    monomerBm.set_name('monomerBm')

    ri = psi4.get_option('SCF', 'SCF_TYPE')
    df_ints_io = psi4.get_option('SCF', 'DF_INTS_IO')
    # inquire if above at all applies to dfmp2

    psi4.IO.set_default_namespace('dimer')
    psi4.print_out('\n')
    p4util.banner('Dimer HF')
    psi4.print_out('\n')
    psi4.set_global_option('DF_INTS_IO', 'SAVE')
    dimer_wfn = scf_helper('RHF', **kwargs)
    psi4.set_global_option('DF_INTS_IO', 'LOAD')

    activate(monomerA)
    if (ri == 'DF'):
        psi4.IO.change_file_namespace(97, 'dimer', 'monomerA')
    psi4.IO.set_default_namespace('monomerA')
    psi4.print_out('\n')
    p4util.banner('Monomer A HF (Dimer Basis)')
    psi4.print_out('\n')
    monomerA_wfn = scf_helper('RHF', **kwargs)

    activate(monomerB)
    if (ri == 'DF'):
        psi4.IO.change_file_namespace(97, 'monomerA', 'monomerB')
    psi4.IO.set_default_namespace('monomerB')
    psi4.print_out('\n')
    p4util.banner('Monomer B HF (Dimer Basis)')
    psi4.print_out('\n')
    monomerB_wfn = scf_helper('RHF', **kwargs)
    psi4.set_global_option('DF_INTS_IO', df_ints_io)

    activate(monomerAm)
    psi4.IO.set_default_namespace('monomerAm')
    psi4.print_out('\n')
    p4util.banner('Monomer A HF (Monomer Basis)')
    psi4.print_out('\n')
    monomerAm_wfn = scf_helper('RHF', **kwargs)

    activate(monomerBm)
    psi4.IO.set_default_namespace('monomerBm')
    psi4.print_out('\n')
    p4util.banner('Monomer B HF (Monomer Basis)')
    psi4.print_out('\n')
    monomerBm_wfn = scf_helper('RHF', **kwargs)

    activate(molecule)
    psi4.IO.set_default_namespace('dimer')
    psi4.set_local_option('SAPT', 'E_CONVERGENCE', 10e-10)
    psi4.set_local_option('SAPT', 'D_CONVERGENCE', 10e-10)
    if (name.lower() == 'sapt0-ct'):
        psi4.set_local_option('SAPT', 'SAPT_LEVEL', 'SAPT0')
    elif (name.lower() == 'sapt2-ct'):
        psi4.set_local_option('SAPT', 'SAPT_LEVEL', 'SAPT2')
    elif (name.lower() == 'sapt2+-ct'):
        psi4.set_local_option('SAPT', 'SAPT_LEVEL', 'SAPT2+')
    elif (name.lower() == 'sapt2+(3)-ct'):
        psi4.set_local_option('SAPT', 'SAPT_LEVEL', 'SAPT2+3')
        psi4.set_local_option('SAPT', 'DO_THIRD_ORDER', False)
    elif (name.lower() == 'sapt2+3-ct'):
        psi4.set_local_option('SAPT', 'SAPT_LEVEL', 'SAPT2+3')
        psi4.set_local_option('SAPT', 'DO_THIRD_ORDER', True)
    elif (name.lower() == 'sapt2+(ccd)-ct'):
        psi4.set_local_option('SAPT', 'SAPT_LEVEL', 'SAPT2+')
        psi4.set_local_option('SAPT', 'DO_CCD_DISP', True)
    elif (name.lower() == 'sapt2+(3)(ccd)-ct'):
        psi4.set_local_option('SAPT', 'SAPT_LEVEL', 'SAPT2+3')
        psi4.set_local_option('SAPT', 'DO_THIRD_ORDER', False)
        psi4.set_local_option('SAPT', 'DO_CCD_DISP', True)
    elif (name.lower() == 'sapt2+3(ccd)-ct'):
        psi4.set_local_option('SAPT', 'SAPT_LEVEL', 'SAPT2+3')
        psi4.set_local_option('SAPT', 'DO_THIRD_ORDER', True)
        psi4.set_local_option('SAPT', 'DO_CCD_DISP', True)
    psi4.print_out('\n')
    p4util.banner('SAPT Charge Transfer')
    psi4.print_out('\n')

    psi4.print_out('\n')
    p4util.banner('Dimer Basis SAPT')
    psi4.print_out('\n')
    psi4.IO.change_file_namespace(p4const.PSIF_SAPT_MONOMERA, 'monomerA', 'dimer')
    psi4.IO.change_file_namespace(p4const.PSIF_SAPT_MONOMERB, 'monomerB', 'dimer')
    e_sapt = psi4.sapt(dimer_wfn, monomerA_wfn, monomerB_wfn)
    CTd = psi4.get_variable('SAPT CT ENERGY')

    psi4.print_out('\n')
    p4util.banner('Monomer Basis SAPT')
    psi4.print_out('\n')
    psi4.IO.change_file_namespace(p4const.PSIF_SAPT_MONOMERA, 'monomerAm', 'dimer')
    psi4.IO.change_file_namespace(p4const.PSIF_SAPT_MONOMERB, 'monomerBm', 'dimer')
    e_sapt = psi4.sapt(dimer_wfn, monomerAm_wfn, monomerBm_wfn)
    CTm = psi4.get_variable('SAPT CT ENERGY')
    CT = CTd - CTm

    psi4.print_out('\n\n')
    psi4.print_out('    SAPT Charge Transfer Analysis\n')
    psi4.print_out('  -----------------------------------------------------------------------------\n')
    line1 = '    SAPT Induction (Dimer Basis)      %10.4lf mH    %10.4lf kcal mol^-1\n' % (CTd * 1000.0, CTd * p4const.psi_hartree2kcalmol)
    line2 = '    SAPT Induction (Monomer Basis)    %10.4lf mH    %10.4lf kcal mol^-1\n' % (CTm * 1000.0, CTm * p4const.psi_hartree2kcalmol)
    line3 = '    SAPT Charge Transfer              %10.4lf mH    %10.4lf kcal mol^-1\n\n' % (CT * 1000.0, CT * p4const.psi_hartree2kcalmol)
    psi4.print_out(line1)
    psi4.print_out(line2)
    psi4.print_out(line3)
    psi4.set_variable('SAPT CT ENERGY', CT)

    molecule.reset_point_group(user_pg)
    molecule.update_geometry()

    optstash.restore()
    print('SAPT does not have a wavefunction /lib/python/proc.py:2208')  # TODO
    return e_sapt


def run_fisapt(name, **kwargs):
    """Function encoding sequence of PSI module calls for
    an F/ISAPT0 computation

    """
    optstash = p4util.OptionsState(
        ['SCF', 'SCF_TYPE'])

    # Alter default algorithm
    if not psi4.has_option_changed('SCF', 'SCF_TYPE'):
        psi4.set_local_option('SCF', 'SCF_TYPE', 'DF')

    molecule = psi4.get_active_molecule()
    user_pg = molecule.schoenflies_symbol()
    molecule.reset_point_group('c1')
    molecule.fix_orientation(True)
    molecule.fix_com(True)
    molecule.update_geometry()
    if user_pg != 'c1':
        psi4.print_out('  FISAPT does not make use of molecular symmetry, further calculations in C1 point group.\n')

    if psi4.get_option('SCF', 'REFERENCE') != 'RHF':
        raise ValidationError('FISAPT requires requires \"reference rhf\".')

    activate(molecule)
    if ref_wfn is None:
        ref_wfn = scf_helper('RHF', **kwargs)
    fisapt_wfn = psi4.fisapt(ref_wfn)

    molecule.reset_point_group(user_pg)
    molecule.update_geometry()

    optstash.restore()
    print('DMRG does not have a wavefunction /lib/python/proc.py:2245')  # TODO
    return fisapt_wfn


def run_mrcc(name, **kwargs):
    """Function that prepares environment and input files
    for a calculation calling Kallay's MRCC code.

    """
    # TODO: Check to see if we really need to run the SCF code.
    ref_wfn = kwargs.get('ref_wfn', None)
    if ref_wfn is None:
        ref_wfn = scf_helper(name, **kwargs)
    vscf = psi4.get_variable('SCF TOTAL ENERGY')

    # The parse_arbitrary_order method provides us the following information
    # We require that level be provided. level is a dictionary
    # of settings to be passed to psi4.mrcc
    if not('level' in kwargs):
        raise ValidationError('level parameter was not provided.')

    level = kwargs['level']

    # Fullname is the string we need to search for in iface
    fullname = level['fullname']

    # User can provide 'keep' to the method.
    # When provided, do not delete the MRCC scratch directory.
    keep = False
    if 'keep' in kwargs:
        keep = kwargs['keep']

    # Save current directory location
    current_directory = os.getcwd()

    # Find environment by merging PSIPATH and PATH environment variables
    lenv = os.environ
    lenv['PATH'] = ':'.join([os.path.abspath(x) for x in os.environ.get('PSIPATH', '').split(':')]) + ':' + lenv.get('PATH')

    # Need to move to the scratch directory, perferrably into a separate directory in that location
    psi_io = psi4.IOManager.shared_object()
    os.chdir(psi_io.get_default_path())

    # Make new directory specifically for mrcc
    mrcc_tmpdir = 'mrcc_' + str(os.getpid())
    if 'path' in kwargs:
        mrcc_tmpdir = kwargs['path']

    # Check to see if directory already exists, if not, create.
    if os.path.exists(mrcc_tmpdir) == False:
        os.mkdir(mrcc_tmpdir)

    # Move into the new directory
    os.chdir(mrcc_tmpdir)

    # Generate integrals and input file (dumps files to the current directory)
    psi4.mrcc_generate_input(ref_wfn, level)

    # Load the fort.56 file
    # and dump a copy into the outfile
    psi4.print_out('\n===== Begin fort.56 input for MRCC ======\n')
    psi4.print_out(open('fort.56', 'r').read())
    psi4.print_out('===== End   fort.56 input for MRCC ======\n')

    # Close psi4 output file and reopen with filehandle
    psi4.close_outfile()
    pathfill = '' if os.path.isabs(psi4.outfile_name()) else current_directory + os.path.sep
    p4out = open(pathfill + psi4.outfile_name(), 'a')

    # Modify the environment:
    #    PGI Fortan prints warning to screen if STOP is used
    os.environ['NO_STOP_MESSAGE'] = '1'

    # Obtain user's OMP_NUM_THREADS so that we don't blow it away.
    omp_num_threads_found = 'OMP_NUM_THREADS' in os.environ
    if omp_num_threads_found == True:
        omp_num_threads_user = os.environ['OMP_NUM_THREADS']

    # If the user provided MRCC_OMP_NUM_THREADS set the environ to it
    if psi4.has_option_changed('MRCC', 'MRCC_OMP_NUM_THREADS') == True:
        os.environ['OMP_NUM_THREADS'] = str(psi4.get_option('MRCC', 'MRCC_OMP_NUM_THREADS'))

    # Call dmrcc, directing all screen output to the output file
    external_exe = 'dmrcc'
    try:
        retcode = subprocess.Popen([external_exe], bufsize=0, stdout=subprocess.PIPE, env=lenv)
    except OSError as e:
        sys.stderr.write('Program %s not found in path or execution failed: %s\n' % (cfour_executable, e.strerror))
        p4out.write('Program %s not found in path or execution failed: %s\n' % (external_exe, e.strerror))
        message = ("Program %s not found in path or execution failed: %s\n" % (external_exe, e.strerror))
        raise ValidationError(message)

    c4out = ''
    while True:
        data = retcode.stdout.readline()
        if not data:
            break
        if psi4.outfile_name() == 'stdout':
            sys.stdout.write(data)
        else:
            p4out.write(data)
            p4out.flush()
        c4out += data

#    try:
#        if psi4.outfile_name() == 'stdout':
#            retcode = subprocess.call('dmrcc', shell=True, env=lenv)
#        else:
#            retcode = subprocess.call('dmrcc >> ' + current_directory + '/' + psi4.outfile_name(), shell=True, env=lenv)
#
#        if retcode < 0:
#            print('MRCC was terminated by signal %d' % -retcode, file=sys.stderr)
#            exit(1)
#        elif retcode > 0:
#            print('MRCC errored %d' % retcode, file=sys.stderr)
#            exit(1)
#
#    except OSError as e:
#        print('Execution failed: %s' % e, file=sys.stderr)
#        exit(1)

    # Restore the OMP_NUM_THREADS that the user set.
    if omp_num_threads_found == True:
        if psi4.has_option_changed('MRCC', 'MRCC_OMP_NUM_THREADS') == True:
            os.environ['OMP_NUM_THREADS'] = omp_num_threads_user

    # Scan iface file and grab the file energy.
    ene = 0.0
    for line in open('iface'):
        fields = line.split()
        m = fields[1]
        try:
            ene = float(fields[5])
            if m == "MP(2)":
                m = "MP2"
            psi4.set_variable(m + ' TOTAL ENERGY', ene)
            psi4.set_variable(m + ' CORRELATION ENERGY', ene - vscf)
        except ValueError:
            continue

    # The last 'ene' in iface is the one the user requested.
    psi4.set_variable('CURRENT ENERGY', ene)
    psi4.set_variable('CURRENT CORRELATION ENERGY', ene - vscf)

    # Load the iface file
    iface = open('iface', 'r')
    iface_contents = iface.read()

    # Delete mrcc tempdir
    os.chdir('..')
    try:
        # Delete unless we're told not to
        if (keep == False and not('path' in kwargs)):
            shutil.rmtree(mrcc_tmpdir)
    except OSError as e:
        print('Unable to remove MRCC temporary directory %s' % e, file=sys.stderr)
        exit(1)

    # Return to submission directory and reopen output file
    os.chdir(current_directory)
    p4out.close()
    psi4.reopen_outfile()

    # If we're told to keep the files or the user provided a path, do nothing.
    if (keep != False or ('path' in kwargs)):
        psi4.print_out('\nMRCC scratch files have been kept.\n')
        psi4.print_out('They can be found in ' + mrcc_tmpdir)

    # Dump iface contents to output
    psi4.print_out('\n')
    p4util.banner('Full results from MRCC')
    psi4.print_out('\n')
    psi4.print_out(iface_contents)

    #return ene
    print('MRCC does not have a wavefunction /lib/python/proc.py:2420')  # TODO
    return ref_wfn


def run_fnodfcc(name, **kwargs):
    """Function encoding sequence of PSI module calls for
    a DF-CCSD(T) computation.

    >>> energy('df-ccsd(t)')

    """
    lowername = name.lower()
    kwargs = p4util.kwargs_lower(kwargs)

    # stash user options
    optstash = p4util.OptionsState(
        ['FNOCC', 'COMPUTE_TRIPLES'],
        ['FNOCC', 'DFCC'],
        ['FNOCC', 'NAT_ORBS'],
        ['FNOCC', 'RUN_CEPA'],
        ['FNOCC', 'DF_BASIS_CC'],
        ['SCF', 'DF_BASIS_SCF'],
        ['SCF', 'DF_INTS_IO'],
        ['SCF', 'SCF_TYPE'])

    psi4.set_local_option('FNOCC', 'DFCC', True)
    psi4.set_local_option('FNOCC', 'RUN_CEPA', False)

    # throw an exception for open-shells
    if psi4.get_option('SCF', 'REFERENCE') != 'RHF':
        raise ValidationError("Error: %s requires \"reference rhf\"." % lowername)

    # override symmetry:
    molecule = psi4.get_active_molecule()
    user_pg = molecule.schoenflies_symbol()
    molecule.reset_point_group('c1')
    molecule.fix_orientation(1)
    molecule.update_geometry()
    if user_pg != 'c1':
        psi4.print_out('  FNOCC does not make use of molecular symmetry, further calculations in C1 point group.\n')

    # hack to ensure puream (or not) throughout
    #psi4.set_global_option('PUREAM', psi4.MintsHelper().basisset().has_puream())

    def set_cholesky_from(mtd_type):
        type_val = psi4.get_global_option(mtd_type)
        if type_val == 'CD':
            psi4.set_local_option('FNOCC', 'DF_BASIS_CC', 'CHOLESKY')
        elif type_val == 'DF':
            if psi4.get_option('FNOCC', 'DF_BASIS_CC') == 'CHOLESKY':
                psi4.set_local_option('FNOCC', 'DF_BASIS_CC', '')
        else:
            raise ValidationError("""Invalid type '%s' for DFCC""" % type_val)
                
    # triples?
    if lowername == 'ccsd':
        psi4.set_local_option('FNOCC', 'COMPUTE_TRIPLES', False)
        set_cholesky_from('CC_TYPE')
    elif lowername == 'ccsd(t)':
        psi4.set_local_option('FNOCC', 'COMPUTE_TRIPLES', True)
        set_cholesky_from('CC_TYPE')
    elif lowername == 'fno-ccsd':
        psi4.set_local_option('FNOCC', 'COMPUTE_TRIPLES', False)
        psi4.set_local_option('FNOCC', 'NAT_ORBS', True)
        set_cholesky_from('CC_TYPE')
    elif lowername == 'fno-ccsd(t)':
        psi4.set_local_option('FNOCC', 'COMPUTE_TRIPLES', True)
        psi4.set_local_option('FNOCC', 'NAT_ORBS', True)
        set_cholesky_from('CC_TYPE')

    # set scf-type to df unless the user wants something else
    if psi4.has_option_changed('SCF', 'SCF_TYPE') == False:
        psi4.set_global_option('SCF_TYPE', 'DF')

    scf_type = psi4.get_option('SCF', 'SCF_TYPE')
    if scf_type not in ['CD', 'DF']:
        raise ValidationError("""Invalid scf_type for DFCC.""")

    # save DF or CD ints generated by SCF for use in CC
    psi4.set_local_option('SCF', 'DF_INTS_IO', 'SAVE')

    ref_wfn = kwargs.get('ref_wfn', None)
    if ref_wfn is None:
        ref_wfn = scf_helper(name, **kwargs)

    fnocc_wfn = psi4.fnocc(ref_wfn)
    # TODO this needs C1?

    molecule.reset_point_group(user_pg)
    molecule.update_geometry()

    # restore options
    optstash.restore()
    return fnocc_wfn


def run_fnocc(name, **kwargs):
    """Function encoding sequence of PSI module calls for
    a QCISD(T), CCSD(T), MP2.5, MP3, and MP4 computation.

    >>> energy('fno-ccsd(t)')

    """
    lowername = name.lower()
    kwargs = p4util.kwargs_lower(kwargs)
    level = kwargs.get('level', 0)

    # stash user options:
    optstash = p4util.OptionsState(
        ['TRANSQT2', 'WFN'],
        ['FNOCC', 'RUN_MP2'],
        ['FNOCC', 'RUN_MP3'],
        ['FNOCC', 'RUN_MP4'],
        ['FNOCC', 'RUN_CCSD'],
        ['FNOCC', 'COMPUTE_TRIPLES'],
        ['FNOCC', 'COMPUTE_MP4_TRIPLES'],
        ['FNOCC', 'DFCC'],
        ['FNOCC', 'RUN_CEPA'],
        ['FNOCC', 'USE_DF_INTS'],
        ['FNOCC', 'NAT_ORBS'])

    psi4.set_local_option('FNOCC', 'DFCC', False)
    psi4.set_local_option('FNOCC', 'RUN_CEPA', False)
    psi4.set_local_option('FNOCC', 'USE_DF_INTS', False)

    # which method?
    if lowername == 'ccsd':
        psi4.set_local_option('FNOCC', 'COMPUTE_TRIPLES', False)
        psi4.set_local_option('FNOCC', 'RUN_CCSD', True)
    elif lowername == 'ccsd(t)':
        psi4.set_local_option('FNOCC', 'COMPUTE_TRIPLES', True)
        psi4.set_local_option('FNOCC', 'RUN_CCSD', True)
    elif lowername == 'fno-ccsd':
        psi4.set_local_option('FNOCC', 'COMPUTE_TRIPLES', False)
        psi4.set_local_option('FNOCC', 'RUN_CCSD', True)
        psi4.set_local_option('FNOCC', 'NAT_ORBS', True)
    elif lowername == 'fno-ccsd(t)':
        psi4.set_local_option('FNOCC', 'COMPUTE_TRIPLES', True)
        psi4.set_local_option('FNOCC', 'RUN_CCSD', True)
        psi4.set_local_option('FNOCC', 'NAT_ORBS', True)
    elif lowername == 'qcisd':
        psi4.set_local_option('FNOCC', 'COMPUTE_TRIPLES', False)
        psi4.set_local_option('FNOCC', 'RUN_CCSD', False)
    elif lowername == 'qcisd(t)':
        psi4.set_local_option('FNOCC', 'COMPUTE_TRIPLES', True)
        psi4.set_local_option('FNOCC', 'RUN_CCSD', False)
    elif lowername == 'fno-qcisd':
        psi4.set_local_option('FNOCC', 'COMPUTE_TRIPLES', False)
        psi4.set_local_option('FNOCC', 'RUN_CCSD', False)
        psi4.set_local_option('FNOCC', 'NAT_ORBS', True)
    elif lowername == 'fno-qcisd(t)':
        psi4.set_local_option('FNOCC', 'COMPUTE_TRIPLES', True)
        psi4.set_local_option('FNOCC', 'NAT_ORBS', True)
        psi4.set_local_option('FNOCC', 'RUN_CCSD', False)
    elif lowername == 'mp2':
        psi4.set_local_option('FNOCC', 'RUN_MP2', True)
    elif lowername == 'fno-mp3':
        psi4.set_local_option('FNOCC', 'RUN_MP3', True)
        psi4.set_local_option('FNOCC', 'NAT_ORBS', True)
    elif lowername == 'fno-mp4':
        psi4.set_local_option('FNOCC', 'RUN_MP4', True)
        psi4.set_local_option('FNOCC', 'COMPUTE_MP4_TRIPLES', True)
        psi4.set_local_option('FNOCC', 'COMPUTE_TRIPLES', True)
        psi4.set_local_option('FNOCC', 'NAT_ORBS', True)
    elif lowername == 'mp4(sdq)':
        psi4.set_local_option('FNOCC', 'RUN_MP4', True)
        psi4.set_local_option('FNOCC', 'COMPUTE_MP4_TRIPLES', False)
        psi4.set_local_option('FNOCC', 'COMPUTE_TRIPLES', False)
    elif lowername == 'fno-mp4(sdq)':
        psi4.set_local_option('FNOCC', 'RUN_MP4', True)
        psi4.set_local_option('FNOCC', 'COMPUTE_MP4_TRIPLES', False)
        psi4.set_local_option('FNOCC', 'COMPUTE_TRIPLES', False)
        psi4.set_local_option('FNOCC', 'NAT_ORBS', True)
    elif lowername == 'mp3':
        psi4.set_local_option('FNOCC', 'RUN_MP3', True)
    elif lowername == 'mp4':
        psi4.set_local_option('FNOCC', 'RUN_MP4', True)
        psi4.set_local_option('FNOCC', 'COMPUTE_MP4_TRIPLES', True)
        psi4.set_local_option('FNOCC', 'COMPUTE_TRIPLES', True)

    # throw an exception for open-shells
    if psi4.get_option('SCF', 'REFERENCE') != 'RHF':
        raise ValidationError("""Error: %s requires 'reference rhf'.""" % lowername)

    # Bypass the scf call if a reference wavefunction is given
    ref_wfn = kwargs.get('ref_wfn', None)
    if ref_wfn is None:
        ref_wfn = scf_helper(name, **kwargs)

    # if the scf type is df/cd, then the ao integrals were never written to disk.
    if psi4.get_option('SCF', 'SCF_TYPE') in ['DF', 'CD']:
        # do we generate 4-index eri's with 3-index ones, or do we want conventional eri's?
        if psi4.get_option('FNOCC', 'USE_DF_INTS') == False:
            psi4.MintsHelper(ref_wfn.basisset()).integrals()

    # run ccsd
    fnocc_wfn = psi4.fnocc(ref_wfn)

    # set current correlation energy and total energy.  only need to treat mpn here.
    if lowername == 'mp3':
        emp3 = psi4.get_variable("MP3 TOTAL ENERGY")
        cemp3 = psi4.get_variable("MP3 CORRELATION ENERGY")
        psi4.set_variable("CURRENT ENERGY", emp3)
        psi4.set_variable("CURRENT CORRELATION ENERGY", cemp3)
    elif lowername == 'fno-mp3':
        emp3 = psi4.get_variable("MP3 TOTAL ENERGY")
        cemp3 = psi4.get_variable("MP3 CORRELATION ENERGY")
        psi4.set_variable("CURRENT ENERGY", emp3)
        psi4.set_variable("CURRENT CORRELATION ENERGY", cemp3)
    elif lowername == 'mp4(sdq)':
        emp4sdq = psi4.get_variable("MP4(SDQ) TOTAL ENERGY")
        cemp4sdq = psi4.get_variable("MP4(SDQ) CORRELATION ENERGY")
        psi4.set_variable("CURRENT ENERGY", emp4sdq)
        psi4.set_variable("CURRENT CORRELATION ENERGY", cemp4sdq)
    elif lowername == 'fno-mp4(sdq)':
        emp4sdq = psi4.get_variable("MP4(SDQ) TOTAL ENERGY")
        cemp4sdq = psi4.get_variable("MP4(SDQ) CORRELATION ENERGY")
        psi4.set_variable("CURRENT ENERGY", emp4sdq)
        psi4.set_variable("CURRENT CORRELATION ENERGY", cemp4sdq)
    elif lowername == 'fno-mp4':
        emp4 = psi4.get_variable("MP4 TOTAL ENERGY")
        cemp4 = psi4.get_variable("MP4 CORRELATION ENERGY")
        psi4.set_variable("CURRENT ENERGY", emp4)
        psi4.set_variable("CURRENT CORRELATION ENERGY", cemp4)
    elif lowername == 'mp4':
        emp4 = psi4.get_variable("MP4 TOTAL ENERGY")
        cemp4 = psi4.get_variable("MP4 CORRELATION ENERGY")
        psi4.set_variable("CURRENT ENERGY", emp4)
        psi4.set_variable("CURRENT CORRELATION ENERGY", cemp4)

    optstash.restore()
    return fnocc_wfn


def run_cepa(name, **kwargs):
    """Function encoding sequence of PSI module calls for
    a cepa-like calculation.

    >>> energy('cepa(1)')

    """
    lowername = name.lower()
    uppername = name.upper()
    kwargs = p4util.kwargs_lower(kwargs)

    # save user options
    optstash = p4util.OptionsState(
        ['TRANSQT2', 'WFN'],
        ['FNOCC', 'NAT_ORBS'],
        ['FNOCC', 'RUN_CEPA'],
        ['FNOCC', 'USE_DF_INTS'],
        ['FNOCC', 'CEPA_NO_SINGLES'])

    psi4.set_local_option('FNOCC', 'RUN_CEPA', True)
    psi4.set_local_option('FNOCC', 'USE_DF_INTS', False)

    # what type of cepa?
    if lowername in ['cepa(0)', 'fno-cepa(0)']:
        cepa_level = 'cepa(0)'
    elif lowername in ['cepa(1)', 'fno-cepa(1)']:
        cepa_level = 'cepa(1)'
    elif lowername in ['cepa(3)', 'fno-cepa(3)']:
        cepa_level = 'cepa(3)'
    elif lowername in ['acpf', 'fno-acpf']:
        cepa_level = 'acpf'
    elif lowername in ['aqcc', 'fno-aqcc']:
        cepa_level = 'aqcc'
    elif lowername in ['cisd', 'fno-cisd']:
        cepa_level = 'cisd'
    #elif lowername in ['cid', 'fno-dci']:  # TODO not really implemented?
    #    cepa_level = 'cisd'
    else:
        raise ValidationError("""Error: %s not implemented\n""" % lowername)

    psi4.set_local_option('FNOCC', 'CEPA_LEVEL', cepa_level.upper())

    if lowername in ['fno-cepa(0)', 'fno-cepa(1)', 'fno-cepa(3)', 
                     'fno-acpf', 'fno-aqcc', 'fno-cisd']:  # 'fno-cid'
        psi4.set_local_option('FNOCC', 'NAT_ORBS', True)

    # TODO need c1?
    # throw an exception for open-shells
    if psi4.get_option('SCF', 'REFERENCE') != 'RHF':
        raise ValidationError("""Error: %s requires 'reference rhf'.""" % lowername)

    ref_wfn = kwargs.get('ref_wfn', None)
    if ref_wfn is None:
        ref_wfn = scf_helper(name, **kwargs)

    # If the scf type is DF/CD, then the AO integrals were never written to disk
    if psi4.get_option('SCF', 'SCF_TYPE') in ['DF', 'CD']:
        if psi4.get_option('FNOCC', 'USE_DF_INTS') == False:
            psi4.MintsHelper(ref_wfn.basisset()).integrals()

    # run cepa
    fnocc_wfn = psi4.fnocc(ref_wfn)

    # one-electron properties
    if psi4.get_option('FNOCC', 'DIPMOM'):
        if cepa_level in ['cepa(1)', 'cepa(3)']:
            psi4.print_out("""\n    Error: one-electron properties not implemented for %s\n\n""" % lowername)
        elif psi4.get_option('FNOCC', 'NAT_ORBS'):
            psi4.print_out("""\n    Error: one-electron properties not implemented for %s\n\n""" % lowername)
        else:
            p4util.oeprop(fnocc_wfn, 'DIPOLE', 'QUADRUPOLE', 'MULLIKEN_CHARGES', 'NO_OCCUPATIONS', title=cepa_level.upper())

    optstash.restore()
    return fnocc_wfn


def run_detcas(name, **kwargs):
    """Function encoding sequence of PSI module calls for
    determinant-based multireference wavefuncations,
    namely CASSCF and RASSCF.
    """

    optstash = p4util.OptionsState(
        ['DETCI', 'WFN'],
        ['SCF', 'SCF_TYPE']
        )

    user_ref = psi4.get_option('DETCI', 'REFERENCE')
    if (user_ref != 'RHF') and (user_ref != 'ROHF'):
        raise ValidationError('Reference %s for DETCI is not available.' % user_ref)

    if (name.lower() == 'rasscf'):
        psi4.set_local_option('DETCI', 'WFN', 'RASSCF')
    elif (name.lower() == 'casscf'):
        psi4.set_local_option('DETCI', 'WFN', 'CASSCF')

    ref_wfn = kwargs.get('ref_wfn', None)
    if ref_wfn is None:
        ref_wfn = scf_helper(name, **kwargs)

    # The DF case
    if psi4.get_option('DETCI', 'MCSCF_TYPE') == 'DF':

        # Do NOT set global options in general, this is a bit of a hack
        if not psi4.has_option_changed('SCF', 'SCF_TYPE'):
            psi4.set_global_option('SCF_TYPE', 'DF')

        # Make sure a valid JK algorithm is selected
        if (psi4.get_option('SCF', 'SCF_TYPE') == 'PK'):
            raise ValidationError("Second-order MCSCF: Requires a JK algorithm that supports non-symmetric"\
                                  " density matrices.")

    # The non-DF case
    else:
        if not psi4.has_option_changed('SCF', 'SCF_TYPE'):
            # PK is faster than out_of_core, but PK cannot support non-symmetric density matrices
            # Do NOT set global options in general, this is a bit of a hack
            psi4.set_global_option('SCF_TYPE', 'OUT_OF_CORE')

        # Make sure a valid JK algorithm is selected
        if (psi4.get_option('SCF', 'SCF_TYPE') == 'PK'):
            raise ValidationError("Second-order MCSCF: Requires a JK algorithm that supports non-symmetric"\
                                  " density matrices.")

        # If the scf type is DF/CD, then the AO integrals were never written to disk
        if psi4.get_option('SCF', 'SCF_TYPE') in ['DF', 'CD']:
            psi4.MintsHelper(ref_wfn.basisset()).integrals()


    ciwfn = psi4.detci(ref_wfn)
    optstash.restore()
    return ciwfn


def run_efp(name, **kwargs):
    """Function encoding sequence of module calls for a pure EFP
    computation (ignore any QM atoms).

    """
    # initialize library
    efp = psi4.get_active_efp()

    if efp.nfragments() == 0:
        raise ValidationError("""Method 'efp' not available without EFP fragments in molecule""")

    # set options
    psi4.set_global_option('QMEFP', False)  # apt to go haywire if set locally to efp
    psi4.efp_set_options()

    efp.print_out()
    returnvalue = efp.compute()
    print('EFP does not have a wavefunction /lib/python/proc.py:2806')  # TODO
    return returnvalue


#def run_efp_gradient(name, **kwargs):
#    """Function encoding sequence of module calls for a pure EFP
#    gradient computation (ignore any QM atoms).
#
#    """
#    # initialize library
#    efp = psi4.get_active_efp()
#
#    # set options
#    psi4.set_global_option('QMEFP', False)  # apt to go haywire if set locally to efp
#    psi4.set_local_option('EFP', 'DERTYPE', 'FIRST')
#    psi4.efp_set_options()
#
#    efp.print_out()
#    returnvalue = efp.compute()
#    return returnvalue<|MERGE_RESOLUTION|>--- conflicted
+++ resolved
@@ -1187,12 +1187,7 @@
         psi4.set_local_option('DFOCC', 'WFN_TYPE', 'DF-OMP3')
     elif lowername in ['cepa(0)', 'ocepa(0)']:
         psi4.set_local_option('DFOCC', 'WFN_TYPE', 'DF-OLCCD')
-<<<<<<< HEAD
     elif lowername in ['ccd']:
-=======
-    elif lowername in ['df-ccd']:
-        psi4.set_local_option('DFOCC', 'CC_LAMBDA', 'TRUE')
->>>>>>> 46c02248
         psi4.set_local_option('DFOCC', 'WFN_TYPE', 'DF-CCD')
         psi4.set_local_option('DFOCC', 'CC_LAMBDA', 'TRUE')
     elif lowername in ['ccsd']:
@@ -1201,13 +1196,7 @@
     else:
         raise ValidationError('Unidentified method %s' % (lowername))
 
-<<<<<<< HEAD
     if lowername in ['mp2', 'mp2.5', 'mp3', 'cepa(0)', 'ccd', 'ccsd']:
-=======
-    print('Lori: We are ignoring if the user specifies ORB_OPT, causing most of the failing Uger cases')
-    if lowername in ['ri-mp2', 'df-mp2.5', 'df-mp3',
-                     'df-lccd', 'df-ccd', 'df-ccsd2']:
->>>>>>> 46c02248
         psi4.set_local_option('DFOCC', 'ORB_OPT', 'FALSE')
     elif lowername in ['omp2', 'omp2.5', 'omp3', 'ocepa(0)']:
         psi4.set_local_option('DFOCC', 'ORB_OPT', 'TRUE')
@@ -1356,128 +1345,7 @@
     return dfocc_wfn
 
 
-<<<<<<< HEAD
 def run_occ(name, **kwargs):
-=======
-def run_cdomp(name, **kwargs):
-    """Function encoding sequence of PSI module calls for
-    cholesky-decomposed conventional and orbital-optimized MPN
-    and CC computations.
-
-    """
-    lowername = name.lower()
-
-    optstash = p4util.OptionsState(
-        ['SCF', 'DF_INTS_IO'],
-        ['DFOCC', 'ORB_OPT'],
-        ['DFOCC', 'CHOLESKY'],
-        ['DFOCC', 'CC_LAMBDA'],
-        ['DFOCC', 'WFN_TYPE'])
-
-    # override symmetry
-    molecule = psi4.get_active_molecule()
-    user_pg = molecule.schoenflies_symbol()
-    molecule.reset_point_group('c1')
-    molecule.fix_orientation(1)
-    molecule.update_geometry()
-    if user_pg != 'c1':
-        psi4.print_out('  DFOCC does not make use of molecular symmetry, further calculations in C1 point group.\n')
-
-    if lowername == 'cd-omp2':
-        psi4.set_local_option('DFOCC', 'WFN_TYPE', 'DF-OMP2')
-    elif lowername == 'cd-omp2.5':
-        psi4.set_local_option('DFOCC', 'WFN_TYPE', 'DF-OMP2.5')
-    elif lowername == 'cd-omp3':
-        psi4.set_local_option('DFOCC', 'WFN_TYPE', 'DF-OMP3')
-    elif lowername == 'cd-olccd':
-        psi4.set_local_option('DFOCC', 'WFN_TYPE', 'DF-OLCCD')
-
-    elif lowername == 'cd-mp2':
-        psi4.set_local_option('DFOCC', 'WFN_TYPE', 'DF-OMP2')
-    elif lowername == 'cd-mp2.5':
-        psi4.set_local_option('DFOCC', 'WFN_TYPE', 'DF-OMP2.5')
-    elif lowername == 'cd-mp3':
-        psi4.set_local_option('DFOCC', 'WFN_TYPE', 'DF-OMP3')
-    elif lowername == 'cd-lccd':
-        psi4.set_local_option('DFOCC', 'WFN_TYPE', 'DF-OLCCD')
-    elif lowername == 'cd-ccd':
-        psi4.set_local_option('DFOCC', 'WFN_TYPE', 'DF-CCD')
-    elif lowername == 'cd-ccsd':
-        psi4.set_local_option('DFOCC', 'WFN_TYPE', 'DF-CCSD')
-    elif lowername == 'cd-ccsd(t)':
-        psi4.set_local_option('DFOCC', 'WFN_TYPE', 'DF-CCSD(T)')
-    elif lowername == 'cd-ccsd(at)':
-        psi4.set_local_option('DFOCC', 'WFN_TYPE', 'DF-CCSD(AT)')
-        psi4.set_local_option('DFOCC', 'CC_LAMBDA', 'TRUE')
-    else:
-        pass
-
-    if lowername in ['cd-omp2', 'cd-omp2.5', 'cd-omp3', 'cd-olccd']:
-        psi4.set_local_option('DFOCC', 'ORB_OPT', 'TRUE')
-    elif lowername in ['cd-mp2', 'cd-mp2.5', 'cd-mp3', 'cd-lccd', 'cd-ccd', 'cd-ccsd', 'cd-ccsd(t)', 'cd-ccsd(at)']:
-        psi4.set_local_option('DFOCC', 'ORB_OPT', 'FALSE')
-    else:
-        pass
-
-    psi4.set_local_option('DFOCC', 'CHOLESKY', 'TRUE')
-
-    psi4.set_local_option('SCF', 'DF_INTS_IO', 'SAVE')
-
-    # Bypass the scf call if a reference wavefunction is given
-    ref_wfn = kwargs.get('ref_wfn', None)
-    if ref_wfn is None:
-        ref_wfn = scf_helper(name, **kwargs)
-
-    if psi4.get_option('SCF', 'REFERENCE') == 'ROHF':
-        ref_wfn.semicanonicalize()
-    dfocc_wfn = psi4.dfocc(ref_wfn)
-
-    molecule.reset_point_group(user_pg)
-    molecule.update_geometry()
-
-    return dfocc_wfn
-
-
-def run_mp2(name, **kwargs):
-    """Function encoding sequence of PSI module calls for
-    a MP2 calculation.
-
-    """
-    optstash = p4util.OptionsState(
-        ['OCC', 'ORB_OPT'])
-
-    # If the scf type is DF/CD, then the AO integrals were never written to disk
-    if psi4.get_option('SCF', 'SCF_TYPE') == 'DF' or psi4.get_option('SCF', 'SCF_TYPE') == 'CD':
-            print('DGAS Warning: We do not have  wavefunction at this point')
-            mints = psi4.MintsHelper()
-            mints.integrals()
-
-    psi4.set_local_option('OCC', 'ORB_OPT', 'FALSE')
-    run_conv_omp2(name, **kwargs)
-
-    optstash.restore()
-
-
-def run_mp2_gradient(name, **kwargs):
-    """Function encoding sequence of PSI module calls for
-    a MP2 gradient calculation.
-
-    """
-    optstash = p4util.OptionsState(
-        ['REFERENCE'],
-        ['GLOBALS', 'DERTYPE'])
-
-    psi4.set_global_option('DERTYPE', 'FIRST')
-    psi4.set_local_option('OCC', 'ORB_OPT', 'FALSE')
-    print('No such thing as run_conv_omp2 gradient')
-    run_conv_omp2(name, **kwargs)
-    psi4.deriv()
-
-    optstash.restore()
-
-
-def run_omp(name, **kwargs):
->>>>>>> 46c02248
     """Function encoding sequence of PSI module calls for
     a conventional integral (O)MPN computation
 
