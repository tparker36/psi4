--- conflicted
+++ resolved
@@ -2379,15 +2379,8 @@
            basis        = psi4.get_global_option('BASIS')
            df_basis_scf = corresponding_jkfit(basis)
 
-<<<<<<< HEAD
-        #psi4.set_local_option('SCF','DF_BASIS_SCF',df_basis_scf)
-        psi4.set_local_option('FNOCC','DF_BASIS_SCF',df_basis_scf)
-
-    psi4.set_local_option('SCF','SCF_TYPE',"CD")
-=======
-        PsiMod.set_global_option('DF_BASIS_SCF',df_basis_scf)
-
->>>>>>> 0c9dc36e
+        psi4.set_global_option('DF_BASIS_SCF',df_basis_scf)
+
     scf_helper(name,**kwargs)
 
     psi4.fnocc()
