--- conflicted
+++ resolved
@@ -1238,14 +1238,7 @@
     a SCF gradient calculation.
 
     """
-<<<<<<< HEAD
-    #* Xiao Wang *#
     lowername = name.lower()
-    #* Xiao Wang *#
-
-=======
-    lowername = name.lower()
->>>>>>> d9b63caf
     optstash = p4util.OptionsState(
         ['DF_BASIS_SCF'],
         ['SCF', 'SCF_TYPE'],
