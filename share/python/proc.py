--- conflicted
+++ resolved
@@ -2077,7 +2077,7 @@
     since SCF properties all handled through oeprop.
 
     """
-<<<<<<< HEAD
+
     optstash = proc_util.scf_set_reference_local(name)
 
     properties = kwargs.pop('properties')
@@ -2095,9 +2095,6 @@
 
     optstash.restore()
     return scf_wfn
-=======
-    return run_scf(name, **kwargs)
->>>>>>> a1c0fc4d
 
 
 def run_cc_property(name, **kwargs):
@@ -2260,16 +2257,12 @@
         kwargs["scf_do_dipole"] = False
         ref_wfn = scf_helper(name, **kwargs)  # C1 certified
 
-<<<<<<< HEAD
-    dfmp2_wfn = psi4.dfmp2(ref_wfn)
-    grad = dfmp2_wfn.compute_gradient()
-=======
     psi4.print_out('\n')
     p4util.banner('DFMP2')
     psi4.print_out('\n')
 
-    dfmp2_wfn = psi4.dfmp2grad(ref_wfn)
->>>>>>> a1c0fc4d
+    dfmp2_wfn = psi4.dfmp2(ref_wfn)
+    grad = dfmp2_wfn.compute_gradient()
 
     if name == 'scs-mp2':
         psi4.set_variable('CURRENT ENERGY', psi4.get_variable('SCS-MP2 TOTAL ENERGY'))
@@ -2278,7 +2271,6 @@
         psi4.set_variable('CURRENT ENERGY', psi4.get_variable('MP2 TOTAL ENERGY'))
         psi4.set_variable('CURRENT CORRELATION ENERGY', psi4.get_variable('MP2 CORRELATION ENERGY'))
 
-<<<<<<< HEAD
     # Run OEProp
     oe = psi4.OEProp(dfmp2_wfn)
     oe.set_title(name.upper())
@@ -2286,9 +2278,7 @@
         oe.add(prop.upper())
     oe.compute()
 
-=======
     optstash.restore()
->>>>>>> a1c0fc4d
     return dfmp2_wfn
 
 
