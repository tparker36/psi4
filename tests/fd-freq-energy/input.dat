--- conflicted
+++ resolved
@@ -14,7 +14,6 @@
   d_convergence 11
 }
 
-<<<<<<< HEAD
 # Test against Analytic second derivatives from PSI3. #TEST
 anal_freqs = PsiMod.Vector(3)  #TEST
 anal_freqs.set(0, 0, 2170.045) #TEST
@@ -30,35 +29,13 @@
 #  0.7296851             #TEST
 
 # Frequencies by 3-pt formula in C1 point group.
-=======
-# Test against Analytic second derivatives from PSI3 (for now).
-anal_freqs = PsiMod.Vector(3)   #TEST
-anal_freqs.set(0, 0, 2170.046)  #TEST
-anal_freqs.set(0, 1, 4140.002)  #TEST
-anal_freqs.set(0, 2, 4391.067)  #TEST
-
-# psi3 3-point formula: #A1 force constants
-#  0.3546775  -0.2277549
-# -0.2277549   0.4721543
-#
-#B2 force constant
-#  0.7296851
-
-# *** Test frequencies by 3-pt formula in C1.
->>>>>>> b1e50de3
 set globals { points 3 }
 
-frequencies('scf')
+frequencies('scf',dertype=1)
 
-<<<<<<< HEAD
-compare_vectors(anal_freqs, fd_freqs, 1,                                                       #TEST
- "Analytic (PSI3) vs. Finite-difference (3-pt.) frequencies from energies to 0.1 cm^-1 (C1) ") #TEST
-del fd_freqs
-=======
 fd_freqs = PsiMod.reference_wavefunction().frequencies()                                 #TEST
 compare_vectors(anal_freqs, fd_freqs, 1,                                                 #TEST
  "Analytic vs. Finite-difference (3-pt.) frequencies from energies to 0.1 cm^-1 (C1) ")  #TEST
->>>>>>> b1e50de3
 
 # Frequencies by 5-pt formula in C1 point group.
 molecule h2o {
@@ -70,16 +47,11 @@
 
 set globals { points 5 }
 
-frequencies('scf')
+frequencies('scf',dertype=1)
 
-<<<<<<< HEAD
-compare_vectors(anal_freqs, fd_freqs, 3,                                                         #TEST
- "Analytic (PSI3) vs. Finite-difference (5-pt.) frequencies from energies to 0.001 cm^-1 (C1) ") #TEST
-=======
 fd_freqs = PsiMod.reference_wavefunction().frequencies()                                  #TEST
 compare_vectors(anal_freqs, fd_freqs, 3,                                                  #TEST
  "Analytic vs. Finite-difference (5-pt.) frequencies from energies to 0.001 cm^-1 (C1) ") #TEST
->>>>>>> b1e50de3
 
 clean()
 
@@ -92,17 +64,11 @@
 
 set globals { points 3 }
 
-frequencies('scf')
+frequencies('scf',dertype=1)
 
-<<<<<<< HEAD
-compare_vectors(anal_freqs, fd_freqs, 1,                                                        #TEST
- "Analytic (PSI3) vs. Finite-difference (3-pt.) frequencies from energies to 0.1 cm^-1 (C2v) ") #TEST
-del fd_freqs
-=======
 fd_freqs = PsiMod.reference_wavefunction().frequencies()                                 #TEST
 compare_vectors(anal_freqs, fd_freqs, 1,                                                 #TEST
  "Analytic vs. Finite-difference (3-pt.) frequencies from energies to 0.1 cm^-1 (C2v) ") #TEST
->>>>>>> b1e50de3
 
 # Frequencies by 5-pt formula in C2v.
 molecule h2o {
@@ -113,19 +79,13 @@
 
 set globals { points 5 }
 
-frequencies('scf')
+frequencies('scf',dertype=1)
 
-<<<<<<< HEAD
-compare_vectors(anal_freqs, fd_freqs, 3,                                                          #TEST
- "Analytic (PSI3) vs. Finite-difference (5-pt.) frequencies from energies to 0.001 cm^-1 (C2v) ") #TEST
-=======
 fd_freqs = PsiMod.reference_wavefunction().frequencies()                                   #TEST
 compare_vectors(anal_freqs, fd_freqs, 3,                                                   #TEST
  "Analytic vs. Finite-difference (5-pt.) frequencies from energies to 0.001 cm^-1 (C2v) ") #TEST
->>>>>>> b1e50de3
 
 # Frequencies by 5-pt formula for A1 irrep only.
-
 molecule h2o {
   O
   H 1 0.9894093
@@ -134,31 +94,20 @@
 
 set globals { points 5 }
 
-<<<<<<< HEAD
 a1_freqs = PsiMod.Vector(2)          #TEST
 a1_freqs.set(0, 0, anal_freqs[0])    #TEST
 a1_freqs.set(0, 1, anal_freqs[1])    #TEST
 
-=======
->>>>>>> b1e50de3
-frequencies('scf', irrep=1)
+frequencies('scf', dertype=1, irrep=1)
 
-<<<<<<< HEAD
+fd_freqs = PsiMod.reference_wavefunction().frequencies()                      #TEST
 compare_vectors(a1_freqs, fd_freqs, 3, "A1 frequencies only (5-pt. formula)") #TEST
 
 del a1_freqs #TEST
-=======
-fd_freqs = PsiMod.reference_wavefunction().frequencies()                      #TEST
-a1_freqs = PsiMod.Vector(2)                                                   #TEST
-a1_freqs.set(0, 0, anal_freqs[0])                                             #TEST
-a1_freqs.set(0, 1, anal_freqs[1])                                             #TEST
-compare_vectors(a1_freqs, fd_freqs, 3, "A1 frequencies only (5-pt. formula)") #TEST
 
->>>>>>> b1e50de3
 clean()
 
 # Frequencies by 5-pt formula for B2 irrep only.
-
 molecule h2o {
   O
   H 1 0.9894093
@@ -166,24 +115,15 @@
 }
 
 set globals { points 5 }
-<<<<<<< HEAD
 
 b2_freqs = PsiMod.Vector(1)       #TEST
 b2_freqs.set(0, 0, anal_freqs[2]) #TEST
 
-frequencies('scf', irrep=4)
-fd_freqs = PsiMod.reference_wavefunction().frequencies()
+frequencies('scf', dertype=1, irrep=4)
 
+fd_freqs = PsiMod.reference_wavefunction().frequencies()                      #TEST
 compare_vectors(b2_freqs, fd_freqs, 3, "B2 frequencies only (5-pt. formula)") #TEST
 
 del b2_freqs   #TEST
 del anal_freqs #TEST
 clean()
-=======
-frequencies('scf', irrep=4)
-
-b2_freqs = PsiMod.Vector(1)                                                   #TEST
-b2_freqs.set(0, 0, anal_freqs[2])                                             #TEST
-fd_freqs = PsiMod.reference_wavefunction().frequencies()                      #TEST
-compare_vectors(b2_freqs, fd_freqs, 3, "B2 frequencies only (5-pt. formula)") #TEST
->>>>>>> b1e50de3
