--- conflicted
+++ resolved
@@ -7,10 +7,6 @@
 }
 
 set {
-<<<<<<< HEAD
-    dertype response
-=======
->>>>>>> 92a9920c
     basis cc-pVDZ
     omega = [0.05, 0.1]
     omega_units = au
