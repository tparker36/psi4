--- conflicted
+++ resolved
@@ -14,10 +14,6 @@
 }
 
 set {
-<<<<<<< HEAD
-    dertype response
-=======
->>>>>>> 92a9920c
     basis cc-pVDZ
 }
 
