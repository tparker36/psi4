/*
 *@BEGIN LICENSE
 *
 * PSI4: an ab initio quantum chemistry software package
 *
 * This program is free software; you can redistribute it and/or modify
 * it under the terms of the GNU General Public License as published by
 * the Free Software Foundation; either version 2 of the License, or
 * (at your option) any later version.
 *
 * This program is distributed in the hope that it will be useful,
 * but WITHOUT ANY WARRANTY; without even the implied warranty of
 * MERCHANTABILITY or FITNESS FOR A PARTICULAR PURPOSE.  See the
 * GNU General Public License for more details.
 *
 * You should have received a copy of the GNU General Public License along
 * with this program; if not, write to the Free Software Foundation, Inc.,
 * 51 Franklin Street, Fifth Floor, Boston, MA 02110-1301 USA.
 *
 *@END LICENSE
 */

/*! \file set_params.cc
    \ingroup optking
    \brief set optimization parameters
*/

#define EXTERN
#include "globals.h"

#if defined(OPTKING_PACKAGE_PSI)
 #include <psi4-dec.h>
#elif defined(OPTKING_PACKAGE_QCHEM)
 #include <qchem.h>
#endif

#include <sstream>

namespace opt {

void print_params(void);

#if defined(OPTKING_PACKAGE_PSI)
void set_params(psi::Options & options)
#else
void set_params(void)
#endif
{

  std::string s;

#if defined(OPTKING_PACKAGE_PSI)

// optimization type
    s = options.get_str("OPT_TYPE");
    if(s == "MIN")  Opt_params.opt_type = OPT_PARAMS::MIN;
    else if (s == "TS")  Opt_params.opt_type = OPT_PARAMS::TS;
    else if (s == "IRC")  Opt_params.opt_type = OPT_PARAMS::IRC;

    if (options["STEP_TYPE"].has_changed()) {
      s = options.get_str("STEP_TYPE");
      if (s == "RFO") {
        if (Opt_params.opt_type == OPT_PARAMS::MIN)
          Opt_params.step_type = OPT_PARAMS::RFO;
        else if (Opt_params.opt_type == OPT_PARAMS::TS)
          Opt_params.step_type = OPT_PARAMS::P_RFO;
      }
      else if (s == "NR") Opt_params.step_type = OPT_PARAMS::NR;
      else if (s == "SD") Opt_params.step_type = OPT_PARAMS::SD;
      else if (s == "LINESEARCH_STATIC") Opt_params.step_type = OPT_PARAMS::LINESEARCH_STATIC;
   }
   else { // Set defaults for step type.
     if (Opt_params.opt_type == OPT_PARAMS::MIN)
       Opt_params.step_type = OPT_PARAMS::RFO;
     else if (Opt_params.opt_type == OPT_PARAMS::TS)
       Opt_params.step_type = OPT_PARAMS::P_RFO;
     // else if (Opt_params.opt_type == OPT_PARAMS::IRC) options?
   }

   s = options.get_str("OPT_COORDINATES");
   if (s == "INTERNAL")
     Opt_params.coordinates = OPT_PARAMS::INTERNAL;
   else if (s == "CARTESIAN")
     Opt_params.coordinates = OPT_PARAMS::CARTESIAN;
   else if (s == "BOTH")
     Opt_params.coordinates = OPT_PARAMS::BOTH;

// Maximum step size in bohr or radian along an internal coordinate {double}
//  Opt_params.intrafragment_step_limit = 0.4;
    Opt_params.intrafragment_step_limit = options.get_double("INTRAFRAG_STEP_LIMIT");
    Opt_params.intrafragment_step_limit_min = options.get_double("INTRAFRAG_STEP_LIMIT_MIN");
    Opt_params.intrafragment_step_limit_max = options.get_double("INTRAFRAG_STEP_LIMIT_MAX");

    Opt_params.interfragment_step_limit = options.get_double("INTERFRAG_STEP_LIMIT");

// Reduce step size to ensure convergence of back-transformation of internal coordinate
// step to cartesians.
    Opt_params.ensure_bt_convergence = options.get_bool("ENSURE_BT_CONVERGENCE");

// do stupid, linear scaling of internal coordinates to step limit (not RS-RFO);
    Opt_params.simple_step_scaling = options.get_bool("SIMPLE_STEP_SCALING");

// Whether to 'follow' the initial RFO vector after the first step {true, false}
    Opt_params.rfo_follow_root = options.get_bool("RFO_FOLLOW_ROOT");
// Which RFO root to follow; internally 0 (externally 1) indicates minimum; {integer}
//  Opt_params.rfo_root = 0;
    Opt_params.rfo_root = options.get_int("RFO_ROOT");

// When determining connectivity, a bond is assigned if interatomic distance
// is less than (this number) * sum of covalent radii {double}
//  Opt_params.scale_connectivity = 1.3;
    Opt_params.scale_connectivity = options.get_double("COVALENT_CONNECT");

// When determining connectivity BETWEEN FRAGMENTS when fragment mode is set to
// SIMPLE, distance coordinates are created if atoms on different fragments
// are at a distance less than (this number) * sum of covalent radii {double}
// The criterion is gradually increased until all fragments are connected.
//  Opt_params.interfragment_scale_connectivity = 1.8;
    Opt_params.interfragment_scale_connectivity = options.get_double("INTERFRAGMENT_CONNECT");

// Whether to treat multiple molecule fragments as a single bonded molecule;
// or via interfragment coordinates ; a primary difference is that in MULTI mode,
// the interfragment coordinates are not redundant. {SINGLE, MULTI}
    s = options.get_str("FRAG_MODE");
    if (s == "SINGLE")     Opt_params.fragment_mode = OPT_PARAMS::SINGLE;
    else if (s == "MULTI") Opt_params.fragment_mode = OPT_PARAMS::MULTI;

// whether to use fixed linear combinations of atoms as reference points for
//interfragment coordinates or whether to use principal axes {FIXED, PRINCIPAL_AXES}
    s = options.get_str("INTERFRAG_MODE");
    if (s == "FIXED")               Opt_params.interfragment_mode = OPT_PARAMS::FIXED;
    else if (s == "PRINCIPAL_AXES") Opt_params.interfragment_mode = OPT_PARAMS::PRINCIPAL_AXES;

// Whether to only generate the internal coordinates and then stop {true, false}
//  Opt_params.generate_intcos_only;
    Opt_params.generate_intcos_only = options.get_bool("INTCOS_GENERATE_EXIT");

// What model Hessian to use to guess intrafragment force constants {SCHLEGEL, FISCHER, SIMPLE, LINDH}
    s = options.get_str("INTRAFRAG_HESS");
    if (s == "FISCHER")       Opt_params.intrafragment_H = OPT_PARAMS::FISCHER;
    else if (s == "SCHLEGEL") Opt_params.intrafragment_H = OPT_PARAMS::SCHLEGEL;
    else if (s == "SIMPLE") Opt_params.intrafragment_H = OPT_PARAMS::SIMPLE;
    else if (s == "LINDH") Opt_params.intrafragment_H = OPT_PARAMS::LINDH;
    else if (s == "LINDH_SIMPLE") Opt_params.intrafragment_H = OPT_PARAMS::LINDH_SIMPLE;

// Whether to use the default of FISCHER_LIKE force constants for the initial guess {DEFAULT, FISCHER_LIKE}
    s = options.get_str("INTERFRAG_HESS");
    if (s == "DEFAULT")           Opt_params.interfragment_H = OPT_PARAMS::DEFAULT;
    else if (s == "FISCHER_LIKE") Opt_params.interfragment_H = OPT_PARAMS::FISCHER_LIKE;

// Whether to freeze all fragments rigid
    Opt_params.freeze_intrafragment = options.get_bool("FREEZE_INTRAFRAG");

// Whether to freeze all interfragment modes
    Opt_params.freeze_interfragment = options.get_bool("FREEZE_INTERFRAG");

// Add auxiliary bonds for non-bonded (but nearby) atoms.
    Opt_params.add_auxiliary_bonds = options.get_bool("ADD_AUXILIARY_BONDS");

// re-estimate the hessian every step
    Opt_params.H_guess_every = options.get_bool("H_GUESS_EVERY");

// Covalent distance times this factor is used to choose extra stretch coordinates
    Opt_params.auxiliary_bond_factor = options.get_double("AUXILIARY_BOND_FACTOR");

// By default, optking prints and saves the last (previous) geometry at the end of an
// optimization, i.e., the one at which a gradient was computed.  If this keyword is
// set to true, then the structure obtained from the last projected step is printed out and saved instead.
//  Opt_params.write_final_step_geometry = false;
    Opt_params.write_final_step_geometry = options.get_bool("FINAL_GEOM_WRITE");

// Choose from supported Hessian updates {NONE, BFGS, MS, POWELL, BOFILL}
    s = options.get_str("HESS_UPDATE");
    if (s == "NONE")        Opt_params.H_update = OPT_PARAMS::NONE;
    else if (s == "BFGS")   Opt_params.H_update = OPT_PARAMS::BFGS;
    else if (s == "MS")     Opt_params.H_update = OPT_PARAMS::MS;
    else if (s == "POWELL") Opt_params.H_update = OPT_PARAMS::POWELL;
    else if (s == "BOFILL") Opt_params.H_update = OPT_PARAMS::BOFILL;

// Set Bofill as default for TS optimizations
    if (Opt_params.opt_type == OPT_PARAMS::TS)
      if (!options["HESS_UPDATE"].has_changed())
        Opt_params.H_update = OPT_PARAMS::BOFILL;

//  How many previous steps' data to use in Hessian update; 0=use them all ; {integer}
//  Opt_params.H_update_use_last = 6;
    Opt_params.H_update_use_last = options.get_int("HESS_UPDATE_USE_LAST");

// Whether to limit the magnitutde of changes caused by the Hessian update {true, false}
//  Opt_params.H_update_limit = true;
    Opt_params.H_update_limit = options.get_bool("HESS_UPDATE_LIMIT");

// If the above is true, changes to the Hessian from the update are limited to the larger of
// (H_update_limit_scale)*(the previous value) and H_update_limit_max (in au).
//  Opt_params.H_update_limit_scale = 0.50;
//  Opt_params.H_update_limit_max  = 1.0;
    Opt_params.H_update_limit_scale = options.get_double("HESS_UPDATE_LIMIT_SCALE");
    Opt_params.H_update_limit_max = options.get_double("HESS_UPDATE_LIMIT_MAX");

// Whether to use 1/R(AB) for stretching coordinate between fragments (or just R(AB))
//  Opt_params.interfragment_distance_inverse = false;
    Opt_params.interfragment_distance_inverse = options.get_bool("INTERFRAG_DIST_INV");

// For now, this is a general maximum distance for the definition of H-bonds
//  Opt_params.maximum_H_bond_distance = 4.3;
    Opt_params.maximum_H_bond_distance = options.get_double("H_BOND_CONNECT");

// User-specified direction for IRC mapping
    s = options.get_str("IRC_DIRECTION");
    if (s == "FORWARD")        Opt_params.IRC_direction = OPT_PARAMS::FORWARD;
    else if (s == "BACKWARD")  Opt_params.IRC_direction = OPT_PARAMS::BACKWARD;

// Decide how to quit IRC mapping
// if 'ASK' ==> user will be prompted to decide whether to continue when
// the gradient dotted with the previous gradient goes negative
   s = options.get_str("IRC_STOP");
   if (s == "STOP")        Opt_params.IRC_stop = OPT_PARAMS::STOP;
   else if (s == "ASK")  Opt_params.IRC_stop = OPT_PARAMS::ASK;
   else if (s == "GO")    Opt_params.IRC_stop = OPT_PARAMS::GO;

// General optimization criteria
    Opt_params.i_max_force = false;
    Opt_params.i_rms_force = false;
    Opt_params.i_max_DE = false;
    Opt_params.i_max_disp = false;
    Opt_params.i_rms_disp = false;
    Opt_params.i_untampered = false;

    Opt_params.general_conv = options.get_str("G_CONVERGENCE");
    if (Opt_params.general_conv == "QCHEM") {
      Opt_params.i_untampered = true;
      Opt_params.conv_max_force = 3.0e-4;  Opt_params.i_max_force = true;
      Opt_params.conv_max_DE    = 1.0e-6;  Opt_params.i_max_DE = true;
      Opt_params.conv_max_disp  = 1.2e-3;  Opt_params.i_max_disp = true;
    }
    else if (Opt_params.general_conv == "MOLPRO") {
      Opt_params.i_untampered = true;
      Opt_params.conv_max_force = 3.0e-4;  Opt_params.i_max_force = true;
      Opt_params.conv_max_DE    = 1.0e-6;  Opt_params.i_max_DE = true;
      Opt_params.conv_max_disp  = 3.0e-4;  Opt_params.i_max_disp = true;
    }
    else if (Opt_params.general_conv == "GAU") {
      Opt_params.i_untampered = true;
      Opt_params.conv_max_force = 4.5e-4;  Opt_params.i_max_force = true;
      Opt_params.conv_rms_force = 3.0e-4;  Opt_params.i_rms_force = true;
      Opt_params.conv_max_disp  = 1.8e-3;  Opt_params.i_max_disp = true;
      Opt_params.conv_rms_disp  = 1.2e-3;  Opt_params.i_rms_disp = true;
    }
    else if (Opt_params.general_conv == "GAU_TIGHT") {
      Opt_params.i_untampered = true;
      Opt_params.conv_max_force = 1.5e-5;  Opt_params.i_max_force = true;
      Opt_params.conv_rms_force = 1.0e-5;  Opt_params.i_rms_force = true;
      Opt_params.conv_max_disp  = 6.0e-5;  Opt_params.i_max_disp = true;
      Opt_params.conv_rms_disp  = 4.0e-5;  Opt_params.i_rms_disp = true;
    }
    else if (Opt_params.general_conv == "GAU_VERYTIGHT") {
      Opt_params.i_untampered = true;
      Opt_params.conv_max_force = 2.0e-6;  Opt_params.i_max_force = true;
      Opt_params.conv_rms_force = 1.0e-6;  Opt_params.i_rms_force = true;
      Opt_params.conv_max_disp  = 6.0e-6;  Opt_params.i_max_disp = true;
      Opt_params.conv_rms_disp  = 4.0e-6;  Opt_params.i_rms_disp = true;
    }
    else if (Opt_params.general_conv == "GAU_LOOSE") {
      Opt_params.i_untampered = true;
      Opt_params.conv_max_force = 2.5e-3;  Opt_params.i_max_force = true;
      Opt_params.conv_rms_force = 1.7e-3;  Opt_params.i_rms_force = true;
      Opt_params.conv_max_disp  = 1.0e-2;  Opt_params.i_max_disp = true;
      Opt_params.conv_rms_disp  = 6.7e-3;  Opt_params.i_rms_disp = true;
    }
    else if (Opt_params.general_conv == "TURBOMOLE") {
      Opt_params.i_untampered = true;
      Opt_params.conv_max_force = 1.0e-3;  Opt_params.i_max_force = true;
      Opt_params.conv_rms_force = 5.0e-4;  Opt_params.i_rms_force = true;
      Opt_params.conv_max_DE    = 1.0e-6;  Opt_params.i_max_DE = true;
      Opt_params.conv_max_disp  = 1.0e-3;  Opt_params.i_max_disp = true;
      Opt_params.conv_rms_disp  = 5.0e-4;  Opt_params.i_rms_disp = true;
    }
    else if (Opt_params.general_conv == "CFOUR") {
      Opt_params.i_untampered = true;
      Opt_params.conv_rms_force = 1.0e-4;  Opt_params.i_rms_force = true;
    }
    else if (Opt_params.general_conv == "NWCHEM_LOOSE") {
      Opt_params.i_untampered = true;
      Opt_params.conv_max_force = 4.5e-3;  Opt_params.i_max_force = true;
      Opt_params.conv_rms_force = 3.0e-3;  Opt_params.i_rms_force = true;
      Opt_params.conv_max_disp  = 5.4e-3;  Opt_params.i_max_disp = true;
      Opt_params.conv_rms_disp  = 3.6e-3;  Opt_params.i_rms_disp = true;
    }

// Specific optimization criteria
    if (options["MAX_FORCE_G_CONVERGENCE"].has_changed()) {
      Opt_params.i_untampered = false;
      Opt_params.i_max_force = true;
      Opt_params.conv_max_force = fabs(options.get_double("MAX_FORCE_G_CONVERGENCE"));
    }
    if (options["RMS_FORCE_G_CONVERGENCE"].has_changed()) {
      Opt_params.i_untampered = false;
      Opt_params.i_rms_force = true;
      Opt_params.conv_rms_force = fabs(options.get_double("RMS_FORCE_G_CONVERGENCE"));
    }
    if (options["MAX_ENERGY_G_CONVERGENCE"].has_changed()) {
      Opt_params.i_untampered = false;
      Opt_params.i_max_DE = true;
      Opt_params.conv_max_DE = fabs(options.get_double("MAX_ENERGY_G_CONVERGENCE"));
    }
    if (options["MAX_DISP_G_CONVERGENCE"].has_changed()) {
      Opt_params.i_untampered = false;
      Opt_params.i_max_disp = true;
      Opt_params.conv_max_disp = fabs(options.get_double("MAX_DISP_G_CONVERGENCE"));
    }
    if (options["RMS_DISP_G_CONVERGENCE"].has_changed()) {
      Opt_params.i_untampered = false;
      Opt_params.i_rms_disp = true;
      Opt_params.conv_rms_disp = fabs(options.get_double("RMS_DISP_G_CONVERGENCE"));
    }
 
    // even if a specific threshold were given, allow for Molpro/Qchem/G03 flex criteria
    if (options.get_bool("FLEXIBLE_G_CONVERGENCE"))
      Opt_params.i_untampered = true;

// Whether to test B matrix and derivative B matrix numerically
//  Opt_params.test_B = false;
//  Opt_params.test_derivative_B = false;
    Opt_params.test_B = options.get_bool("TEST_B");
    Opt_params.test_derivative_B = options.get_bool("TEST_DERIVATIVE_B");

//  Opt_params.print_lvl = 1;
    Opt_params.print_lvl = options.get_int("PRINT");

    Opt_params.print_trajectory_xyz_file = options.get_bool("PRINT_TRAJECTORY_XYZ_FILE");

// Read cartesian Hessian.  Make reading the default for IRC.
    if ((Opt_params.opt_type == OPT_PARAMS::IRC) &&
        (options["CART_HESS_READ"].has_changed() == 0))
      Opt_params.read_cartesian_H = true;
    else
      Opt_params.read_cartesian_H = options.get_bool("CART_HESS_READ");

// only treating "dummy fragments"
    // These are not found in psi4/read_options.cc
    // Not sure if we need these.
  Opt_params.efp_fragments = false;
  Opt_params.efp_fragments_only = false;

//IRC stepsize
  Opt_params.IRC_step_size = options.get_double("IRC_STEP_SIZE");

  // keep internal coordinate definitions file after optimization
  Opt_params.keep_intcos = options.get_bool("KEEP_INTCOS");

  // if we are running only to generate them, then we assume we'll keep them
  if (Opt_params.generate_intcos_only && !options["KEEP_INTCOS"].has_changed())
    Opt_params.keep_intcos = true;

  // for intcos with user-specified equilibrium values - this is the force constant
  //Opt_params.fixed_eq_val_force_constant = options.get_double("INTCO_FIXED_EQ_FORCE_CONSTANT");

  // Currently, a static line search merely displaces along the gradient in internal
  // coordinates generating LINESEARCH_STATIC_N geometries.  The other two keywords
  // control the min and the max of the largest internal coordinate displacement.
  Opt_params.linesearch_static_N   = options.get_int("LINESEARCH_STATIC_N");
  Opt_params.linesearch_static_min = options.get_double("LINESEARCH_STATIC_MIN");
  Opt_params.linesearch_static_max = options.get_double("LINESEARCH_STATIC_MAX");

// consecutive number of backsteps allowed before giving up
  Opt_params.consecutive_backsteps_allowed = options.get_int("CONSECUTIVE_BACKSTEPS");

  // if steepest-descent, then make much larger default
  if (Opt_params.step_type == OPT_PARAMS::SD && !(options["CONSECUTIVE_BACKSTEPS"].has_changed()))
    Opt_params.consecutive_backsteps_allowed = 10;

  Opt_params.geom_maxiter = options.get_int("GEOM_MAXITER");

#elif defined(OPTKING_PACKAGE_QCHEM)

  int i;

// MIN = 0 ; TS = 1 ; IRC = 2      (default 0)
  i = rem_read(REM_GEOM_OPT2_OPT_TYPE); 
  if (i == 0)      Opt_params.opt_type = OPT_PARAMS::MIN;
  else if (i == 1) Opt_params.opt_type = OPT_PARAMS::TS;
  else if (i == 2) Opt_params.opt_type = OPT_PARAMS::IRC;

// RFO = 0 ; NR = 1 ; P_RFO = 2      (default 0)
// defaults should be RFO for MIN; P_RFO for TS
  if (Opt_params.opt_type == OPT_PARAMS::MIN)
    Opt_params.step_type = OPT_PARAMS::RFO;
  else if (Opt_params.opt_type == OPT_PARAMS::TS)
    Opt_params.step_type = OPT_PARAMS::P_RFO;

  // How to check if user specified this?
  i = rem_read(REM_GEOM_OPT2_STEP_TYPE);
  if (i == 0)      Opt_params.step_type = OPT_PARAMS::RFO;
  else if (i == 1) Opt_params.step_type = OPT_PARAMS::NR;
  else if (i == 2) Opt_params.step_type = OPT_PARAMS::P_RFO;

// coordinates for optimization; default is 0
  i = rem_read(REM_GEOM_OPT2_OPT_COORDINATES);
  if (i == 0)
    Opt_params.coordinates = OPT_PARAMS::INTERNAL;
  else if (i == 1)
    Opt_params.coordinates = OPT_PARAMS::CARTESIAN;
  else if (i == 2)
    Opt_params.coordinates = OPT_PARAMS::BOTH;

  // Maximum change in an internal coordinate is au; limits on steps are rem / 1000
  i = rem_read(REM_GEOM_OPT2_INTRAFRAG_STEP_LIMIT);     // default is  400 -> 0.4
  Opt_params.intrafragment_step_limit =     i / 1000.0;
  i = rem_read(REM_GEOM_OPT2_INTRAFRAG_STEP_LIMIT_MIN); // default is    1 -> 0.001
  Opt_params.intrafragment_step_limit_min = i / 1000.0;
  i = rem_read(REM_GEOM_OPT2_INTRAFRAG_STEP_LIMIT_MAX); // default is 1000 -> 1.0
  Opt_params.intrafragment_step_limit_max = i / 1000.0;
  i = rem_read(REM_GEOM_OPT2_INTERFRAG_STEP_LIMIT);
  Opt_params.interfragment_step_limit     = i / 1000.0; // default is  400 -> 0.4

  // Reduce step size to ensure convergence of back-transformation of internal coordinate
  // step to cartesians.
  Opt_params.ensure_bt_convergence = rem_read("REM_GEOM_OPT2_ENSURE_BT_CONVERGENCE");

// follow root   (default 0)
  Opt_params.rfo_follow_root = rem_read(REM_GEOM_OPT2_RFO_FOLLOW_ROOT);

// which root    (default is 0 for minimum) - should be corrected in qchem default
  Opt_params.rfo_root = rem_read(REM_GEOM_OPT2_RFO_ROOT);

// scale = i / 10   (default 13)
  i = rem_read(REM_GEOM_OPT2_SCALE_CONNECTIVITY);
  Opt_params.scale_connectivity = i / 10.0;

// scale = i / 10   (default 18) // not yet implemented in QChem
  i = rem_read(REM_GEOM_OPT2_INTERFRAGMENT_SCALE_CONNECTIVITY);
  Opt_params.interfragment_scale_connectivity = i/ 10;

// multi-mode (0=single ; 1= multi) (default 0)
  i = rem_read(REM_GEOM_OPT2_FRAGMENT_MODE);
  if (i == 0)      Opt_params.fragment_mode = OPT_PARAMS::SINGLE;
  else if (i == 1) Opt_params.fragment_mode = OPT_PARAMS::MULTI;

  i = rem_read(REM_GEOM_OPT2_INTERFRAGMENT_MODE);
  if (i == 0)      Opt_params.interfragment_mode = OPT_PARAMS::FIXED;
  else if (i == 1) Opt_params.interfragment_mode = OPT_PARAMS::PRINCIPAL_AXES;

// only generate intcos
  Opt_params.generate_intcos_only = rem_read(REM_GEOM_OPT2_GENERATE_INTCOS_ONLY);

// model 0=FISCHER ; 1 = SCHLEGEL (default 0) ; 2 = simple
  i = rem_read(REM_GEOM_OPT2_INTRAFRAGMENT_H);
  if (i == 0)      Opt_params.intrafragment_H = OPT_PARAMS::FISCHER;
  else if (i == 1) Opt_params.intrafragment_H = OPT_PARAMS::SCHLEGEL;
  else if (i == 2) Opt_params.intrafragment_H = OPT_PARAMS::SIMPLE;
  else if (i == 3) Opt_params.intrafragment_H = OPT_PARAMS::LINDH;

// interfragment 0=DEFAULT ; 1=FISCHER_LIKE
  i = rem_read(REM_GEOM_OPT2_INTERFRAGMENT_H);
  if (i == 0)      Opt_params.interfragment_H = OPT_PARAMS::DEFAULT;
  else if (i == 1) Opt_params.interfragment_H = OPT_PARAMS::FISCHER_LIKE;

// Whether to freeze all fragments rigid (default 0);
  Opt_params.freeze_intrafragment = rem_read(REM_GEOM_OPT2_FREEZE_INTRAFRAGMENT);

// Needs added to QChem
  Opt_params.H_guess_every = rem_read("REM_GEOM_OPT2_H_GUESS_EVERY");

// Whether to freeze all interfragment modes:
  Opt_params.freeze_interfragment = rem_read(REM_GEOM_OPT2_FREEZE_INTERFRAGMENT);

// write final step ; default (false);
  Opt_params.write_final_step_geometry = rem_read(REM_GEOM_OPT2_WRITE_FINAL_STEP_GEOMETRY);

// {NONE, BFGS, MS, POWELL, BOFILL} (default 1)
  i = rem_read(REM_GEOM_OPT2_H_UPDATE);
  if (i == 0) Opt_params.H_update = OPT_PARAMS::NONE;
  else if (i == 1) Opt_params.H_update = OPT_PARAMS::BFGS;
  else if (i == 2) Opt_params.H_update = OPT_PARAMS::MS;
  else if (i == 3) Opt_params.H_update = OPT_PARAMS::POWELL;
  else if (i == 4) Opt_params.H_update = OPT_PARAMS::BOFILL;

// previous steps to use ; (0=all) ; default (6)
  Opt_params.H_update_use_last = rem_read(REM_GEOM_OPT2_H_UPDATE_USE_LAST);

// limit hessian changes (default true)
  Opt_params.H_update_limit = rem_read(REM_GEOM_OPT2_H_UPDATE_LIMIT);

// scale is i / 10 (default 5 -> 0.5)  ; max is i / 10 (default 10 -> 1.0)
  i = rem_read(REM_GEOM_OPT2_H_UPDATE_LIMIT_SCALE);
  Opt_params.H_update_limit_scale = i / 10;

  i = rem_read(REM_GEOM_OPT2_H_UPDATE_LIMIT_MAX);
  Opt_params.H_update_limit_max  = i / 10;

// use 1/R(AB) ; (default 0)
  Opt_params.interfragment_distance_inverse = rem_read(REM_GEOM_OPT2_INTERFRAGMENT_DISTANCE_INVERSE);

// H-bond distance = i / 10 ; default (43 -> 4.3)
  i = rem_read(REM_GEOM_OPT2_MAXIMUM_H_BOND_DISTANCE);
  Opt_params.maximum_H_bond_distance = i / 10;

// QCHEM optimization criteria ; names adapted from old QCHEM
  i = rem_read(REM_GEOM_OPT2_TOL_GRADIENT);
  Opt_params.conv_max_force = i / 1.0e6; // default (300 -> 3e-4)

  i = rem_read(REM_GEOM_OPT2_TOL_DISPLACEMENT);
  Opt_params.conv_max_disp  = i / 1.0e6; // default (1200 -> 1.2e-3)

  i = rem_read(REM_GEOM_OPT2_TOL_ENERGY);
  Opt_params.conv_max_DE    = i / 1.0e8; // default (100 -> 1.0e-6)

// Turn "on" these convergence criteria; At least for now, QChem, doesn't
// support all the special string names for convergence criteria.
  Opt_params.i_untampered = true; // allow flex between force and displacement
  Opt_params.i_max_force = true;
  Opt_params.i_max_disp = true;
  Opt_params.i_max_DE = true;

// test B (default 0)
  Opt_params.test_B = rem_read(REM_GEOM_OPT2_TEST_B);
  Opt_params.test_derivative_B = rem_read(REM_GEOM_OPT2_TEST_DERIVATIVE_B);

// (default 1)
  Opt_params.print_lvl = rem_read(REM_GEOM_OPT2_PRINT_LVL);

  Opt_params.print_trajectory_xyz_file = rem_read(REM_GEOM_OPT2_PRINT_TRAJECTORY_XYZ_FILE);

// read Hessian (default 0)
  Opt_params.read_cartesian_H = rem_read(REM_GEOM_OPT2_READ_CARTESIAN_H);

// This optimizer will not work unless only EFP fragments are present
// Last I tried, I can't even get geometry data when running EFP_opt.in
  Opt_params.efp_fragments = rem_read(REM_EFP);

// are ONLY EFP fragments present
  if(Opt_params.efp_fragments)
    Opt_params.efp_fragments_only = rem_read(REM_EFP_FRAGMENTS_ONLY);
  else {
    Opt_params.efp_fragments_only = false;
  }

  // for intcos with user-specified equilibrium values - this is the force constant
  //i = rem_read(REM_INTCO_FIXED_EQ_FORCE_CONSTANT);
  //Opt_params.fixed_eq_val_force_constant = i / 10; // default (20 -> 2 au)

  Opt_params.consecutive_backsteps_allowed = rem_read(REM_GEOM_OPT2_CONSECUTIVE_BACKSTEPS);

  // if steepest-descent, then make much larger default
  if (Opt_params.step_type == OPT_PARAMS::SD && RemUninitialized(REM_GEOM_OPT2_CONSECUTIVE_BACKSTEPS))
    Opt_params.consecutive_backsteps_allowed = 10;

//TO DO: initialize IRC_step_size for Q-Chem

#endif

// Strings that carry user-specified constraints
// "frozen" means unchanging, while "fixed" means eq. value is specified
#if defined(OPTKING_PACKAGE_PSI)
  Opt_params.frozen_distance_str = options.get_str("FROZEN_DISTANCE");
  Opt_params.frozen_bend_str     = options.get_str("FROZEN_BEND");
  Opt_params.frozen_dihedral_str = options.get_str("FROZEN_DIHEDRAL");

  Opt_params.fixed_distance_str = options.get_str("FIXED_DISTANCE");
  Opt_params.fixed_bend_str     = options.get_str("FIXED_BEND");
  Opt_params.fixed_dihedral_str = options.get_str("FIXED_DIHEDRAL");
#elif defined(OPTKING_PACKAGE_QCHEM)
  // Read QChem input and write all the frozen distances into a string
  if (rem_read(REM_GEOM_OPT2_FROZEN_DISTANCES) > 0) {
    INTEGER n_frozen = rem_read(REM_GEOM_OPT2_FROZEN_DISTANCES);
    double* fd = init_array(2*n_frozen);
    FileMan(FM_READ,FILE_FROZEN_DISTANCES,FM_DP,2*n_frozen,0,FM_BEG,fd);

    std::stringstream atoms;
    for (int i=0; i<2*n_frozen; ++i)
      atoms << (int) fd[i] << ' ';
    Opt_params.frozen_distance_str = atoms.str(); 
    
    free_array(fd);
  }
  // Read QChem input and write all the frozen bends into a string
  if (rem_read(REM_GEOM_OPT2_FROZEN_BENDS) > 0) {
    INTEGER n_frozen = rem_read(REM_GEOM_OPT2_FROZEN_BENDS);
    double* fd = init_array(3*n_frozen);
    FileMan(FM_READ,FILE_FROZEN_BENDS,FM_DP,3*n_frozen,0,FM_BEG,fd);

    std::stringstream atoms;
    for (int i=0; i<3*n_frozen; ++i)
      atoms << (int) fd[i] << ' ';
    Opt_params.frozen_bend_str = atoms.str(); 
    
    free_array(fd);
  }
  // Read QChem input and write all the frozen dihedrals into a string
  if (rem_read(REM_GEOM_OPT2_FROZEN_DIHEDRALS) > 0) {
    INTEGER n_frozen = rem_read(REM_GEOM_OPT2_FROZEN_DIHEDRALS);
    double* fd = init_array(4*n_frozen);
    FileMan(FM_READ,FILE_FROZEN_DIHEDRALS,FM_DP,4*n_frozen,0,FM_BEG,fd);

    std::stringstream atoms;
    for (int i=0; i<4*n_frozen; ++i)
      atoms << (int) fd[i] << ' ';
    Opt_params.frozen_dihedral_str = atoms.str(); 
    
    free_array(fd);
  }
#endif

// ** Items are below unlikely to need modified

// For RFO step, eigenvectors of augmented Hessian are divided by the last
// element unless it is smaller than this value {double}
  Opt_params.rfo_normalization_min = 1.0e-8;

// how close to pi should a torsion be to assume it may have passed through 180
  Opt_params.fix_tors_near_pi = _pi / 2;

// torsional angles will not be computed if the contained bond angles are within
// this many radians of zero or 180. (< ~10 and > ~170 degrees)
  Opt_params.tors_angle_lim = 0.17;

// only used for determining which atoms in a fragment are acceptable for use
// as reference atoms.  We avoid collinear sets.
// angle is 0/pi if the bond angle is within this fraction of pi from 0/pi
  Opt_params.interfrag_collinear_tol = 0.01;

// cos(torsional angle) must be this close to -1/+1 for angle to count as 0/pi
  Opt_params.tors_cos_tol = 1e-10;

// if bend exceeds this value, then also create linear bend complement
  Opt_params.linear_bend_threshold = 3.05; // about 175 degrees

// threshold for which entries in diagonalized redundant matrix are kept and inverted
// while computing a generalized inverse of a matrix
  Opt_params.redundant_eval_tol = 1.0e-10;

// Parameters that control the backtransformation to cartesian coordinates
  Opt_params.bt_max_iter = 25;
  Opt_params.bt_dx_conv = 1.0e-6;
  Opt_params.bt_dx_conv_rms_change = 1.0e-12;
  //Opt_params.bt_dx_conv = 1.0e-10;
  //Opt_params.bt_dx_conv_rms_change = 1.0e-14;

// Hessian update is avoided if the denominators (Dq*Dq) or (Dq*Dg) are smaller than this
  Opt_params.H_update_den_tol = 1e-7;

// Hessian update is avoided if any internal coordinate has changed by more than this in radians/au
  Opt_params.H_update_dq_tol = 0.5;

// Some parameter error-checking / modification
  if (Opt_params.efp_fragments_only) {
    Opt_params.test_B = false;
    Opt_params.test_derivative_B = false;
  }

  if (Opt_params.print_lvl > 1) print_params();

}

void print_params(void) {

  psi::outfile->Printf( "conv_max_force         = %18.2e\n", Opt_params.conv_max_force);
  psi::outfile->Printf( "conv_rms_force         = %18.2e\n", Opt_params.conv_rms_force);
  psi::outfile->Printf( "conv_max_DE            = %18.2e\n", Opt_params.conv_max_DE);
  psi::outfile->Printf( "conv_max_disp          = %18.2e\n", Opt_params.conv_max_disp);
  psi::outfile->Printf( "conv_rms_disp          = %18.2e\n", Opt_params.conv_rms_disp);

  psi::outfile->Printf( "scale_connectivity     = %18.2e\n", Opt_params.scale_connectivity);
  psi::outfile->Printf( "interfragment_scale_connectivity = %18.2e\n",
    Opt_params.interfragment_scale_connectivity);

  if (Opt_params.fragment_mode == OPT_PARAMS::SINGLE)
  psi::outfile->Printf( "fragment_mode          = %18s\n", "single");
  else if (Opt_params.fragment_mode == OPT_PARAMS::MULTI)
  psi::outfile->Printf( "fragment_mode          = %18s\n", "multi");

  if (Opt_params.interfragment_mode == OPT_PARAMS::FIXED)
  psi::outfile->Printf( "interfragment_mode        = %18s\n", "fixed");
  else if (Opt_params.interfragment_mode == OPT_PARAMS::PRINCIPAL_AXES)
  psi::outfile->Printf( "interfragment_mode        = %18s\n", "principal axes");

  if (Opt_params.generate_intcos_only)
  psi::outfile->Printf( "generate_intcos_only   = %18s\n", "true");
  else
  psi::outfile->Printf( "generate_intcos_only   = %18s\n", "false");

  if (Opt_params.ensure_bt_convergence)
    psi::outfile->Printf("ensure_bt_convergence = %17s\n", "true");
  else
    psi::outfile->Printf("ensure_bt_convergence = %17s\n", "false");

  if (Opt_params.rfo_follow_root)
  psi::outfile->Printf( "rfo_follow_root        = %18s\n", "true");
  else
  psi::outfile->Printf( "rfo_follow_root        = %18s\n", "false");

  psi::outfile->Printf( "rfo_root               = %18d\n", Opt_params.rfo_root);

  psi::outfile->Printf( "rfo_normalization_min  = %18.2e\n", Opt_params.rfo_normalization_min);

  if (Opt_params.step_type == OPT_PARAMS::NR)
  psi::outfile->Printf( "step_type              = %18s\n", "N-R");
  else if (Opt_params.step_type == OPT_PARAMS::RFO)
  psi::outfile->Printf( "step_type              = %18s\n", "RFO");
  else if (Opt_params.step_type == OPT_PARAMS::P_RFO)
  psi::outfile->Printf( "step_type              = %18s\n", "P_RFO");
  else if (Opt_params.step_type == OPT_PARAMS::LINESEARCH_STATIC)
  psi::outfile->Printf( "step_type              = %18s\n", "Static linesearch");

  psi::outfile->Printf( "linesearch_static_N    = %18d\n", Opt_params.linesearch_static_N);
  psi::outfile->Printf( "linesearch_static_min  = %18.3e\n", Opt_params.linesearch_static_min);
  psi::outfile->Printf( "linesearch_static_max  = %18.3e\n", Opt_params.linesearch_static_max);

  psi::outfile->Printf("consecutive_backsteps  = %18d\n",  Opt_params.consecutive_backsteps_allowed);

  if (Opt_params.intrafragment_H == OPT_PARAMS::FISCHER)
  psi::outfile->Printf( "intrafragment_H        = %18s\n", "Fischer");
  else if (Opt_params.intrafragment_H == OPT_PARAMS::SCHLEGEL)
  psi::outfile->Printf( "intrafragment_H        = %18s\n", "Schlegel");
  else if (Opt_params.intrafragment_H == OPT_PARAMS::SIMPLE)
  psi::outfile->Printf( "intrafragment_H        = %18s\n", "Simple");
  else if (Opt_params.intrafragment_H == OPT_PARAMS::LINDH)
  psi::outfile->Printf( "intrafragment_H        = %18s\n", "Lindh");
  else if (Opt_params.intrafragment_H == OPT_PARAMS::LINDH_SIMPLE)
  psi::outfile->Printf( "intrafragment_H        = %18s\n", "Lindh - Simple");

  if (Opt_params.interfragment_H == OPT_PARAMS::DEFAULT)
  psi::outfile->Printf( "interfragment_H        = %18s\n", "Default");
  else if (Opt_params.interfragment_H == OPT_PARAMS::FISCHER_LIKE)
  psi::outfile->Printf( "interfragment_H        = %18s\n", "Fischer_like");

  if (Opt_params.H_update == OPT_PARAMS::NONE)
  psi::outfile->Printf( "H_update               = %18s\n", "None");
  else if (Opt_params.H_update == OPT_PARAMS::BFGS)
  psi::outfile->Printf( "H_update               = %18s\n", "BFGS");
  else if (Opt_params.H_update == OPT_PARAMS::MS)
  psi::outfile->Printf( "H_update               = %18s\n", "MS");
  else if (Opt_params.H_update == OPT_PARAMS::POWELL)
  psi::outfile->Printf( "H_update               = %18s\n", "Powell");
  else if (Opt_params.H_update == OPT_PARAMS::BOFILL)
  psi::outfile->Printf( "H_update               = %18s\n", "Bofill");

  psi::outfile->Printf( "H_update_use_last      = %18d\n", Opt_params.H_update_use_last);

  if (Opt_params.freeze_intrafragment)
  psi::outfile->Printf( "freeze_intrafragment   = %18s\n", "true");
  else
  psi::outfile->Printf( "freeze_intrafragment   = %18s\n", "false");

  psi::outfile->Printf( "intrafragment_step_limit=%18.2e\n", Opt_params.intrafragment_step_limit);

  psi::outfile->Printf( "interfragment_step_limit=%18.2e\n", Opt_params.interfragment_step_limit);

  if (Opt_params.add_auxiliary_bonds)
    psi::outfile->Printf( "add_auxiliary_bonds   = %18s\n", "true");
  else
    psi::outfile->Printf( "add_auxiliary_bonds   = %18s\n", "false");

  if (Opt_params.H_guess_every)
    psi::outfile->Printf( "H_guess_every         = %18s\n", "true");
  else
    psi::outfile->Printf( "H_guess_every         = %18s\n", "false");

  psi::outfile->Printf( "auxiliary_bond_factor =%18.2e\n", Opt_params.auxiliary_bond_factor);

  if (Opt_params.H_update_limit)
    psi::outfile->Printf( "H_update_limit         = %18s\n", "true");
  else
    psi::outfile->Printf( "H_update_limit         = %18s\n", "false");

  psi::outfile->Printf( "H_update_limit_scale   = %18.2e\n", Opt_params.H_update_limit_scale);
  psi::outfile->Printf( "H_update_limit_max     = %18.2e\n", Opt_params.H_update_limit_max);

  if (Opt_params.interfragment_distance_inverse)
  psi::outfile->Printf( "interfragment_distance_inverse=%12s\n", "true");
  else
  psi::outfile->Printf( "interfragment_distance_inverse=%12s\n", "false");

  if (Opt_params.write_final_step_geometry)
  psi::outfile->Printf( "write_final_step_geometry= %16s\n", "true");
  else
  psi::outfile->Printf( "write_final_step_geometry= %16s\n", "false");

  psi::outfile->Printf( "maximum_H_bond_distance= %18.2e\n", Opt_params.maximum_H_bond_distance);

  if (Opt_params.read_cartesian_H)
  psi::outfile->Printf( "read_cartesian_H       = %18s\n", "true");
  else
  psi::outfile->Printf( "read_cartesian_H       = %18s\n", "false");

  if (Opt_params.efp_fragments)
  psi::outfile->Printf( "efp_fragments          = %18s\n", "true");
  else
  psi::outfile->Printf( "efp_fragments          = %18s\n", "false");

  if (Opt_params.efp_fragments_only)
  psi::outfile->Printf( "efp_fragments_only     = %18s\n", "true");
  else
  psi::outfile->Printf( "efp_fragments_only     = %18s\n", "false");

  psi::outfile->Printf( "frozen_distance: \n");
  if (!Opt_params.frozen_distance_str.empty())
    psi::outfile->Printf( "%s\n", Opt_params.frozen_distance_str.c_str());

  psi::outfile->Printf( "frozen_bend: \n");
  if (!Opt_params.frozen_bend_str.empty())
    psi::outfile->Printf( "%s\n", Opt_params.frozen_bend_str.c_str());

  psi::outfile->Printf( "frozen_dihedral: \n");
  if (!Opt_params.frozen_dihedral_str.empty())
    psi::outfile->Printf( "%s\n", Opt_params.frozen_dihedral_str.c_str());

  psi::outfile->Printf( "fixed_distance: \n");
  if (!Opt_params.fixed_distance_str.empty())
    psi::outfile->Printf( "%s\n", Opt_params.fixed_distance_str.c_str());

  psi::outfile->Printf( "fixed_bend: \n");
  if (!Opt_params.fixed_bend_str.empty())
    psi::outfile->Printf( "%s\n", Opt_params.fixed_bend_str.c_str());

  psi::outfile->Printf( "fixed_dihedral: \n");
  if (!Opt_params.fixed_dihedral_str.empty())
<<<<<<< HEAD
    fprintf(outfile, "%s\n", Opt_params.fixed_dihedral_str.c_str());

  if (Opt_params.print_trajectory_xyz_file)
    fprintf(outfile, "print_trajectory_xyz_file = %18s\n", "true");
  else
    fprintf(outfile, "print_trajectory_xyz_file = %18s\n", "false");

=======
    psi::outfile->Printf( "%s\n", Opt_params.fixed_dihedral_str.c_str());
>>>>>>> 75ac6293
}

}
<|MERGE_RESOLUTION|>--- conflicted
+++ resolved
@@ -815,17 +815,12 @@
 
   psi::outfile->Printf( "fixed_dihedral: \n");
   if (!Opt_params.fixed_dihedral_str.empty())
-<<<<<<< HEAD
-    fprintf(outfile, "%s\n", Opt_params.fixed_dihedral_str.c_str());
+    psi::outfile->Printf( "%s\n", Opt_params.fixed_dihedral_str.c_str());
 
   if (Opt_params.print_trajectory_xyz_file)
-    fprintf(outfile, "print_trajectory_xyz_file = %18s\n", "true");
-  else
-    fprintf(outfile, "print_trajectory_xyz_file = %18s\n", "false");
-
-=======
-    psi::outfile->Printf( "%s\n", Opt_params.fixed_dihedral_str.c_str());
->>>>>>> 75ac6293
+    psi::outfile->Printf("print_trajectory_xyz_file = %18s\n", "true");
+  else
+    psi::outfile->Printf("print_trajectory_xyz_file = %18s\n", "false");
 }
 
 }
