/*
 *@BEGIN LICENSE
 *
 * PSI4: an ab initio quantum chemistry software package
 *
 * This program is free software; you can redistribute it and/or modify
 * it under the terms of the GNU General Public License as published by
 * the Free Software Foundation; either version 2 of the License, or
 * (at your option) any later version.
 *
 * This program is distributed in the hope that it will be useful,
 * but WITHOUT ANY WARRANTY; without even the implied warranty of
 * MERCHANTABILITY or FITNESS FOR A PARTICULAR PURPOSE.  See the
 * GNU General Public License for more details.
 *
 * You should have received a copy of the GNU General Public License along
 * with this program; if not, write to the Free Software Foundation, Inc.,
 * 51 Franklin Street, Fifth Floor, Boston, MA 02110-1301 USA.
 *
 *@END LICENSE
 */

/*! \file set_params.cc
    \ingroup optking
    \brief set optimization parameters
*/

#include "print.h"
#define EXTERN
#include "globals.h"

#if defined(OPTKING_PACKAGE_PSI)
 #include <psi4-dec.h>
#elif defined(OPTKING_PACKAGE_QCHEM)
 #include <qchem.h>
#endif

#include <sstream>

namespace opt {

void print_params_out(void);

#if defined(OPTKING_PACKAGE_PSI)
void set_params(psi::Options & options)
#elif defined(OPTKING_PACKAGE_QCHEM)
void set_params(void)
#endif
{
  std::string s;
  int i;

// Set optimization type and step type
#if defined(OPTKING_PACKAGE_PSI)
<<<<<<< HEAD

// optimization type
    s = options.get_str("OPT_TYPE");
    if(s == "MIN")  Opt_params.opt_type = OPT_PARAMS::MIN;
    else if (s == "TS")  Opt_params.opt_type = OPT_PARAMS::TS;
    else if (s == "IRC")  Opt_params.opt_type = OPT_PARAMS::IRC;

    if (options["STEP_TYPE"].has_changed()) {
      s = options.get_str("STEP_TYPE");
      if (s == "RFO") {
        if (Opt_params.opt_type == OPT_PARAMS::MIN)
          Opt_params.step_type = OPT_PARAMS::RFO;
        else if (Opt_params.opt_type == OPT_PARAMS::TS)
          Opt_params.step_type = OPT_PARAMS::P_RFO;
      }
      else if (s == "NR") Opt_params.step_type = OPT_PARAMS::NR;
      else if (s == "SD") Opt_params.step_type = OPT_PARAMS::SD;
      else if (s == "LINESEARCH_STATIC") Opt_params.step_type = OPT_PARAMS::LINESEARCH_STATIC;
   }
   else { // Set defaults for step type.
     if (Opt_params.opt_type == OPT_PARAMS::MIN)
       Opt_params.step_type = OPT_PARAMS::RFO;
     else if (Opt_params.opt_type == OPT_PARAMS::TS)
       Opt_params.step_type = OPT_PARAMS::P_RFO;
     // else if (Opt_params.opt_type == OPT_PARAMS::IRC) options?
   }

   s = options.get_str("OPT_COORDINATES");
   if (s == "INTERNAL" || s == "REDUNDANT")
     Opt_params.coordinates = OPT_PARAMS::REDUNDANT;
   else if (s == "DELOCALIZED")
     Opt_params.coordinates = OPT_PARAMS::DELOCALIZED;
   else if (s == "NATURAL")
     Opt_params.coordinates = OPT_PARAMS::NATURAL;
   else if (s == "CARTESIAN")
     Opt_params.coordinates = OPT_PARAMS::CARTESIAN;
   else if (s == "BOTH")
     Opt_params.coordinates = OPT_PARAMS::BOTH;

// Maximum step size in bohr or radian along an internal coordinate {double}
//  Opt_params.intrafragment_step_limit = 0.4;
    Opt_params.intrafragment_step_limit = options.get_double("INTRAFRAG_STEP_LIMIT");
    Opt_params.intrafragment_step_limit_min = options.get_double("INTRAFRAG_STEP_LIMIT_MIN");
    Opt_params.intrafragment_step_limit_max = options.get_double("INTRAFRAG_STEP_LIMIT_MAX");

    Opt_params.interfragment_step_limit = options.get_double("INTERFRAG_STEP_LIMIT");

// For now, the initial Hessian guess for cartesians with BOTH is stupid, so don't scale
// step size down too much.
    if (!options["INTRAFRAG_STEP_LIMIT_MIN"].has_changed() && Opt_params.coordinates == OPT_PARAMS::BOTH)
      Opt_params.intrafragment_step_limit_min = Opt_params.intrafragment_step_limit / 2.0;

// Steepest descent has no good hessian, so don't restrict step much
    if (!options["INTRAFRAG_STEP_LIMIT_MIN"].has_changed() && Opt_params.step_type == OPT_PARAMS::SD)
      Opt_params.intrafragment_step_limit_min = Opt_params.intrafragment_step_limit;

// Reduce step size to ensure convergence of back-transformation of internal coordinate
// step to cartesians.
    Opt_params.ensure_bt_convergence = options.get_bool("ENSURE_BT_CONVERGENCE");

// do stupid, linear scaling of internal coordinates to step limit (not RS-RFO);
    Opt_params.simple_step_scaling = options.get_bool("SIMPLE_STEP_SCALING");

// Whether to 'follow' the initial RFO vector after the first step {true, false}
    Opt_params.rfo_follow_root = options.get_bool("RFO_FOLLOW_ROOT");
// Which RFO root to follow; internally 0 (externally 1) indicates minimum; {integer}
//  Opt_params.rfo_root = 0;
    Opt_params.rfo_root = options.get_int("RFO_ROOT");

// When determining connectivity, a bond is assigned if interatomic distance
// is less than (this number) * sum of covalent radii {double}
//  Opt_params.scale_connectivity = 1.3;
    Opt_params.scale_connectivity = options.get_double("COVALENT_CONNECT");

// When determining connectivity BETWEEN FRAGMENTS when fragment mode is set to
// SIMPLE, distance coordinates are created if atoms on different fragments
// are at a distance less than (this number) * sum of covalent radii {double}
// The criterion is gradually increased until all fragments are connected.
//  Opt_params.interfragment_scale_connectivity = 1.8;
    Opt_params.interfragment_scale_connectivity = options.get_double("INTERFRAGMENT_CONNECT");

// Whether to treat multiple molecule fragments as a single bonded molecule;
// or via interfragment coordinates ; a primary difference is that in MULTI mode,
// the interfragment coordinates are not redundant. {SINGLE, MULTI}
    s = options.get_str("FRAG_MODE");
    if (s == "SINGLE")     Opt_params.fragment_mode = OPT_PARAMS::SINGLE;
    else if (s == "MULTI") Opt_params.fragment_mode = OPT_PARAMS::MULTI;

// whether to use fixed linear combinations of atoms as reference points for
//interfragment coordinates or whether to use principal axes {FIXED, PRINCIPAL_AXES}
    s = options.get_str("INTERFRAG_MODE");
    if (s == "FIXED")               Opt_params.interfragment_mode = OPT_PARAMS::FIXED;
    else if (s == "PRINCIPAL_AXES") Opt_params.interfragment_mode = OPT_PARAMS::PRINCIPAL_AXES;

// Whether to only generate the internal coordinates and then stop {true, false}
//  Opt_params.generate_intcos_only;
    Opt_params.generate_intcos_only = options.get_bool("INTCOS_GENERATE_EXIT");

// What model Hessian to use to guess intrafragment force constants {SCHLEGEL, FISCHER, SIMPLE, LINDH}
    s = options.get_str("INTRAFRAG_HESS");
    if (s == "FISCHER")       Opt_params.intrafragment_H = OPT_PARAMS::FISCHER;
    else if (s == "SCHLEGEL") Opt_params.intrafragment_H = OPT_PARAMS::SCHLEGEL;
    else if (s == "SIMPLE") Opt_params.intrafragment_H = OPT_PARAMS::SIMPLE;
    else if (s == "LINDH") Opt_params.intrafragment_H = OPT_PARAMS::LINDH;
    else if (s == "LINDH_SIMPLE") Opt_params.intrafragment_H = OPT_PARAMS::LINDH_SIMPLE;

// Re-estimate the hessian every step.  Usually default is false. 
    Opt_params.H_guess_every = options.get_bool("H_GUESS_EVERY");

// Original Lindh specification was to redo at every step.
    if (Opt_params.intrafragment_H == OPT_PARAMS::LINDH) {
      if (!options["H_GUESS_EVERY"].has_changed())
        Opt_params.H_guess_every = true;
    }

//  The default for cartesian coordinates will be to use Lindh force field
//  for initial guess, and then switch to BFGS.  This should be a flexible approach for
//  difficult problems.
    if (Opt_params.coordinates == OPT_PARAMS::CARTESIAN) {
      if (!options["INTRAFRAG_HESS"].has_changed())
        Opt_params.intrafragment_H = OPT_PARAMS::LINDH;
      if (!options["H_GUESS_EVERY"].has_changed())
        Opt_params.H_guess_every = false;
    }

// Whether to use the default of FISCHER_LIKE force constants for the initial guess {DEFAULT, FISCHER_LIKE}
    s = options.get_str("INTERFRAG_HESS");
    if (s == "DEFAULT")           Opt_params.interfragment_H = OPT_PARAMS::DEFAULT;
    else if (s == "FISCHER_LIKE") Opt_params.interfragment_H = OPT_PARAMS::FISCHER_LIKE;

// Whether to freeze all fragments rigid
    Opt_params.freeze_intrafragment = options.get_bool("FREEZE_INTRAFRAG");

// Whether to freeze all interfragment modes
    Opt_params.freeze_interfragment = options.get_bool("FREEZE_INTERFRAG");

// Add auxiliary bonds for non-bonded (but nearby) atoms.
    Opt_params.add_auxiliary_bonds = options.get_bool("ADD_AUXILIARY_BONDS");

// Covalent distance times this factor is used to choose extra stretch coordinates
    Opt_params.auxiliary_bond_factor = options.get_double("AUXILIARY_BOND_FACTOR");

// By default, optking prints and saves the last (previous) geometry at the end of an
// optimization, i.e., the one at which a gradient was computed.  If this keyword is
// set to true, then the structure obtained from the last projected step is printed out and saved instead.
//  Opt_params.write_final_step_geometry = false;
    Opt_params.write_final_step_geometry = options.get_bool("FINAL_GEOM_WRITE");

// Choose from supported Hessian updates {NONE, BFGS, MS, POWELL, BOFILL}
    s = options.get_str("HESS_UPDATE");
    if (s == "NONE")        Opt_params.H_update = OPT_PARAMS::NONE;
    else if (s == "BFGS")   Opt_params.H_update = OPT_PARAMS::BFGS;
    else if (s == "MS")     Opt_params.H_update = OPT_PARAMS::MS;
    else if (s == "POWELL") Opt_params.H_update = OPT_PARAMS::POWELL;
    else if (s == "BOFILL") Opt_params.H_update = OPT_PARAMS::BOFILL;

// Set Bofill as default for TS optimizations
    if ( Opt_params.opt_type == OPT_PARAMS::TS || Opt_params.opt_type == OPT_PARAMS::IRC)
      if (!options["HESS_UPDATE"].has_changed())
        Opt_params.H_update = OPT_PARAMS::BOFILL;

//  How many previous steps' data to use in Hessian update; 0=use them all ; {integer}
//  Opt_params.H_update_use_last = 6;
    Opt_params.H_update_use_last = options.get_int("HESS_UPDATE_USE_LAST");

// Whether to limit the magnitutde of changes caused by the Hessian update {true, false}
//  Opt_params.H_update_limit = true;
    Opt_params.H_update_limit = options.get_bool("HESS_UPDATE_LIMIT");

// If the above is true, changes to the Hessian from the update are limited to the larger of
// (H_update_limit_scale)*(the previous value) and H_update_limit_max (in au).
//  Opt_params.H_update_limit_scale = 0.50;
//  Opt_params.H_update_limit_max  = 1.0;
    Opt_params.H_update_limit_scale = options.get_double("HESS_UPDATE_LIMIT_SCALE");
    Opt_params.H_update_limit_max = options.get_double("HESS_UPDATE_LIMIT_MAX");

// Whether to use 1/R(AB) for stretching coordinate between fragments (or just R(AB))
//  Opt_params.interfragment_distance_inverse = false;
    Opt_params.interfragment_distance_inverse = options.get_bool("INTERFRAG_DIST_INV");

// For now, this is a general maximum distance for the definition of H-bonds
//  Opt_params.maximum_H_bond_distance = 4.3;
    Opt_params.maximum_H_bond_distance = options.get_double("H_BOND_CONNECT");

// User-specified direction for IRC mapping
    s = options.get_str("IRC_DIRECTION");
    if (s == "FORWARD")        Opt_params.IRC_direction = OPT_PARAMS::FORWARD;
    else if (s == "BACKWARD")  Opt_params.IRC_direction = OPT_PARAMS::BACKWARD;

// Decide how to quit IRC mapping
// if 'ASK' ==> user will be prompted to decide whether to continue when
// the gradient dotted with the previous gradient goes negative
   s = options.get_str("IRC_STOP");
   if (s == "STOP")        Opt_params.IRC_stop = OPT_PARAMS::STOP;
   else if (s == "ASK")  Opt_params.IRC_stop = OPT_PARAMS::ASK;
   else if (s == "GO")    Opt_params.IRC_stop = OPT_PARAMS::GO;

// General optimization criteria
    Opt_params.i_max_force = false;
    Opt_params.i_rms_force = false;
    Opt_params.i_max_DE = false;
    Opt_params.i_max_disp = false;
    Opt_params.i_rms_disp = false;
    Opt_params.i_untampered = false;

    Opt_params.general_conv = options.get_str("G_CONVERGENCE");
    if (Opt_params.general_conv == "QCHEM") {
      Opt_params.i_untampered = true;
      Opt_params.conv_max_force = 3.0e-4;  Opt_params.i_max_force = true;
      Opt_params.conv_max_DE    = 1.0e-6;  Opt_params.i_max_DE = true;
      Opt_params.conv_max_disp  = 1.2e-3;  Opt_params.i_max_disp = true;
    }
    else if (Opt_params.general_conv == "MOLPRO") {
      Opt_params.i_untampered = true;
      Opt_params.conv_max_force = 3.0e-4;  Opt_params.i_max_force = true;
      Opt_params.conv_max_DE    = 1.0e-6;  Opt_params.i_max_DE = true;
      Opt_params.conv_max_disp  = 3.0e-4;  Opt_params.i_max_disp = true;
    }
    else if (Opt_params.general_conv == "GAU") {
      Opt_params.i_untampered = true;
      Opt_params.conv_max_force = 4.5e-4;  Opt_params.i_max_force = true;
      Opt_params.conv_rms_force = 3.0e-4;  Opt_params.i_rms_force = true;
      Opt_params.conv_max_disp  = 1.8e-3;  Opt_params.i_max_disp = true;
      Opt_params.conv_rms_disp  = 1.2e-3;  Opt_params.i_rms_disp = true;
    }
    else if (Opt_params.general_conv == "GAU_TIGHT") {
      Opt_params.i_untampered = true;
      Opt_params.conv_max_force = 1.5e-5;  Opt_params.i_max_force = true;
      Opt_params.conv_rms_force = 1.0e-5;  Opt_params.i_rms_force = true;
      Opt_params.conv_max_disp  = 6.0e-5;  Opt_params.i_max_disp = true;
      Opt_params.conv_rms_disp  = 4.0e-5;  Opt_params.i_rms_disp = true;
    }
    else if (Opt_params.general_conv == "GAU_VERYTIGHT") {
      Opt_params.i_untampered = true;
      Opt_params.conv_max_force = 2.0e-6;  Opt_params.i_max_force = true;
      Opt_params.conv_rms_force = 1.0e-6;  Opt_params.i_rms_force = true;
      Opt_params.conv_max_disp  = 6.0e-6;  Opt_params.i_max_disp = true;
      Opt_params.conv_rms_disp  = 4.0e-6;  Opt_params.i_rms_disp = true;
    }
    else if (Opt_params.general_conv == "GAU_LOOSE") {
      Opt_params.i_untampered = true;
      Opt_params.conv_max_force = 2.5e-3;  Opt_params.i_max_force = true;
      Opt_params.conv_rms_force = 1.7e-3;  Opt_params.i_rms_force = true;
      Opt_params.conv_max_disp  = 1.0e-2;  Opt_params.i_max_disp = true;
      Opt_params.conv_rms_disp  = 6.7e-3;  Opt_params.i_rms_disp = true;
    }
    else if (Opt_params.general_conv == "TURBOMOLE") {
      Opt_params.i_untampered = true;
      Opt_params.conv_max_force = 1.0e-3;  Opt_params.i_max_force = true;
      Opt_params.conv_rms_force = 5.0e-4;  Opt_params.i_rms_force = true;
      Opt_params.conv_max_DE    = 1.0e-6;  Opt_params.i_max_DE = true;
      Opt_params.conv_max_disp  = 1.0e-3;  Opt_params.i_max_disp = true;
      Opt_params.conv_rms_disp  = 5.0e-4;  Opt_params.i_rms_disp = true;
    }
    else if (Opt_params.general_conv == "CFOUR") {
      Opt_params.i_untampered = true;
      Opt_params.conv_rms_force = 1.0e-4;  Opt_params.i_rms_force = true;
    }
    else if (Opt_params.general_conv == "NWCHEM_LOOSE") {
      Opt_params.i_untampered = true;
      Opt_params.conv_max_force = 4.5e-3;  Opt_params.i_max_force = true;
      Opt_params.conv_rms_force = 3.0e-3;  Opt_params.i_rms_force = true;
      Opt_params.conv_max_disp  = 5.4e-3;  Opt_params.i_max_disp = true;
      Opt_params.conv_rms_disp  = 3.6e-3;  Opt_params.i_rms_disp = true;
    }

// Specific optimization criteria
    if (options["MAX_FORCE_G_CONVERGENCE"].has_changed()) {
      Opt_params.i_untampered = false;
      Opt_params.i_max_force = true;
      Opt_params.conv_max_force = fabs(options.get_double("MAX_FORCE_G_CONVERGENCE"));
    }
    if (options["RMS_FORCE_G_CONVERGENCE"].has_changed()) {
      Opt_params.i_untampered = false;
      Opt_params.i_rms_force = true;
      Opt_params.conv_rms_force = fabs(options.get_double("RMS_FORCE_G_CONVERGENCE"));
    }
    if (options["MAX_ENERGY_G_CONVERGENCE"].has_changed()) {
      Opt_params.i_untampered = false;
      Opt_params.i_max_DE = true;
      Opt_params.conv_max_DE = fabs(options.get_double("MAX_ENERGY_G_CONVERGENCE"));
    }
    if (options["MAX_DISP_G_CONVERGENCE"].has_changed()) {
      Opt_params.i_untampered = false;
      Opt_params.i_max_disp = true;
      Opt_params.conv_max_disp = fabs(options.get_double("MAX_DISP_G_CONVERGENCE"));
    }
    if (options["RMS_DISP_G_CONVERGENCE"].has_changed()) {
      Opt_params.i_untampered = false;
      Opt_params.i_rms_disp = true;
      Opt_params.conv_rms_disp = fabs(options.get_double("RMS_DISP_G_CONVERGENCE"));
    }
 
    // even if a specific threshold were given, allow for Molpro/Qchem/G03 flex criteria
    if (options.get_bool("FLEXIBLE_G_CONVERGENCE"))
      Opt_params.i_untampered = true;

// Whether to test B matrix and derivative B matrix numerically
//  Opt_params.test_B = false;
//  Opt_params.test_derivative_B = false;
    Opt_params.test_B = options.get_bool("TEST_B");
    Opt_params.test_derivative_B = options.get_bool("TEST_DERIVATIVE_B");

//  Opt_params.print_lvl = 1;
    Opt_params.print_lvl = options.get_int("PRINT");

    Opt_params.print_params = options.get_bool("PRINT_OPT_PARAMS");

    Opt_params.print_trajectory_xyz_file = options.get_bool("PRINT_TRAJECTORY_XYZ_FILE");

// Read cartesian Hessian.  Make reading the default for IRC.
    if ((Opt_params.opt_type == OPT_PARAMS::IRC) &&
        (options["CART_HESS_READ"].has_changed() == 0))
      Opt_params.read_cartesian_H = true;
    else
      Opt_params.read_cartesian_H = options.get_bool("CART_HESS_READ");

// only treating "dummy fragments"
    // These are not found in psi4/read_options.cc
    // Not sure if we need these.
  Opt_params.fb_fragments = false;
  Opt_params.fb_fragments_only = false;

//IRC stepsize
  Opt_params.IRC_step_size = options.get_double("IRC_STEP_SIZE");

  // keep internal coordinate definitions file after optimization
  Opt_params.keep_intcos = options.get_bool("KEEP_INTCOS");

  // if we are running only to generate them, then we assume we'll keep them
  if (Opt_params.generate_intcos_only && !options["KEEP_INTCOS"].has_changed())
    Opt_params.keep_intcos = true;

  // for intcos with user-specified equilibrium values - this is the force constant
  //Opt_params.fixed_eq_val_force_constant = options.get_double("INTCO_FIXED_EQ_FORCE_CONSTANT");

  // Currently, a static line search merely displaces along the gradient in internal
  // coordinates generating LINESEARCH_STATIC_N geometries.  The other two keywords
  // control the min and the max of the largest internal coordinate displacement.
  Opt_params.linesearch_static_N   = options.get_int("LINESEARCH_STATIC_N");
  Opt_params.linesearch_static_min = options.get_double("LINESEARCH_STATIC_MIN");
  Opt_params.linesearch_static_max = options.get_double("LINESEARCH_STATIC_MAX");

// consecutive number of backsteps allowed before giving up
  Opt_params.consecutive_backsteps_allowed = options.get_int("CONSECUTIVE_BACKSTEPS");

  // if steepest-descent, then make much larger default
  if (Opt_params.step_type == OPT_PARAMS::SD && !(options["CONSECUTIVE_BACKSTEPS"].has_changed()))
    Opt_params.consecutive_backsteps_allowed = 10;

  Opt_params.geom_maxiter = options.get_int("GEOM_MAXITER");
=======
  s = options.get_str("OPT_TYPE");
  if      (s == "MIN")  Opt_params.opt_type = OPT_PARAMS::MIN;
  else if (s == "TS")   Opt_params.opt_type = OPT_PARAMS::TS;
  else if (s == "IRC")  Opt_params.opt_type = OPT_PARAMS::IRC;

  if (options["STEP_TYPE"].has_changed()) {
    s = options.get_str("STEP_TYPE");
    if (s == "RFO") {
      if (Opt_params.opt_type == OPT_PARAMS::MIN)
        Opt_params.step_type = OPT_PARAMS::RFO;
      else if (Opt_params.opt_type == OPT_PARAMS::TS)
        Opt_params.step_type = OPT_PARAMS::P_RFO;
    }
    else if (s == "P_RFO") Opt_params.step_type = OPT_PARAMS::P_RFO;
    else if (s == "NR") Opt_params.step_type = OPT_PARAMS::NR;
    else if (s == "SD") Opt_params.step_type = OPT_PARAMS::SD;
    else if (s == "LINESEARCH_STATIC") Opt_params.step_type = OPT_PARAMS::LINESEARCH_STATIC;
  }
  else { // Default step types
    if (Opt_params.opt_type == OPT_PARAMS::MIN)
      Opt_params.step_type = OPT_PARAMS::RFO;
    else if (Opt_params.opt_type == OPT_PARAMS::TS)
      Opt_params.step_type = OPT_PARAMS::P_RFO;
    // else if (Opt_params.opt_type == OPT_PARAMS::IRC) ?
    else
      Opt_params.step_type = OPT_PARAMS::NR;
  }
>>>>>>> c9e107cf

  // For RFO step, eigenvectors of augmented Hessian are divided by the last
  // element unless it is smaller than this value {double}.  Can be used to eliminate
  // asymmetric steps not otherwise detected (e.g. in degenerate point groups).
  Opt_params.rfo_normalization_max = options.get_double("RFO_NORMALIZATION_MAX");

// Hessian update is avoided if the denominators (Dq*Dq) or (Dq*Dg) are smaller than this
  Opt_params.H_update_den_tol = options.get_double("H_UPDATE_DEN_TOL");

  Opt_params.symm_tol = 0.01;

  // Absolute maximum for value of alpha in RS-RFO
  Opt_params.rsrfo_alpha_max = options.get_double("RSRFO_ALPHA_MAX");


#elif defined(OPTKING_PACKAGE_QCHEM)

  // MIN = 0 ; TS = 1 ; IRC = 2      (default 0)
  i = rem_read(REM_GEOM_OPT2_OPT_TYPE);
  if      (i == 0) Opt_params.opt_type = OPT_PARAMS::MIN;
  else if (i == 1) Opt_params.opt_type = OPT_PARAMS::TS;
  else if (i == 2) Opt_params.opt_type = OPT_PARAMS::IRC;

  if (!RemUninitialized(REM_GEOM_OPT2_STEP_TYPE)) { // keyword specified
    i = rem_read(REM_GEOM_OPT2_STEP_TYPE);
    if      (i == 0) { // user specified "RFO"
      if (Opt_params.opt_type == OPT_PARAMS::MIN)
        Opt_params.step_type = OPT_PARAMS::RFO;
      else if (Opt_params.opt_type == OPT_PARAMS::TS)
        Opt_params.step_type = OPT_PARAMS::P_RFO;
    }
    else if (i == 1) Opt_params.step_type = OPT_PARAMS::NR;
    else if (i == 2) Opt_params.step_type = OPT_PARAMS::P_RFO;
    // TODO add 3 and 4 to qchem
    else if (i == 3) Opt_params.step_type = OPT_PARAMS::SD;
    else if (i == 4) Opt_params.step_type = OPT_PARAMS::LINESEARCH_STATIC;
  }
  else { // Default step types
    if (Opt_params.opt_type == OPT_PARAMS::MIN)
      Opt_params.step_type = OPT_PARAMS::RFO;
    else if (Opt_params.opt_type == OPT_PARAMS::TS)
      Opt_params.step_type = OPT_PARAMS::P_RFO;
    // else if (Opt_params.opt_type == OPT_PARAMS::IRC) ?
    else
      Opt_params.step_type = OPT_PARAMS::NR;
  }

  // RFO = 0 ; NR = 1 ; P_RFO = 2      (default 0)
  // defaults should be RFO for MIN; P_RFO for TS
  if (Opt_params.opt_type == OPT_PARAMS::MIN)
    Opt_params.step_type = OPT_PARAMS::RFO;
  else if (Opt_params.opt_type == OPT_PARAMS::TS)
    Opt_params.step_type = OPT_PARAMS::P_RFO;


#endif

// Maximum step sizes
#if defined(OPTKING_PACKAGE_PSI)

  // Maximum step size in bohr or radian along an internal coordinate {double}
  Opt_params.intrafragment_step_limit     = options.get_double("INTRAFRAG_STEP_LIMIT");
  Opt_params.intrafragment_step_limit_min = options.get_double("INTRAFRAG_STEP_LIMIT_MIN");
  Opt_params.intrafragment_step_limit_max = options.get_double("INTRAFRAG_STEP_LIMIT_MAX");
  Opt_params.interfragment_step_limit     = options.get_double("INTERFRAG_STEP_LIMIT");

#elif defined(OPTKING_PACKAGE_QCHEM)

// coordinates for optimization; default is 0
  i = rem_read(REM_GEOM_OPT2_OPT_COORDINATES);
  if (i == 0)
    Opt_params.coordinates = OPT_PARAMS::INTERNAL;
  else if (i == 1)
    Opt_params.coordinates = OPT_PARAMS::CARTESIAN;
  else if (i == 2)
    Opt_params.coordinates = OPT_PARAMS::BOTH;

  // Maximum change in an internal coordinate is au; limits on steps are rem / 1000
  i = rem_read(REM_GEOM_OPT2_INTRAFRAG_STEP_LIMIT);     // default is  400 -> 0.4
  Opt_params.intrafragment_step_limit =     i / 1000.0;
  i = rem_read(REM_GEOM_OPT2_INTRAFRAG_STEP_LIMIT_MIN); // default is    1 -> 0.001
  Opt_params.intrafragment_step_limit_min = i / 1000.0;
  i = rem_read(REM_GEOM_OPT2_INTRAFRAG_STEP_LIMIT_MAX); // default is 1000 -> 1.0
  Opt_params.intrafragment_step_limit_max = i / 1000.0;
  i = rem_read(REM_GEOM_OPT2_INTERFRAG_STEP_LIMIT);
  Opt_params.interfragment_step_limit     = i / 1000.0; // default is  400 -> 0.4

<<<<<<< HEAD
  // Reduce step size to ensure convergence of back-transformation of internal coordinate
  // step to cartesians.
  Opt_params.ensure_bt_convergence = rem_read("REM_GEOM_OPT2_ENSURE_BT_CONVERGENCE");

// follow root   (default 0)
  Opt_params.rfo_follow_root = rem_read(REM_GEOM_OPT2_RFO_FOLLOW_ROOT);
=======
#endif

// RFO parameters
#if defined(OPTKING_PACKAGE_PSI)

  // Whether to 'follow' the initial RFO vector after the first step {true, false}
  Opt_params.rfo_follow_root = options.get_bool("RFO_FOLLOW_ROOT");
  // Which RFO root to follow; internally 0 (externally 1) indicates minimum; {integer}
  Opt_params.rfo_root = options.get_int("RFO_ROOT");

#elif defined(OPTKING_PACKAGE_QCHEM)
>>>>>>> c9e107cf

  // follow root   (default 0)
  Opt_params.rfo_follow_root = rem_read(REM_GEOM_OPT2_RFO_FOLLOW_ROOT);
  // which root    (default is 0 for minimum) - should be corrected in qchem default
  Opt_params.rfo_root = rem_read(REM_GEOM_OPT2_RFO_ROOT);

#endif

// Connectivity thresholds
#if defined(OPTKING_PACKAGE_PSI)
  // When determining connectivity, a bond is assigned if interatomic distance
  // is less than (this number) * sum of covalent radii {double}
  Opt_params.scale_connectivity = options.get_double("COVALENT_CONNECT");

  // When determining connectivity BETWEEN FRAGMENTS when fragment mode is set to
  // SIMPLE, distance coordinates are created if atoms on different fragments
  // are at a distance less than (this number) * sum of covalent radii {double}
  // The criterion is gradually increased until all fragments are connected.
  Opt_params.interfragment_scale_connectivity = options.get_double("INTERFRAGMENT_CONNECT");

#elif defined(OPTKING_PACKAGE_QCHEM)

  // scale = i / 10   (default 13)
  i = rem_read(REM_GEOM_OPT2_SCALE_CONNECTIVITY);
  Opt_params.scale_connectivity = i / 10.0;

  // scale = i / 10   (default 18) // TODO NOT YET IMPLEMENTED
  i = rem_read(REM_GEOM_OPT2_INTERFRAGMENT_SCALE_CONNECTIVITY);
  Opt_params.interfragment_scale_connectivity = i/ 10;

#endif

// Multi-Fragment options
#if defined(OPTKING_PACKAGE_PSI)

  // Whether to treat multiple molecule fragments as a single bonded molecule;
  // or via interfragment coordinates ; a primary difference is that in MULTI mode,
  // the interfragment coordinates are not redundant. {SINGLE, MULTI}
  s = options.get_str("FRAG_MODE");
  if (s == "SINGLE")     Opt_params.fragment_mode = OPT_PARAMS::SINGLE;
  else if (s == "MULTI") Opt_params.fragment_mode = OPT_PARAMS::MULTI;

  // whether to use fixed linear combinations of atoms as reference points for
  //interfragment coordinates or whether to use principal axes {FIXED, PRINCIPAL_AXES}
  s = options.get_str("INTERFRAG_MODE");
  if (s == "FIXED")               Opt_params.interfragment_mode = OPT_PARAMS::FIXED;
  else if (s == "PRINCIPAL_AXES") Opt_params.interfragment_mode = OPT_PARAMS::PRINCIPAL_AXES;

#elif defined(OPTKING_PACKAGE_QCHEM)

  // multi-mode (0=single ; 1= multi) (default 0)
  i = rem_read(REM_GEOM_OPT2_FRAGMENT_MODE);
  if (i == 0)      Opt_params.fragment_mode = OPT_PARAMS::SINGLE;
  else if (i == 1) Opt_params.fragment_mode = OPT_PARAMS::MULTI;

  i = rem_read(REM_GEOM_OPT2_INTERFRAGMENT_MODE);
  if (i == 0)      Opt_params.interfragment_mode = OPT_PARAMS::FIXED;
  else if (i == 1) Opt_params.interfragment_mode = OPT_PARAMS::PRINCIPAL_AXES;

#endif

// Whether to only generate the internal coordinates and then stop {true, false}
#if defined(OPTKING_PACKAGE_PSI)
  Opt_params.generate_intcos_only = options.get_bool("INTCOS_GENERATE_EXIT");
#elif defined(OPTKING_PACKAGE_QCHEM)
  Opt_params.generate_intcos_only = rem_read(REM_GEOM_OPT2_GENERATE_INTCOS_ONLY);
#endif

// What model Hessian to use to guess intrafragment force constants {SCHLEGEL, FISCHER, SIMPLE, LINDH}
#if defined(OPTKING_PACKAGE_PSI)

  s = options.get_str("INTRAFRAG_HESS");
  if      (s == "FISCHER")  Opt_params.intrafragment_H = OPT_PARAMS::FISCHER;
  else if (s == "SCHLEGEL") Opt_params.intrafragment_H = OPT_PARAMS::SCHLEGEL;
  else if (s == "SIMPLE")   Opt_params.intrafragment_H = OPT_PARAMS::SIMPLE;
  else if (s == "LINDH")    Opt_params.intrafragment_H = OPT_PARAMS::LINDH;

#elif defined(OPTKING_PACKAGE_QCHEM)

  // model 0=FISCHER ; 1 = SCHLEGEL (default 0) ; 2 = simple
  i = rem_read(REM_GEOM_OPT2_INTRAFRAGMENT_H);
  if (i == 0)      Opt_params.intrafragment_H = OPT_PARAMS::FISCHER;
  else if (i == 1) Opt_params.intrafragment_H = OPT_PARAMS::SCHLEGEL;
  else if (i == 2) Opt_params.intrafragment_H = OPT_PARAMS::SIMPLE;
  else if (i == 3) Opt_params.intrafragment_H = OPT_PARAMS::LINDH;

#endif

// Keyword for interfragment Hessian guess
#if defined(OPTKING_PACKAGE_PSI)

  // Initial guess for interfragment force constants {DEFAULT, FISCHER_LIKE}
  s = options.get_str("INTERFRAG_HESS");
  if (s == "DEFAULT")           Opt_params.interfragment_H = OPT_PARAMS::DEFAULT;
  else if (s == "FISCHER_LIKE") Opt_params.interfragment_H = OPT_PARAMS::FISCHER_LIKE;

#elif defined(OPTKING_PACKAGE_QCHEM)

  // interfragment 0=DEFAULT ; 1=FISCHER_LIKE
  i = rem_read(REM_GEOM_OPT2_INTERFRAGMENT_H);
  if (i == 0)      Opt_params.interfragment_H = OPT_PARAMS::DEFAULT;
  else if (i == 1) Opt_params.interfragment_H = OPT_PARAMS::FISCHER_LIKE;

#endif

// Freezing
#if defined(OPTKING_PACKAGE_PSI)

  // Whether to freeze all fragments rigid
  Opt_params.freeze_intrafragment = options.get_bool("FREEZE_INTRAFRAG");

  // Whether to freeze all interfragment modes
  Opt_params.freeze_interfragment = options.get_bool("FREEZE_INTERFRAG");

#elif defined(OPTKING_PACKAGE_QCHEM)

  // default is 0
  Opt_params.freeze_intrafragment = rem_read(REM_GEOM_OPT2_FREEZE_INTRAFRAGMENT);

<<<<<<< HEAD
// Needs added to QChem
  Opt_params.H_guess_every = rem_read("REM_GEOM_OPT2_H_GUESS_EVERY");

// Whether to freeze all interfragment modes:
=======
  // default is 0
>>>>>>> c9e107cf
  Opt_params.freeze_interfragment = rem_read(REM_GEOM_OPT2_FREEZE_INTERFRAGMENT);

#endif

// Add auxiliary bonds for non-bonded (but nearby) atoms.
#if defined(OPTKING_PACKAGE_PSI)
  Opt_params.add_auxiliary_bonds = options.get_bool("ADD_AUXILIARY_BONDS");
#elif defined(OPTKING_PACKAGE_QCHEM)
  // TODO
  Opt_params.add_auxiliary_bonds = false;
#endif

// By default, optking prints and saves the last (previous) geometry at the end of an
// optimization, i.e., the one at which a gradient was computed.  If this keyword is
// set to true, then the structure obtained from the last projected step is printed out and saved instead.
#if defined(OPTKING_PACKAGE_PSI)
  Opt_params.write_final_step_geometry = options.get_bool("FINAL_GEOM_WRITE");
#elif defined(OPTKING_PACKAGE_QCHEM)
  // default is false;
  Opt_params.write_final_step_geometry = rem_read(REM_GEOM_OPT2_WRITE_FINAL_STEP_GEOMETRY);
#endif

// Choose from supported Hessian updates {NONE, BFGS, MS, POWELL, BOFILL}
#if defined(OPTKING_PACKAGE_PSI)

  s = options.get_str("HESS_UPDATE");
  if (s == "NONE")        Opt_params.H_update = OPT_PARAMS::NONE;
  else if (s == "BFGS")   Opt_params.H_update = OPT_PARAMS::BFGS;
  else if (s == "MS")     Opt_params.H_update = OPT_PARAMS::MS;
  else if (s == "POWELL") Opt_params.H_update = OPT_PARAMS::POWELL;
  else if (s == "BOFILL") Opt_params.H_update = OPT_PARAMS::BOFILL;

#elif defined(OPTKING_PACKAGE_QCHEM)

  // NONE=0, BFGS=1, MS=2, POWELL=3, BOFILL=4 ; Default is 1.
  i = rem_read(REM_GEOM_OPT2_H_UPDATE);
  if (i == 0) Opt_params.H_update = OPT_PARAMS::NONE;
  else if (i == 1) Opt_params.H_update = OPT_PARAMS::BFGS;
  else if (i == 2) Opt_params.H_update = OPT_PARAMS::MS;
  else if (i == 3) Opt_params.H_update = OPT_PARAMS::POWELL;
  else if (i == 4) Opt_params.H_update = OPT_PARAMS::BOFILL;

#endif

// Choose Hessian update parameters
#if defined(OPTKING_PACKAGE_PSI)

  // How many previous steps' data to use in Hessian update; 0=>use them all ; {integer}
  Opt_params.H_update_use_last = options.get_int("HESS_UPDATE_USE_LAST");

  // Whether to limit the magnitude of changes caused by the Hessian update {true, false}
  Opt_params.H_update_limit = options.get_bool("HESS_UPDATE_LIMIT");

  // If the above is true, changes to the Hessian from the update are limited to the larger of
  // (H_update_limit_scale)*(the previous value) and H_update_limit_max (in au).
  Opt_params.H_update_limit_scale = options.get_double("HESS_UPDATE_LIMIT_SCALE");
  Opt_params.H_update_limit_max = options.get_double("HESS_UPDATE_LIMIT_MAX");

#elif defined(OPTKING_PACKAGE_QCHEM)

  // (0=all) ; default is 6.
  Opt_params.H_update_use_last = rem_read(REM_GEOM_OPT2_H_UPDATE_USE_LAST);

  Opt_params.H_update_limit = rem_read(REM_GEOM_OPT2_H_UPDATE_LIMIT);

  // scale is i / 10 (default 5 -> 0.5)
  i = rem_read(REM_GEOM_OPT2_H_UPDATE_LIMIT_SCALE);
  Opt_params.H_update_limit_scale = i / 10;

  // scale is i / 10 (default 10 -> 1.0)
  i = rem_read(REM_GEOM_OPT2_H_UPDATE_LIMIT_MAX);
  Opt_params.H_update_limit_max  = i / 10;

#endif

// Whether to use 1/R(AB) for stretching coordinate between fragments (or just R(AB))
#if defined(OPTKING_PACKAGE_PSI)
  Opt_params.interfragment_distance_inverse = options.get_bool("INTERFRAG_DIST_INV");
#elif defined(OPTKING_PACKAGE_QCHEM)
  // default is 0
  Opt_params.interfragment_distance_inverse = rem_read(REM_GEOM_OPT2_INTERFRAGMENT_DISTANCE_INVERSE);
#endif

// For now, this is a general maximum distance for the definition of H-bonds
#if defined(OPTKING_PACKAGE_PSI)
  Opt_params.maximum_H_bond_distance = options.get_double("H_BOND_CONNECT");
#elif defined(OPTKING_PACKAGE_QCHEM)
  // H-bond distance = i / 10 ; default (43 -> 4.3)
  i = rem_read(REM_GEOM_OPT2_MAXIMUM_H_BOND_DISTANCE);
  Opt_params.maximum_H_bond_distance = i / 10;
#endif

// IRC keywords
#if defined(OPTKING_PACKAGE_PSI)

  // Direction for IRC mapping
  s = options.get_str("IRC_DIRECTION");
  if (s == "FORWARD")        Opt_params.IRC_direction = OPT_PARAMS::FORWARD;
  else if (s == "BACKWARD")  Opt_params.IRC_direction = OPT_PARAMS::BACKWARD;

  // Decide how to quit IRC mapping
  // if 'ASK' ==> user will be prompted to decide whether to continue when
  // the gradient dotted with the previous gradient goes negative
  s = options.get_str("IRC_STOP");
  if (s == "STOP")     Opt_params.IRC_stop = OPT_PARAMS::STOP;
  else if (s == "ASK") Opt_params.IRC_stop = OPT_PARAMS::ASK;
  else if (s == "GO")  Opt_params.IRC_stop = OPT_PARAMS::GO;

  //IRC stepsize
  Opt_params.IRC_step_size = options.get_double("IRC_STEP_SIZE");

#elif defined(OPTKING_PACKAGE_QCHEM)

  // TODO - suppport IRC
  Opt_params.IRC_direction = OPT_PARAMS::FORWARD;
  Opt_params.IRC_stop = OPT_PARAMS::STOP;
  Opt_params.IRC_step_size = 0.4;

#endif

// Optimization convergence criteria
#if defined(OPTKING_PACKAGE_PSI)
  // General optimization criteria
  Opt_params.i_max_force = false;
  Opt_params.i_rms_force = false;
  Opt_params.i_max_DE    = false;
  Opt_params.i_max_disp  = false;
  Opt_params.i_rms_disp  = false;
  Opt_params.i_untampered = false; // tells us whether user has specified criteria

  Opt_params.general_conv = options.get_str("G_CONVERGENCE");
  if (Opt_params.general_conv == "QCHEM") {
    Opt_params.i_untampered = true;
    Opt_params.conv_max_force = 3.0e-4;  Opt_params.i_max_force = true;
    Opt_params.conv_max_DE    = 1.0e-6;  Opt_params.i_max_DE = true;
    Opt_params.conv_max_disp  = 1.2e-3;  Opt_params.i_max_disp = true;
  }
  else if (Opt_params.general_conv == "MOLPRO") {
    Opt_params.i_untampered = true;
    Opt_params.conv_max_force = 3.0e-4;  Opt_params.i_max_force = true;
    Opt_params.conv_max_DE    = 1.0e-6;  Opt_params.i_max_DE = true;
    Opt_params.conv_max_disp  = 3.0e-4;  Opt_params.i_max_disp = true;
  }
  else if (Opt_params.general_conv == "GAU") {
    Opt_params.i_untampered = true;
    Opt_params.conv_max_force = 4.5e-4;  Opt_params.i_max_force = true;
    Opt_params.conv_rms_force = 3.0e-4;  Opt_params.i_rms_force = true;
    Opt_params.conv_max_disp  = 1.8e-3;  Opt_params.i_max_disp = true;
    Opt_params.conv_rms_disp  = 1.2e-3;  Opt_params.i_rms_disp = true;
  }
  else if (Opt_params.general_conv == "GAU_TIGHT") {
    Opt_params.i_untampered = true;
    Opt_params.conv_max_force = 1.5e-5;  Opt_params.i_max_force = true;
    Opt_params.conv_rms_force = 1.0e-5;  Opt_params.i_rms_force = true;
    Opt_params.conv_max_disp  = 6.0e-5;  Opt_params.i_max_disp = true;
    Opt_params.conv_rms_disp  = 4.0e-5;  Opt_params.i_rms_disp = true;
  }
  else if (Opt_params.general_conv == "GAU_VERYTIGHT") {
    Opt_params.i_untampered = true;
    Opt_params.conv_max_force = 2.0e-6;  Opt_params.i_max_force = true;
    Opt_params.conv_rms_force = 1.0e-6;  Opt_params.i_rms_force = true;
    Opt_params.conv_max_disp  = 6.0e-6;  Opt_params.i_max_disp = true;
    Opt_params.conv_rms_disp  = 4.0e-6;  Opt_params.i_rms_disp = true;
  }
  else if (Opt_params.general_conv == "GAU_LOOSE") {
    Opt_params.i_untampered = true;
    Opt_params.conv_max_force = 2.5e-3;  Opt_params.i_max_force = true;
    Opt_params.conv_rms_force = 1.7e-3;  Opt_params.i_rms_force = true;
    Opt_params.conv_max_disp  = 1.0e-2;  Opt_params.i_max_disp = true;
    Opt_params.conv_rms_disp  = 6.7e-3;  Opt_params.i_rms_disp = true;
  }
  else if (Opt_params.general_conv == "TURBOMOLE") {
    Opt_params.i_untampered = true;
    Opt_params.conv_max_force = 1.0e-3;  Opt_params.i_max_force = true;
    Opt_params.conv_rms_force = 5.0e-4;  Opt_params.i_rms_force = true;
    Opt_params.conv_max_DE    = 1.0e-6;  Opt_params.i_max_DE = true;
    Opt_params.conv_max_disp  = 1.0e-3;  Opt_params.i_max_disp = true;
    Opt_params.conv_rms_disp  = 5.0e-4;  Opt_params.i_rms_disp = true;
  }
  else if (Opt_params.general_conv == "CFOUR") {
    Opt_params.i_untampered = true;
    Opt_params.conv_rms_force = 1.0e-4;  Opt_params.i_rms_force = true;
  }
  else if (Opt_params.general_conv == "NWCHEM_LOOSE") {
    Opt_params.i_untampered = true;
    Opt_params.conv_max_force = 4.5e-3;  Opt_params.i_max_force = true;
    Opt_params.conv_rms_force = 3.0e-3;  Opt_params.i_rms_force = true;
    Opt_params.conv_max_disp  = 5.4e-3;  Opt_params.i_max_disp = true;
    Opt_params.conv_rms_disp  = 3.6e-3;  Opt_params.i_rms_disp = true;
  }

  // Process user-specified convergence criteria
  if (options["MAX_FORCE_G_CONVERGENCE"].has_changed()) {
    Opt_params.i_untampered = false;
    Opt_params.i_max_force = true;
    Opt_params.conv_max_force = fabs(options.get_double("MAX_FORCE_G_CONVERGENCE"));
  }
  if (options["RMS_FORCE_G_CONVERGENCE"].has_changed()) {
    Opt_params.i_untampered = false;
    Opt_params.i_rms_force = true;
    Opt_params.conv_rms_force = fabs(options.get_double("RMS_FORCE_G_CONVERGENCE"));
  }
  if (options["MAX_ENERGY_G_CONVERGENCE"].has_changed()) {
    Opt_params.i_untampered = false;
    Opt_params.i_max_DE = true;
    Opt_params.conv_max_DE = fabs(options.get_double("MAX_ENERGY_G_CONVERGENCE"));
  }
  if (options["MAX_DISP_G_CONVERGENCE"].has_changed()) {
    Opt_params.i_untampered = false;
    Opt_params.i_max_disp = true;
    Opt_params.conv_max_disp = fabs(options.get_double("MAX_DISP_G_CONVERGENCE"));
  }
  if (options["RMS_DISP_G_CONVERGENCE"].has_changed()) {
    Opt_params.i_untampered = false;
    Opt_params.i_rms_disp = true;
    Opt_params.conv_rms_disp = fabs(options.get_double("RMS_DISP_G_CONVERGENCE"));
  }
 
  // even if a specific threshold were given, allow for Molpro/Qchem/G03 flex criteria
  if (options.get_bool("FLEXIBLE_G_CONVERGENCE"))
    Opt_params.i_untampered = true;

#elif defined(OPTKING_PACKAGE_QCHEM)

// QCHEM optimization criteria ; Names adapted from old optimizer in QCHEM
  i = rem_read(REM_GEOM_OPT2_TOL_GRADIENT);
  Opt_params.conv_max_force = i / 1.0e6; // default (300 -> 3e-4)

  i = rem_read(REM_GEOM_OPT2_TOL_DISPLACEMENT);
  Opt_params.conv_max_disp  = i / 1.0e6; // default (1200 -> 1.2e-3)

  i = rem_read(REM_GEOM_OPT2_TOL_ENERGY);
  Opt_params.conv_max_DE    = i / 1.0e8; // default (100 -> 1.0e-6)

  Opt_params.i_max_force  = true;
  Opt_params.i_rms_force  = false;
  Opt_params.i_max_disp   = true;
  Opt_params.i_rms_disp   = false;
  Opt_params.i_max_DE     = true;
  Opt_params.i_untampered = true; // allow flex between force and displacement

  // TODO
  // Support all the special string names for various convergence criteria.

#endif

// Whether to test B matrix and derivative B matrix numerically (default is false)
#if defined(OPTKING_PACKAGE_PSI)
  Opt_params.test_B = options.get_bool("TEST_B");
  Opt_params.test_derivative_B = options.get_bool("TEST_DERIVATIVE_B");
#elif defined(OPTKING_PACKAGE_QCHEM)
  Opt_params.test_B = rem_read(REM_GEOM_OPT2_TEST_B);
  Opt_params.test_derivative_B = rem_read(REM_GEOM_OPT2_TEST_DERIVATIVE_B);
#endif

// Set the print level.  Default is 1.
#if defined(OPTKING_PACKAGE_PSI)
  Opt_params.print_lvl = options.get_int("PRINT");
#elif defined(OPTKING_PACKAGE_QCHEM)
  Opt_params.print_lvl = rem_read(REM_GEOM_OPT2_PRINT_LVL);
#endif

<<<<<<< HEAD
  Opt_params.print_trajectory_xyz_file = rem_read(REM_GEOM_OPT2_PRINT_TRAJECTORY_XYZ_FILE);

// read Hessian (default 0)
  Opt_params.read_cartesian_H = rem_read(REM_GEOM_OPT2_READ_CARTESIAN_H);

// This optimizer will not work unless only EFP fragments are present
// Last I tried, I can't even get geometry data when running EFP_opt.in
  Opt_params.fb_fragments = rem_read(REM_EFP);

// are ONLY EFP fragments present
  if(Opt_params.fb_fragments)
    Opt_params.fb_fragments_only = rem_read(REM_EFP_FRAGMENTS_ONLY);
=======
// Whether to read the cartesian Hessian.  Default is false except for IRC.
#if defined(OPTKING_PACKAGE_PSI)
  if ((Opt_params.opt_type == OPT_PARAMS::IRC) && (options["CART_HESS_READ"].has_changed() == 0))
    Opt_params.read_cartesian_H = true;
  else
    Opt_params.read_cartesian_H = options.get_bool("CART_HESS_READ");
#elif defined(OPTKING_PACKAGE_QCHEM)
  if ((Opt_params.opt_type == OPT_PARAMS::IRC) && (!RemUnitialized("CART_HESS_READ")))
    Opt_params.read_cartesian_H = true;
  else
    Opt_params.read_cartesian_H = rem_read(REM_GEOM_OPT2_READ_CARTESIAN_H);
#endif

// Are EFP fragments present ?
#if defined(OPTKING_PACKAGE_PSI)
  Opt_params.efp_fragments = false;
  if (psi::Process::environment.get_efp()->get_frag_count() > 0)
    Opt_params.efp_fragments = true;
#elif defined(OPTKING_PACKAGE_QCHEM)
  Opt_params.efp_fragments = rem_read(REM_EFP);
#endif

/* to be removed ?
#if defined(OPTKING_PACKAGE_PSI)
  Opt_params.efp_fragments_only = false;
  if ( Opt_params.efp_fragments )
    Opt_params.efp_fragments_only = true;
#elif defined(OPTKING_PACKAGE_QCHEM)
  if(Opt_params.efp_fragments)
    Opt_params.efp_fragments_only = rem_read(REM_EFP_FRAGMENTS_ONLY);
>>>>>>> c9e107cf
  else {
    Opt_params.fb_fragments_only = false;
  }
#endif
*/


// Control whether to keep internal coordinate definitions file after optimization.
#if defined(OPTKING_PACKAGE_PSI)
  Opt_params.keep_intcos = options.get_bool("KEEP_INTCOS");

  // If we are running only to generate them, then we assume we'll keep them
  if (Opt_params.generate_intcos_only && !options["KEEP_INTCOS"].has_changed())
    Opt_params.keep_intcos = true;

#elif defined(OPTKING_PACKAGE_QCHEM)

  // TODO
  Opt_params.keep_intcos = false; // may be ignored

#endif


/* Controls which allow you to generate geometries for a user-controlled,
(potentially) parallel line search.  A static line search merely displaces
along the gradient in internal coordinates generating LINESEARCH_STATIC_N
geometries.  The other two keywords control the min and the max of the largest
internal coordinate displacement.   */
#if defined(OPTKING_PACKAGE_PSI)

  Opt_params.linesearch_static_N   = options.get_int("LINESEARCH_STATIC_N");
  Opt_params.linesearch_static_min = options.get_double("LINESEARCH_STATIC_MIN");
  Opt_params.linesearch_static_max = options.get_double("LINESEARCH_STATIC_MAX");

#elif defined(OPTKING_PACKAGE_QCHEM)

  // TODO

#endif

// How many consecutive backsteps are allowed before giving up ?
#if defined(OPTKING_PACKAGE_PSI)
  Opt_params.consecutive_backsteps_allowed = options.get_int("CONSECUTIVE_BACKSTEPS");

  // if steepest-descent, then make default big
  if (Opt_params.step_type == OPT_PARAMS::SD && !(options["CONSECUTIVE_BACKSTEPS"].has_changed()))
    Opt_params.consecutive_backsteps_allowed = 10;

#elif defined(OPTKING_PACKAGE_QCHEM)

  Opt_params.consecutive_backsteps_allowed = rem_read(REM_GEOM_OPT2_CONSECUTIVE_BACKSTEPS);

  // if steepest-descent, then make much larger default
  if (Opt_params.step_type == OPT_PARAMS::SD && RemUninitialized(REM_GEOM_OPT2_CONSECUTIVE_BACKSTEPS))
    Opt_params.consecutive_backsteps_allowed = 1;

#endif

// Maximum number of geometry steps allowed.  Since the optimization cycle is controlled
// outside optking, this value isn't actually used here.  Except for IRC computations.
#if defined(OPTKING_PACKAGE_PSI)
  Opt_params.geom_maxiter = options.get_int("GEOM_MAXITER");
#elif defined(OPTKING_PACKAGE_QCHEM)
  Opt_params.geom_maxiter = 50;
#endif

// Strings that carry user-specified constraints
// "frozen" means unchanging, while "fixed" means eq. value is specified
#if defined(OPTKING_PACKAGE_PSI)

  Opt_params.frozen_distance_str = options.get_str("FROZEN_DISTANCE");
  Opt_params.frozen_bend_str     = options.get_str("FROZEN_BEND");
  Opt_params.frozen_dihedral_str = options.get_str("FROZEN_DIHEDRAL");

  Opt_params.fixed_distance_str = options.get_str("FIXED_DISTANCE");
  Opt_params.fixed_bend_str     = options.get_str("FIXED_BEND");
  Opt_params.fixed_dihedral_str = options.get_str("FIXED_DIHEDRAL");

#elif defined(OPTKING_PACKAGE_QCHEM)

  // Read QChem input and write all the frozen distances into a string
  if (rem_read(REM_GEOM_OPT2_FROZEN_DISTANCES) > 0) {
    INTEGER n_frozen = rem_read(REM_GEOM_OPT2_FROZEN_DISTANCES);
    double* fd = init_array(2*n_frozen);
    FileMan(FM_READ,FILE_FROZEN_DISTANCES,FM_DP,2*n_frozen,0,FM_BEG,fd);

    std::stringstream atoms;
    for (int i=0; i<2*n_frozen; ++i)
      atoms << (int) fd[i] << ' ';
    Opt_params.frozen_distance_str = atoms.str(); 
    
    free_array(fd);
  }
  // Read QChem input and write all the frozen bends into a string
  if (rem_read(REM_GEOM_OPT2_FROZEN_BENDS) > 0) {
    INTEGER n_frozen = rem_read(REM_GEOM_OPT2_FROZEN_BENDS);
    double* fd = init_array(3*n_frozen);
    FileMan(FM_READ,FILE_FROZEN_BENDS,FM_DP,3*n_frozen,0,FM_BEG,fd);

    std::stringstream atoms;
    for (int i=0; i<3*n_frozen; ++i)
      atoms << (int) fd[i] << ' ';
    Opt_params.frozen_bend_str = atoms.str(); 
    
    free_array(fd);
  }
  // Read QChem input and write all the frozen dihedrals into a string
  if (rem_read(REM_GEOM_OPT2_FROZEN_DIHEDRALS) > 0) {
    INTEGER n_frozen = rem_read(REM_GEOM_OPT2_FROZEN_DIHEDRALS);
    double* fd = init_array(4*n_frozen);
    FileMan(FM_READ,FILE_FROZEN_DIHEDRALS,FM_DP,4*n_frozen,0,FM_BEG,fd);

    std::stringstream atoms;
    for (int i=0; i<4*n_frozen; ++i)
      atoms << (int) fd[i] << ' ';
    Opt_params.frozen_dihedral_str = atoms.str(); 
    
    free_array(fd);
  }

#endif

// ** Items below are unmodifiable at present.

// how close to pi should a torsion be to assume it may have passed through 180
  Opt_params.fix_tors_near_pi = _pi / 2;

// torsional angles will not be computed if the contained bond angles are within
// this many radians of zero or 180. (< ~10 and > ~170 degrees)
  Opt_params.tors_angle_lim = 0.17;

// only used for determining which atoms in a fragment are acceptable for use
// as reference atoms.  We avoid collinear sets.
// angle is 0/pi if the bond angle is within this fraction of pi from 0/pi
  Opt_params.interfrag_collinear_tol = 0.01;

// cos(torsional angle) must be this close to -1/+1 for angle to count as 0/pi
  Opt_params.tors_cos_tol = 1e-10;

// if bend exceeds this value, then also create linear bend complement
  Opt_params.linear_bend_threshold = 3.05; // about 175 degrees

// threshold for which entries in diagonalized redundant matrix are kept and inverted
// while computing a generalized inverse of a matrix
  Opt_params.redundant_eval_tol = 1.0e-10;

// Parameters that control the backtransformation to cartesian coordinates
  Opt_params.bt_max_iter = 25;
  Opt_params.bt_dx_conv = 1.0e-6;
  Opt_params.bt_dx_conv_rms_change = 1.0e-12;


// Hessian update is avoided if any internal coordinate has changed by more than this in radians/au
  Opt_params.H_update_dq_tol = 0.5;

// Some parameter error-checking / modification
<<<<<<< HEAD
  if (Opt_params.fb_fragments_only) {
=======
/*
  if (Opt_params.efp_fragments_only) {
>>>>>>> c9e107cf
    Opt_params.test_B = false;
    Opt_params.test_derivative_B = false;
  }
*/

/*  if dynamic mode is on, then other settings are overridden.
* step_type = step
* intrafragment_step_limit = step_limit
* consecutive_backsteps = backsteps
* RI = redundant internals; D = default anyway

*dynamic  step   coord   step_limit      backsteps              criteria
* level                                               for downmove    for upmove
*  0      RFO    RI      dynamic         no           none            none
*
*  1      RFO    RI      dynamic(D)      no           1 bad step
*
*  2      RFO    RI      small initial   yes (1)      1 bad step
*                        dynamic(D)    
*
*  3      SD     RI      large(D)        yes (1)      1 bad step
*
*  4      SD     RI+XYZ  large(D)        yes (1)      1 bad step
*
*  5      SD     XYZ     large(D)        yes (1)      1 bad step
*
*  6      SD     XYZ     small           yes (1)      1 bad step
*
*  7  abort
*
*  BackStep:
*   DE > 0 in minimization
*
*  BadStep:
*   DE > 0 and backsteps exceeded and iterations > 5  ** OR **
*   badly defined internal coordinate or derivative
*
* */
  if (options.get_int("DYNAMIC_LEVEL") == 0) // if 0, then not dynamic
    Opt_params.dynamic = 0;
  else if (INTCO_EXCEPT::dynamic_level != 0) // already set
    Opt_params.dynamic = INTCO_EXCEPT::dynamic_level;
  else
    Opt_params.dynamic = options.get_int("DYNAMIC_LEVEL");

  Opt_params.sd_hessian = 1.0; // small step

  switch(Opt_params.dynamic) {
    case 0: // not dynamic
      break;
    case 1:
      Opt_params.coordinates = OPT_PARAMS::REDUNDANT;
      Opt_params.consecutive_backsteps_allowed = 0;
      Opt_params.step_type = OPT_PARAMS::RFO;
             printf("At level 1: Red. Int., RFO, no backsteps, dynamic trust\n");
      oprintf_out("\tAt level 1: Red. Int., RFO, no backsteps, dynamic trust\n");
      break;
    case 2:
      Opt_params.coordinates = OPT_PARAMS::REDUNDANT;
      Opt_params.consecutive_backsteps_allowed = 1;
      Opt_params.step_type = OPT_PARAMS::RFO;
      Opt_params.intrafragment_step_limit = 0.2;
      Opt_params.intrafragment_step_limit_min = 0.2; //this code overwrites changes anyway
      Opt_params.intrafragment_step_limit_max = 0.2;
             printf("At level 2: Red. Int., RFO, backsteps, smaller trust.\n");
      oprintf_out("\tAt level 2: Red. Int., RFO, backsteps, smaller trust.\n");
      break;
    case 3:
      Opt_params.coordinates = OPT_PARAMS::BOTH;
      Opt_params.consecutive_backsteps_allowed = 1;
      Opt_params.step_type = OPT_PARAMS::RFO;
      Opt_params.intrafragment_step_limit = 0.1;
      Opt_params.intrafragment_step_limit_min = 0.1; //this code overwrites changes anyway
      Opt_params.intrafragment_step_limit_max = 0.1;
             printf("At level 3: Red. Int. + XYZ, RFO, backsteps, smaller trust.\n");
      oprintf_out("\tAt level 3: Red. Int. + XYZ, RFO, backsteps, smaller trust.\n");
      break;
    case 4:
      Opt_params.coordinates = OPT_PARAMS::CARTESIAN;
      Opt_params.consecutive_backsteps_allowed = 1;
      Opt_params.step_type = OPT_PARAMS::RFO;
      Opt_params.intrafragment_H = OPT_PARAMS::LINDH;
      Opt_params.intrafragment_step_limit = 0.3;
      Opt_params.intrafragment_step_limit_min = 0.3; //this code overwrites changes anyway
      Opt_params.intrafragment_step_limit_max = 0.3;
             printf("At level 4: XYZ, RFO, backsteps, larger trust.\n");
      oprintf_out("\tAt level 4: XYZ, RFO, backsteps, larger trust.\n");
      break;
    case 5:   // Try repeating level 4 which is working well
      Opt_params.coordinates = OPT_PARAMS::CARTESIAN;
      Opt_params.consecutive_backsteps_allowed = 1;
      Opt_params.step_type = OPT_PARAMS::RFO;
      Opt_params.intrafragment_H = OPT_PARAMS::LINDH;
      Opt_params.intrafragment_step_limit = 0.2;
      Opt_params.intrafragment_step_limit_min = 0.2; //this code overwrites changes anyway
      Opt_params.intrafragment_step_limit_max = 0.2;
             printf("At level 5: XYZ, RFO, backsteps, medium trust.\n");
      oprintf_out("\tAt level 5: XYZ, RFO, backsteps, medium trust.\n");
/* Opt_params.coordinates = OPT_PARAMS::CARTESIAN;
      Opt_params.consecutive_backsteps_allowed = 1;
      Opt_params.step_type = OPT_PARAMS::SD;
      Opt_params.sd_hessian = 0.1;
      Opt_params.intrafragment_step_limit = 0.3;
      Opt_params.intrafragment_step_limit_min = 0.3; //this code overwrites changes anyway
      Opt_params.intrafragment_step_limit_max = 0.3;
             printf("At level 5: XYZ, SD, backsteps, larger trust.\n");
      oprintf_out("\tAt level 5: XYZ, SD, backsteps, larger trust.\n"); */
      break;
    case 6:
      Opt_params.coordinates = OPT_PARAMS::CARTESIAN;
      Opt_params.consecutive_backsteps_allowed = 1;
      Opt_params.step_type = OPT_PARAMS::SD;
      Opt_params.sd_hessian = 0.3;
      Opt_params.intrafragment_step_limit = 0.3;
      Opt_params.intrafragment_step_limit_min = 0.3; //this code overwrites changes anyway
      Opt_params.intrafragment_step_limit_max = 0.3;
             printf("At level 5: XYZ, SD, backsteps, larger trust.\n");
      oprintf_out("\tAt level 5: XYZ, SD, backsteps, larger trust.\n");
      break;
    case 7:
      Opt_params.coordinates = OPT_PARAMS::CARTESIAN;
      Opt_params.consecutive_backsteps_allowed = 1;
      Opt_params.step_type = OPT_PARAMS::SD;
      Opt_params.sd_hessian = 0.6;
      Opt_params.intrafragment_step_limit = 0.1;
      Opt_params.intrafragment_step_limit_min = 0.1; //this code overwrites changes anyway
      Opt_params.intrafragment_step_limit_max = 0.1;
             printf("Moving to level 6: XYZ, SD, backsteps, small trust, smaller steps.\n");
      oprintf_out("\tMoving to level 6: XYZ, SD, backsteps, small trust, smaller steps.\n");
      break;
  default:
      oprintf_out("Unknown value of Opt_params.dynamic variable.\n");
  }

  if (Opt_params.print_lvl > 1 || Opt_params.print_params) print_params_out();

}

void print_params_out(void) {

  oprintf_out( "dynamic level          = %18d\n", Opt_params.dynamic);
  oprintf_out( "conv_max_force         = %18.2e\n", Opt_params.conv_max_force);
  oprintf_out( "conv_rms_force         = %18.2e\n", Opt_params.conv_rms_force);
  oprintf_out( "conv_max_DE            = %18.2e\n", Opt_params.conv_max_DE);
  oprintf_out( "conv_max_disp          = %18.2e\n", Opt_params.conv_max_disp);
  oprintf_out( "conv_rms_disp          = %18.2e\n", Opt_params.conv_rms_disp);
  oprintf_out( "SD Hessian             = %18.2e\n", Opt_params.sd_hessian);

  oprintf_out( "scale_connectivity     = %18.2e\n", Opt_params.scale_connectivity);
  oprintf_out( "interfragment_scale_connectivity = %18.2e\n",
    Opt_params.interfragment_scale_connectivity);

  if (Opt_params.fragment_mode == OPT_PARAMS::SINGLE)
  oprintf_out( "fragment_mode          = %18s\n", "single");
  else if (Opt_params.fragment_mode == OPT_PARAMS::MULTI)
  oprintf_out( "fragment_mode          = %18s\n", "multi");

  if (Opt_params.interfragment_mode == OPT_PARAMS::FIXED)
  oprintf_out( "interfragment_mode        = %18s\n", "fixed");
  else if (Opt_params.interfragment_mode == OPT_PARAMS::PRINCIPAL_AXES)
  oprintf_out( "interfragment_mode        = %18s\n", "principal axes");

  if (Opt_params.generate_intcos_only)
    oprintf_out( "generate_intcos_only   = %18s\n", "true");
  else
    oprintf_out( "generate_intcos_only   = %18s\n", "false");

  //if (Opt_params.print_params)
  //oprintf_out( "print_params           = %18s\n", "true");
  //else
  //oprintf_out( "print_params           = %18s\n", "false");
  
  oprintf_out( "print_params           = %18s\n", Opt_params.print_params ? "true" : "false");

  oprintf_out( "print_lvl              = %d\n", Opt_params.print_lvl);

  if (Opt_params.ensure_bt_convergence)
    oprintf_out("ensure_bt_convergence = %17s\n", "true");
  else
    oprintf_out("ensure_bt_convergence = %17s\n", "false");

  if (Opt_params.rfo_follow_root)
  oprintf_out( "rfo_follow_root        = %18s\n", "true");
  else
  oprintf_out( "rfo_follow_root        = %18s\n", "false");

  oprintf_out( "rfo_root               = %18d\n", Opt_params.rfo_root);

  oprintf_out( "rfo_normalization_max  = %18.2e\n", Opt_params.rfo_normalization_max);
  oprintf_out( "rsrfo_alpha_max        = %18.3e\n", Opt_params.rsrfo_alpha_max);

  if (Opt_params.step_type == OPT_PARAMS::NR)
  oprintf_out( "step_type              = %18s\n", "N-R");
  else if (Opt_params.step_type == OPT_PARAMS::RFO)
  oprintf_out( "step_type              = %18s\n", "RFO");
  else if (Opt_params.step_type == OPT_PARAMS::P_RFO)
  oprintf_out( "step_type              = %18s\n", "P_RFO");
  else if (Opt_params.step_type == OPT_PARAMS::LINESEARCH_STATIC)
  oprintf_out( "step_type              = %18s\n", "Static linesearch");

  if (Opt_params.coordinates == OPT_PARAMS::REDUNDANT)
  oprintf_out( "opt. coordinates       = %18s\n", "Redundant Internals");
  else if (Opt_params.coordinates == OPT_PARAMS::DELOCALIZED)
  oprintf_out( "opt. coordinates       = %18s\n", "Delocalized");
  else if (Opt_params.coordinates == OPT_PARAMS::NATURAL)
  oprintf_out( "opt. coordinates       = %18s\n", "Natural");
  else if (Opt_params.coordinates == OPT_PARAMS::CARTESIAN)
  oprintf_out( "opt. coordinates       = %18s\n", "Cartesian");
  else if (Opt_params.coordinates == OPT_PARAMS::BOTH)
  oprintf_out( "opt. coordinates       = %18s\n", "Add Cartesians");

  oprintf_out( "linesearch_static_N    = %18d\n", Opt_params.linesearch_static_N);
  oprintf_out( "linesearch_static_min  = %18.3e\n", Opt_params.linesearch_static_min);
  oprintf_out( "linesearch_static_max  = %18.3e\n", Opt_params.linesearch_static_max);

  oprintf_out( "consecutive_backsteps  = %18d\n",  Opt_params.consecutive_backsteps_allowed);

  if (Opt_params.intrafragment_H == OPT_PARAMS::FISCHER)
  oprintf_out( "intrafragment_H        = %18s\n", "Fischer");
  else if (Opt_params.intrafragment_H == OPT_PARAMS::SCHLEGEL)
  oprintf_out( "intrafragment_H        = %18s\n", "Schlegel");
  else if (Opt_params.intrafragment_H == OPT_PARAMS::SIMPLE)
  oprintf_out( "intrafragment_H        = %18s\n", "Simple");
  else if (Opt_params.intrafragment_H == OPT_PARAMS::LINDH)
  oprintf_out( "intrafragment_H        = %18s\n", "Lindh");
  else if (Opt_params.intrafragment_H == OPT_PARAMS::LINDH_SIMPLE)
  oprintf_out( "intrafragment_H        = %18s\n", "Lindh - Simple");

  if (Opt_params.interfragment_H == OPT_PARAMS::DEFAULT)
  oprintf_out( "interfragment_H        = %18s\n", "Default");
  else if (Opt_params.interfragment_H == OPT_PARAMS::FISCHER_LIKE)
  oprintf_out( "interfragment_H        = %18s\n", "Fischer_like");

  if (Opt_params.H_update == OPT_PARAMS::NONE)
  oprintf_out( "H_update               = %18s\n", "None");
  else if (Opt_params.H_update == OPT_PARAMS::BFGS)
  oprintf_out( "H_update               = %18s\n", "BFGS");
  else if (Opt_params.H_update == OPT_PARAMS::MS)
  oprintf_out( "H_update               = %18s\n", "MS");
  else if (Opt_params.H_update == OPT_PARAMS::POWELL)
  oprintf_out( "H_update               = %18s\n", "Powell");
  else if (Opt_params.H_update == OPT_PARAMS::BOFILL)
  oprintf_out( "H_update               = %18s\n", "Bofill");

  oprintf_out( "H_update_use_last      = %18d\n", Opt_params.H_update_use_last);

  if (Opt_params.freeze_intrafragment)
  oprintf_out( "freeze_intrafragment   = %18s\n", "true");
  else
  oprintf_out( "freeze_intrafragment   = %18s\n", "false");

  oprintf_out( "intrafragment_step_limit=%18.2e\n", Opt_params.intrafragment_step_limit);

  oprintf_out( "interfragment_step_limit=%18.2e\n", Opt_params.interfragment_step_limit);

  if (Opt_params.add_auxiliary_bonds)
    oprintf_out( "add_auxiliary_bonds   = %18s\n", "true");
  else
    oprintf_out( "add_auxiliary_bonds   = %18s\n", "false");

  if (Opt_params.H_guess_every)
    oprintf_out( "H_guess_every         = %18s\n", "true");
  else
    oprintf_out( "H_guess_every         = %18s\n", "false");

  oprintf_out( "auxiliary_bond_factor =%18.2e\n", Opt_params.auxiliary_bond_factor);

  if (Opt_params.H_update_limit)
    oprintf_out( "H_update_limit         = %18s\n", "true");
  else
    oprintf_out( "H_update_limit         = %18s\n", "false");

  oprintf_out( "H_update_limit_scale   = %18.2e\n", Opt_params.H_update_limit_scale);
  oprintf_out( "H_update_limit_max     = %18.2e\n", Opt_params.H_update_limit_max);
  oprintf_out( "H_update_den_tol       = %18.2e\n", Opt_params.H_update_den_tol);

  if (Opt_params.interfragment_distance_inverse)
  oprintf_out( "interfragment_distance_inverse=%12s\n", "true");
  else
  oprintf_out( "interfragment_distance_inverse=%12s\n", "false");

  if (Opt_params.write_final_step_geometry)
  oprintf_out( "write_final_step_geometry= %16s\n", "true");
  else
  oprintf_out( "write_final_step_geometry= %16s\n", "false");

  oprintf_out( "maximum_H_bond_distance= %18.2e\n", Opt_params.maximum_H_bond_distance);

  if (Opt_params.read_cartesian_H)
  oprintf_out( "read_cartesian_H       = %18s\n", "true");
  else
  oprintf_out( "read_cartesian_H       = %18s\n", "false");

  if (Opt_params.fb_fragments)
  oprintf_out( "fb_fragments          = %18s\n", "true");
  else
  oprintf_out( "fb_fragments          = %18s\n", "false");

  if (Opt_params.fb_fragments_only)
  oprintf_out( "fb_fragments_only     = %18s\n", "true");
  else
  oprintf_out( "fb_fragments_only     = %18s\n", "false");

  oprintf_out( "frozen_distance: \n");
  if (!Opt_params.frozen_distance_str.empty())
    oprintf_out( "%s\n", Opt_params.frozen_distance_str.c_str());

  oprintf_out( "frozen_bend: \n");
  if (!Opt_params.frozen_bend_str.empty())
    oprintf_out( "%s\n", Opt_params.frozen_bend_str.c_str());

  oprintf_out( "frozen_dihedral: \n");
  if (!Opt_params.frozen_dihedral_str.empty())
    oprintf_out( "%s\n", Opt_params.frozen_dihedral_str.c_str());

  oprintf_out( "fixed_distance: \n");
  if (!Opt_params.fixed_distance_str.empty())
    oprintf_out( "%s\n", Opt_params.fixed_distance_str.c_str());

  oprintf_out( "fixed_bend: \n");
  if (!Opt_params.fixed_bend_str.empty())
    oprintf_out( "%s\n", Opt_params.fixed_bend_str.c_str());

  oprintf_out( "fixed_dihedral: \n");
  if (!Opt_params.fixed_dihedral_str.empty())
    oprintf_out( "%s\n", Opt_params.fixed_dihedral_str.c_str());

<<<<<<< HEAD
  if (Opt_params.print_trajectory_xyz_file)
    oprintf_out("print_trajectory_xyz_file = %18s\n", "true");
  else
    oprintf_out("print_trajectory_xyz_file = %18s\n", "false");
=======
/*
  if (Opt_params.efp_fragments_only)
  fprintf(outfile, "efp_fragments_only     = %18s\n", "true");
  else
  fprintf(outfile, "efp_fragments_only     = %18s\n", "false");
*/

  fprintf(outfile, "frozen_distance: \n");
  fprintf(outfile, "%s\n", Opt_params.frozen_distance_str.c_str());
  fprintf(outfile, "frozen_bend: \n");
  fprintf(outfile, "%s\n", Opt_params.frozen_bend_str.c_str());
  fprintf(outfile, "frozen_dihedral: \n");
  fprintf(outfile, "%s\n", Opt_params.frozen_dihedral_str.c_str());

  fprintf(outfile, "fixed_distance: \n");
  fprintf(outfile, "%s\n", Opt_params.fixed_distance_str.c_str());
  fprintf(outfile, "fixed_bend: \n");
  fprintf(outfile, "%s\n", Opt_params.fixed_bend_str.c_str());
  fprintf(outfile, "fixed_dihedral: \n");
  fprintf(outfile, "%s\n", Opt_params.fixed_dihedral_str.c_str());
>>>>>>> c9e107cf
}

}
<|MERGE_RESOLUTION|>--- conflicted
+++ resolved
@@ -52,7 +52,6 @@
 
 // Set optimization type and step type
 #if defined(OPTKING_PACKAGE_PSI)
-<<<<<<< HEAD
 
 // optimization type
     s = options.get_str("OPT_TYPE");
@@ -404,35 +403,33 @@
     Opt_params.consecutive_backsteps_allowed = 10;
 
   Opt_params.geom_maxiter = options.get_int("GEOM_MAXITER");
-=======
-  s = options.get_str("OPT_TYPE");
-  if      (s == "MIN")  Opt_params.opt_type = OPT_PARAMS::MIN;
-  else if (s == "TS")   Opt_params.opt_type = OPT_PARAMS::TS;
-  else if (s == "IRC")  Opt_params.opt_type = OPT_PARAMS::IRC;
-
-  if (options["STEP_TYPE"].has_changed()) {
-    s = options.get_str("STEP_TYPE");
-    if (s == "RFO") {
-      if (Opt_params.opt_type == OPT_PARAMS::MIN)
-        Opt_params.step_type = OPT_PARAMS::RFO;
-      else if (Opt_params.opt_type == OPT_PARAMS::TS)
-        Opt_params.step_type = OPT_PARAMS::P_RFO;
-    }
-    else if (s == "P_RFO") Opt_params.step_type = OPT_PARAMS::P_RFO;
-    else if (s == "NR") Opt_params.step_type = OPT_PARAMS::NR;
-    else if (s == "SD") Opt_params.step_type = OPT_PARAMS::SD;
-    else if (s == "LINESEARCH_STATIC") Opt_params.step_type = OPT_PARAMS::LINESEARCH_STATIC;
-  }
-  else { // Default step types
-    if (Opt_params.opt_type == OPT_PARAMS::MIN)
-      Opt_params.step_type = OPT_PARAMS::RFO;
-    else if (Opt_params.opt_type == OPT_PARAMS::TS)
-      Opt_params.step_type = OPT_PARAMS::P_RFO;
-    // else if (Opt_params.opt_type == OPT_PARAMS::IRC) ?
-    else
-      Opt_params.step_type = OPT_PARAMS::NR;
-  }
->>>>>>> c9e107cf
+//  s = options.get_str("OPT_TYPE");
+//  if      (s == "MIN")  Opt_params.opt_type = OPT_PARAMS::MIN;
+//  else if (s == "TS")   Opt_params.opt_type = OPT_PARAMS::TS;
+//  else if (s == "IRC")  Opt_params.opt_type = OPT_PARAMS::IRC;
+//
+//  if (options["STEP_TYPE"].has_changed()) {
+//    s = options.get_str("STEP_TYPE");
+//    if (s == "RFO") {
+//      if (Opt_params.opt_type == OPT_PARAMS::MIN)
+//        Opt_params.step_type = OPT_PARAMS::RFO;
+//      else if (Opt_params.opt_type == OPT_PARAMS::TS)
+//        Opt_params.step_type = OPT_PARAMS::P_RFO;
+//    }
+//    else if (s == "P_RFO") Opt_params.step_type = OPT_PARAMS::P_RFO;
+//    else if (s == "NR") Opt_params.step_type = OPT_PARAMS::NR;
+//    else if (s == "SD") Opt_params.step_type = OPT_PARAMS::SD;
+//    else if (s == "LINESEARCH_STATIC") Opt_params.step_type = OPT_PARAMS::LINESEARCH_STATIC;
+//  }
+//  else { // Default step types
+//    if (Opt_params.opt_type == OPT_PARAMS::MIN)
+//      Opt_params.step_type = OPT_PARAMS::RFO;
+//    else if (Opt_params.opt_type == OPT_PARAMS::TS)
+//      Opt_params.step_type = OPT_PARAMS::P_RFO;
+//    // else if (Opt_params.opt_type == OPT_PARAMS::IRC) ?
+//    else
+//      Opt_params.step_type = OPT_PARAMS::NR;
+//  }
 
   // For RFO step, eigenvectors of augmented Hessian are divided by the last
   // element unless it is smaller than this value {double}.  Can be used to eliminate
@@ -520,26 +517,9 @@
   i = rem_read(REM_GEOM_OPT2_INTERFRAG_STEP_LIMIT);
   Opt_params.interfragment_step_limit     = i / 1000.0; // default is  400 -> 0.4
 
-<<<<<<< HEAD
   // Reduce step size to ensure convergence of back-transformation of internal coordinate
   // step to cartesians.
   Opt_params.ensure_bt_convergence = rem_read("REM_GEOM_OPT2_ENSURE_BT_CONVERGENCE");
-
-// follow root   (default 0)
-  Opt_params.rfo_follow_root = rem_read(REM_GEOM_OPT2_RFO_FOLLOW_ROOT);
-=======
-#endif
-
-// RFO parameters
-#if defined(OPTKING_PACKAGE_PSI)
-
-  // Whether to 'follow' the initial RFO vector after the first step {true, false}
-  Opt_params.rfo_follow_root = options.get_bool("RFO_FOLLOW_ROOT");
-  // Which RFO root to follow; internally 0 (externally 1) indicates minimum; {integer}
-  Opt_params.rfo_root = options.get_int("RFO_ROOT");
-
-#elif defined(OPTKING_PACKAGE_QCHEM)
->>>>>>> c9e107cf
 
   // follow root   (default 0)
   Opt_params.rfo_follow_root = rem_read(REM_GEOM_OPT2_RFO_FOLLOW_ROOT);
@@ -659,14 +639,11 @@
   // default is 0
   Opt_params.freeze_intrafragment = rem_read(REM_GEOM_OPT2_FREEZE_INTRAFRAGMENT);
 
-<<<<<<< HEAD
-// Needs added to QChem
+  // Needs added to QChem
   Opt_params.H_guess_every = rem_read("REM_GEOM_OPT2_H_GUESS_EVERY");
 
-// Whether to freeze all interfragment modes:
-=======
+  // Whether to freeze all interfragment modes:
   // default is 0
->>>>>>> c9e107cf
   Opt_params.freeze_interfragment = rem_read(REM_GEOM_OPT2_FREEZE_INTERFRAGMENT);
 
 #endif
@@ -929,7 +906,6 @@
   Opt_params.print_lvl = rem_read(REM_GEOM_OPT2_PRINT_LVL);
 #endif
 
-<<<<<<< HEAD
   Opt_params.print_trajectory_xyz_file = rem_read(REM_GEOM_OPT2_PRINT_TRAJECTORY_XYZ_FILE);
 
 // read Hessian (default 0)
@@ -942,43 +918,41 @@
 // are ONLY EFP fragments present
   if(Opt_params.fb_fragments)
     Opt_params.fb_fragments_only = rem_read(REM_EFP_FRAGMENTS_ONLY);
-=======
-// Whether to read the cartesian Hessian.  Default is false except for IRC.
-#if defined(OPTKING_PACKAGE_PSI)
-  if ((Opt_params.opt_type == OPT_PARAMS::IRC) && (options["CART_HESS_READ"].has_changed() == 0))
-    Opt_params.read_cartesian_H = true;
-  else
-    Opt_params.read_cartesian_H = options.get_bool("CART_HESS_READ");
-#elif defined(OPTKING_PACKAGE_QCHEM)
-  if ((Opt_params.opt_type == OPT_PARAMS::IRC) && (!RemUnitialized("CART_HESS_READ")))
-    Opt_params.read_cartesian_H = true;
-  else
-    Opt_params.read_cartesian_H = rem_read(REM_GEOM_OPT2_READ_CARTESIAN_H);
-#endif
-
-// Are EFP fragments present ?
-#if defined(OPTKING_PACKAGE_PSI)
-  Opt_params.efp_fragments = false;
-  if (psi::Process::environment.get_efp()->get_frag_count() > 0)
-    Opt_params.efp_fragments = true;
-#elif defined(OPTKING_PACKAGE_QCHEM)
-  Opt_params.efp_fragments = rem_read(REM_EFP);
-#endif
-
-/* to be removed ?
-#if defined(OPTKING_PACKAGE_PSI)
-  Opt_params.efp_fragments_only = false;
-  if ( Opt_params.efp_fragments )
-    Opt_params.efp_fragments_only = true;
-#elif defined(OPTKING_PACKAGE_QCHEM)
-  if(Opt_params.efp_fragments)
-    Opt_params.efp_fragments_only = rem_read(REM_EFP_FRAGMENTS_ONLY);
->>>>>>> c9e107cf
-  else {
-    Opt_params.fb_fragments_only = false;
-  }
-#endif
-*/
+//// Whether to read the cartesian Hessian.  Default is false except for IRC.
+//#if defined(OPTKING_PACKAGE_PSI)
+//  if ((Opt_params.opt_type == OPT_PARAMS::IRC) && (options["CART_HESS_READ"].has_changed() == 0))
+//    Opt_params.read_cartesian_H = true;
+//  else
+//    Opt_params.read_cartesian_H = options.get_bool("CART_HESS_READ");
+//#elif defined(OPTKING_PACKAGE_QCHEM)
+//  if ((Opt_params.opt_type == OPT_PARAMS::IRC) && (!RemUnitialized("CART_HESS_READ")))
+//    Opt_params.read_cartesian_H = true;
+//  else
+//    Opt_params.read_cartesian_H = rem_read(REM_GEOM_OPT2_READ_CARTESIAN_H);
+//#endif
+//
+//// Are EFP fragments present ?
+//#if defined(OPTKING_PACKAGE_PSI)
+//  Opt_params.efp_fragments = false;
+//  if (psi::Process::environment.get_efp()->get_frag_count() > 0)
+//    Opt_params.efp_fragments = true;
+//#elif defined(OPTKING_PACKAGE_QCHEM)
+//  Opt_params.efp_fragments = rem_read(REM_EFP);
+//#endif
+//
+///* to be removed ?
+//#if defined(OPTKING_PACKAGE_PSI)
+//  Opt_params.efp_fragments_only = false;
+//  if ( Opt_params.efp_fragments )
+//    Opt_params.efp_fragments_only = true;
+//#elif defined(OPTKING_PACKAGE_QCHEM)
+//  if(Opt_params.efp_fragments)
+//    Opt_params.efp_fragments_only = rem_read(REM_EFP_FRAGMENTS_ONLY);
+//  else {
+//    Opt_params.fb_fragments_only = false;
+//  }
+//#endif
+//*/
 
 
 // Control whether to keep internal coordinate definitions file after optimization.
@@ -1130,12 +1104,9 @@
   Opt_params.H_update_dq_tol = 0.5;
 
 // Some parameter error-checking / modification
-<<<<<<< HEAD
   if (Opt_params.fb_fragments_only) {
-=======
 /*
   if (Opt_params.efp_fragments_only) {
->>>>>>> c9e107cf
     Opt_params.test_B = false;
     Opt_params.test_derivative_B = false;
   }
@@ -1463,33 +1434,30 @@
   if (!Opt_params.fixed_dihedral_str.empty())
     oprintf_out( "%s\n", Opt_params.fixed_dihedral_str.c_str());
 
-<<<<<<< HEAD
   if (Opt_params.print_trajectory_xyz_file)
     oprintf_out("print_trajectory_xyz_file = %18s\n", "true");
   else
     oprintf_out("print_trajectory_xyz_file = %18s\n", "false");
-=======
-/*
-  if (Opt_params.efp_fragments_only)
-  fprintf(outfile, "efp_fragments_only     = %18s\n", "true");
-  else
-  fprintf(outfile, "efp_fragments_only     = %18s\n", "false");
-*/
-
-  fprintf(outfile, "frozen_distance: \n");
-  fprintf(outfile, "%s\n", Opt_params.frozen_distance_str.c_str());
-  fprintf(outfile, "frozen_bend: \n");
-  fprintf(outfile, "%s\n", Opt_params.frozen_bend_str.c_str());
-  fprintf(outfile, "frozen_dihedral: \n");
-  fprintf(outfile, "%s\n", Opt_params.frozen_dihedral_str.c_str());
-
-  fprintf(outfile, "fixed_distance: \n");
-  fprintf(outfile, "%s\n", Opt_params.fixed_distance_str.c_str());
-  fprintf(outfile, "fixed_bend: \n");
-  fprintf(outfile, "%s\n", Opt_params.fixed_bend_str.c_str());
-  fprintf(outfile, "fixed_dihedral: \n");
-  fprintf(outfile, "%s\n", Opt_params.fixed_dihedral_str.c_str());
->>>>>>> c9e107cf
+///*
+//  if (Opt_params.efp_fragments_only)
+//  fprintf(outfile, "efp_fragments_only     = %18s\n", "true");
+//  else
+//  fprintf(outfile, "efp_fragments_only     = %18s\n", "false");
+//*/
+//
+//  fprintf(outfile, "frozen_distance: \n");
+//  fprintf(outfile, "%s\n", Opt_params.frozen_distance_str.c_str());
+//  fprintf(outfile, "frozen_bend: \n");
+//  fprintf(outfile, "%s\n", Opt_params.frozen_bend_str.c_str());
+//  fprintf(outfile, "frozen_dihedral: \n");
+//  fprintf(outfile, "%s\n", Opt_params.frozen_dihedral_str.c_str());
+//
+//  fprintf(outfile, "fixed_distance: \n");
+//  fprintf(outfile, "%s\n", Opt_params.fixed_distance_str.c_str());
+//  fprintf(outfile, "fixed_bend: \n");
+//  fprintf(outfile, "%s\n", Opt_params.fixed_bend_str.c_str());
+//  fprintf(outfile, "fixed_dihedral: \n");
+//  fprintf(outfile, "%s\n", Opt_params.fixed_dihedral_str.c_str());
 }
 
 }
