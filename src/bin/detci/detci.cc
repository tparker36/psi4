--- conflicted
+++ resolved
@@ -256,13 +256,11 @@
    outfile->Printf("                               18 June 1999\n") ;
    outfile->Printf("         ---------------------------------------------------------\n");
    outfile->Printf("\n");
-<<<<<<< HEAD
   // }
   //else {
   // outfile->Printf(
   // "\nD E T C I : C. David Sherrill and Matt L. Leininger, 18 June 1999\n");
   // }
-=======
    outfile->Printf("                   C. David Sherrill\n") ;
    outfile->Printf("                   Matt L. Leininger\n") ;
    outfile->Printf("                     18 June 1999\n") ;
@@ -273,7 +271,6 @@
   //  outfile->Printf(
   //  "\nD E T C I : C. David Sherrill and Matt L. Leininger, 18 June 1999\n");
   //  }
->>>>>>> 10c11891
 
 }
 
@@ -1404,13 +1401,10 @@
 void CIWavefunction::compute_mcscf()
 {
 
-<<<<<<< HEAD
   Parameters.print_lvl = 0;
   Parameters.maxiter = 2;
 
   // Build SOMCSCF object
-=======
->>>>>>> 10c11891
   transform_dfmcscf_ints();
   boost::shared_ptr<SOMCSCF> somcscf(new DFSOMCSCF(jk_, dferi_, AO2SO_, H_));
 
@@ -1445,14 +1439,11 @@
 
   ediff = -CalcInfo.escf;
 
-<<<<<<< HEAD
   // Energy header
   //
     outfile->Printf("\n                          "
                     "Total Energy         Delta E       RMS Grad\n\n");
-=======
     diag_h();
->>>>>>> 10c11891
 
   // Iterate
   for (int iter=1; iter<MCSCF_Parameters->max_iter + 1; iter++){
@@ -1463,11 +1454,8 @@
     form_opdm();
     set_opdm();
     form_tpdm();
-<<<<<<< HEAD
     current_energy = Process::environment.globals["MCSCF TOTAL ENERGY"];
     ediff = current_energy - old_energy;
-=======
->>>>>>> 10c11891
 
     //// Get orbitals for new update
     SharedMatrix Cdocc = get_orbitals("DOCC");
