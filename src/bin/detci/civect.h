--- conflicted
+++ resolved
@@ -290,9 +290,4 @@
 }
 }  // namespace psi::detci
 
-<<<<<<< HEAD
-=======
-}} // namespace psi::detci
-
->>>>>>> c3c689b6
 #endif  // header guard