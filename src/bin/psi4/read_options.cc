/*! \file read_calculation_options
    \defgroup PSI4
*/

#include <liboptions/liboptions.h>
#include <liboptions/python.h>
#include <libparallel/parallel.h>
#include <physconst.h>
#include <psifiles.h>

namespace psi {

/**
 * This is called immediately before a module is run.  Any options
 * expected by that module must be added here
 *
 * @param name    - the name of the module.
 * @param options - the liboptions module used in the computations.
 * @param suppress_printing - boolean to specify whether to print to output file [false]
 */
int read_options(const std::string &name, Options & options, bool suppress_printing)
{
//  options.clear();

  /*- Units used in geometry specification -*/
  options.add_str("UNITS", "ANGSTROMS", "BOHR AU A.U. ANGSTROMS ANG ANGSTROM");

  /*- An array containing the number of doubly-occupied orbitals per irrep
  (in Cotton order) -*/
  options.add("DOCC", new ArrayType());
  /*- An array containing the number of singly-occupied orbitals per irrep
  (in Cotton order) -*/
  options.add("SOCC", new ArrayType());
  /*- An array containing the number of frozen doubly-occupied orbitals per
  irrep (these are not excited in a CI, nor can they be optimized in MCSCF -*/
  options.add("FROZEN_DOCC", new ArrayType());
  /*- An array containing the number of frozen unoccupied orbitals per
  irrep (these are not populated in a CI, nor can they be optimized in MCSCF -*/
  options.add("FROZEN_UOCC", new ArrayType());
  /*- The scope of core orbitals to freeze in later correlated computations
  FROZEN_DOCC trumps this option -*/
  options.add_int("NUM_FROZEN_DOCC", 0);
  /*- The scope of virtual orbitals to freeze in later correlated computations
  FROZEN_UOCC trumps this option -*/
  options.add_int("NUM_FROZEN_UOCC", 0);
  /*- The scope of core orbitals to freeze in later correlated computations
  FROZEN_DOCC or NUM_FROZEN_DOCC trumps this option  -*/
  options.add_str("FREEZE_CORE","FALSE", "FALSE TRUE SMALL LARGE");

  /*- Do use pure angular momentum basis functions?
  If not explicitly set, the default comes from the basis set. -*/
  options.add_bool("PUREAM", true);
  /*- The amount of information to print to the output file -*/
  options.add_int("PRINT", 1);
  /*- The amount of information to print to the output file !expert -*/
  options.add_int("DEBUG", 0);
  /*- Some codes (DFT) can dump benchmarking data to separate output files -*/
  options.add_int("BENCH", 0);
  /*- Maximum number of geometry optimization steps -*/
  options.add_int("GEOM_MAXITER", 20);
  /*- Wavefunction type !expert -*/
  options.add_str("WFN", "SCF");
  /*- Derivative level !expert -*/
  options.add_str("DERTYPE", "NONE", "NONE FIRST SECOND RESPONSE");
  /*- Number of columns to print in calls to Matrix::print_mat !expert -*/
  options.add_int("MAT_NUM_COLUMN_PRINT", 5);

  // CDS-TODO: We should go through and check that the user hasn't done
  // something silly like specify frozen_docc in DETCI but not in TRANSQT.
  // That would create problems.  (This was formerly checked in DETCI
  // itself, but I don't think DETCI will have the info available to check
  // this anymore).  This problem has affected users in the past.
  // Same goes for restricted_docc, restricted_uocc, ras1, ras2, ras3,
  // frozen_uocc.

  if (name == "DETCI" || options.read_globals()) {
    /*- Wavefunction type !expert -*/
    options.add_str("WFN", "DETCI", "DETCI CI ZAPTN DETCAS CASSCF RASSCF");

    /*- Reference wavefunction type -*/
    options.add_str("REFERENCE","RHF", "RHF ROHF");

    /*- Convergence criterion for CI residual vector in the Davidson algorithm (RMS error).
    The default is 1e-4 for energies and 1e-7 for gradients.
    See the note at the beginning of Section \ref{keywords}. -*/
    options.add_double("R_CONVERGENCE", 1e-4);

    /*- Convergence criterion for energy. See the note at the beginning of Section \ref{keywords}. -*/
    options.add_double("E_CONVERGENCE", 1e-6);

    /*- Do a full CI (FCI)? If TRUE, overrides the value of EX_LEVEL -*/
    options.add_bool("FCI",false);

    /*- The CI excitation level -*/
    options.add_int("EX_LEVEL", 2);

    /*- The CC excitation level -*/
    options.add_int("CC_EX_LEVEL", 2);

    /*- In a RAS CI, this is the additional excitation level for allowing
    electrons out of RAS I into RAS II.  The maximum number of holes in
    RAS I is therefore EX_LEVEL + VAL_EX_LEVEL. -*/
    options.add_int("VAL_EX_LEVEL", 0);

    /*- The CC valence excitation level -*/
    options.add_int("CC_VAL_EX_LEVEL", 0);

    /*- number of CI roots to find -*/
    options.add_int("NUM_ROOTS", 1);

    /*- An array giving the number of orbitals per irrep for RAS1 !expert -*/
    options.add("RAS1", new ArrayType());

    /*- An array giving the number of orbitals per irrep for RAS2 !expert -*/
    options.add("RAS2", new ArrayType());

    /*- An array giving the number of orbitals per irrep for RAS3 !expert -*/
    options.add("RAS3", new ArrayType());

    /*- An array giving the number of orbitals per irrep for RAS4 !expert -*/
    options.add("RAS4", new ArrayType());

    /*- An array giving the number of restricted doubly-occupied orbitals per
    irrep (not excited in CI wavefunctions, but orbitals can be optimized
    in MCSCF) -*/
    options.add("RESTRICTED_DOCC", new ArrayType());

    /*- An array giving the number of restricted unoccupied orbitals per
    irrep (not occupied in CI wavefunctions, but orbitals can be optimized
    in MCSCF) -*/
    options.add("RESTRICTED_UOCC", new ArrayType());

    /*- An array giving the number of active orbitals (occupied plus
    unoccupied) per irrep (shorthand to make MCSCF easier to specify than
    using RAS keywords) -*/
    options.add("ACTIVE", new ArrayType());

    /*- Do use the $M@@s = 0$ component of the state? Defaults to TRUE
    if closed-shell and FALSE otherwise. Related to the S option. -*/
    options.add_bool("MS0",false);

    /*- Do stop DETCI after string information is formed
    and before integrals are read? -*/
    options.add_bool("ISTOP",false);

    /*- Do print a summary of the CI blocks? -*/
    options.add_bool("CIBLKS_PRINT",false);

    /*- Guess vector type.  Accepted values are UNIT for a unit vector
    guess (NUM_ROOTS and NUM_INIT_VECS must both be 1); H0_BLOCK to use
    eigenvectors from the H0 BLOCK submatrix (default); DFILE to use
    NUM_ROOTS previously converged vectors in the D file; IMPORT to
    import a guess previously exported from a CI computation
    (possibly using a different CI space) !expert -*/
    options.add_str("GUESS_VECTOR", "H0_BLOCK", "UNIT H0_BLOCK DFILE IMPORT");

    /*- The number of initial vectors to use in the CI iterative procedure.
    Defaults to the number of roots. !expert -*/
    options.add_int("NUM_INIT_VECS", 0);

    /*- Irrep for CI vectors;  -1 = find automatically.
    This option allows the user to look for CI vectors of a different irrep
    than the reference.  This probably only makes sense for Full CI,
    and it would probably not work with unit vector guesses.  Numbering
    starts from zero for the totally-symmetric irrep. !expert -*/
    options.add_int("REFERENCE_SYM", -1);

    /*- This parameter specifies the size of the H0 block of the Hamiltonian
    which is solved exactly.  The n determinants with the lowest SCF
    energy are selected, and a submatrix of the Hamiltonian is formed
    using these determinants.  This submatrix is used to accelerate
    convergence of the CI iterations in the BOLSEN and MITRUSHENKOV
    iteration schemes, and also to find a good starting guess for the
    SEM method if GUESS_VECTOR = H0_BLOCK.  Defaults to 400.
    Note that the program may change the given size for Ms=0 cases
    (Ms0 = TRUE) if it determines that the H0 block includes only
    one member of a pair of determinants related by time reversal symmetry.
    For very small block sizes, this could conceivably eliminate the entire
    H0 block; the program should print warnings if this occurs. !expert -*/
    options.add_int("H0_BLOCKSIZE", 400);

    /*- size of H0 block for initial guess !expert -*/
    options.add_int("H0_GUESS_SIZE", 400);

    /*- Do use coupling block in preconditioner? !expert -*/
    options.add_bool("H0_BLOCK_COUPLING",false);

    /*- Parameters which specifies the size of the coupling block
     within the generalized davidson preconditioner. !expert -*/
    options.add_int("H0_BLOCK_COUPLING_SIZE",0);

    /*- Number of important determinants to print -*/
    options.add_int("NUM_PRINT",20);

    /*- Number of important CC amplitudes per excitation level to print -*/
    options.add_int("CC_NUM_PRINT",10);

    /*- How to average H diag energies over spin coupling sets.
      HD_EXACT uses the exact diagonal energies which results in expansion
      vectors which break spin symmetry. HD_KAVE averages the diagonal
      energies over a spin-coupling set yielding spin pure expansion vectors.
      ORB_ENER employs the sum of orbital energy approximation giving
      spin pure expansion vectors but usually doubles the number of Davidson
      iterations. EVANGELISTI uses the sums and differences of orbital
      energies with the SCF reference energy to produce spin pure expansion
      vectors. LEININGER approximation which subtracts the one-electron
      contribution from the orbital energies, multiplies by 0.5, and adds
      the one-electron contribution back in, producing spin pure expansion
      vectors and developed by Matt Leininger and works as well as
      EVANGELISTI. !expert -*/
    options.add_str("HD_AVG", "EVANGELISTI",
      "EVANGELISTI HD_EXACT HD_KAVE ORB_ENER LEININGER Z_KAVE");

    /*- Do compute the diagonal elements of the Hamiltonian matrix
      on-the-fly? Otherwise, a diagonal element vector is written
      to a separate file on disk. !expert -*/
    options.add_bool("HD_OTF",true);

    /*- Do use the last vector space in the BVEC file to write
      scratch DVEC rather than using a separate DVEC file? (Only
      possible if NUM_ROOTS = 1.) !expert -*/
    options.add_bool("NO_DFILE",false);

    /*- Do freeze core orbitals? -*/
    // CDS-TODO: Need to make DETCI compatible with normal FREEZE_CORE
    options.add_bool("DETCI_FREEZE_CORE",true);

    /*- Do store strings specifically for FCI? (Defaults to TRUE for FCI.)
        !expert -*/
    options.add_bool("FCI_STRINGS",false);

    /*- Do allow `mixed' RAS II/RAS III excitations into the CI space?
      If FALSE, then if there are any electrons
      in RAS III, then the number of holes in RAS I cannot exceed the given
      excitation level EX_LEVEL. !expert -*/
    options.add_bool("MIXED",true);

    /*- Do allow `mixed' excitations involving RAS IV into the CI space.
      Useful to specify a split-virtual
      CISD[TQ] computation.  If FALSE, then if there are any electrons
      in RAS IV, then the number of holes in RAS I cannot exceed the given
      excitation level EX_LEVEL.  !expert -*/
    options.add_bool("MIXED4",true);

    /*- Do restrict strings with $e-$ in RAS IV?  Useful to reduce the number of
      strings required if MIXED4=true, as in a split-virutal CISD[TQ]
      computation.  If more than one electron is in RAS IV, then the
      holes in RAS I cannot exceed the number of particles in
      RAS III + RAS IV (i.e., EX_LEVEL), or else the string is discarded.
      !expert -*/
    options.add_bool("R4S",false);

    /*- Do string replacements on the fly in DETCI? Can
      save a gigantic amount of memory (especially for truncated CI's) but
      is somewhat flaky and hasn't been tested for a while.  It may work
      only works for certain classes of RAS calculations.  The current
      code is very slow with this option turned on. !expert -*/
    options.add_bool("REPL_OTF",false);

    /*- Do calculate the value of $<S^2>$ for each root? -*/
    options.add_bool("S_SQUARED",false);

    /*- Do compute the MPn series out to
    kth order where k is determined by MAX_NUM_VECS?  For open-shell systems
    (REF=ROHF, WFN = ZAPTN), DETCI will compute the ZAPTn series.
    GUESS_VECTOR must be set to UNIT, HD_OTF must be set to TRUE, and
    HD_AVG must be set to orb_ener; these should happen by default for
    MPN=TRUE. -*/
    options.add_bool("MPN",false);

    /*- If 0, save the MPn energy; if 1, save the MP(2n-1) energy (if
    available from MPN_WIGNER=true); if 2, save the MP(2n-2) energy (if
    available from MPN_WIGNER=true). !expert -*/
    options.add_int("MPN_ORDER_SAVE",0);

    /*- Do employ an orthonormal vector space rather than
      storing the kth order wavefunction? !expert -*/
    options.add_bool("MPN_SCHMIDT",false);

    /*- Do use Wigner formulas in the Empn series? !expert -*/
    options.add_bool("MPN_WIGNER",true);

    /*- $z$ in $H = H@@0 + z H@@1$ !expert -*/
    options.add_double("PERTURB_MAGNITUDE",1.0);

    /*- maximum number of alpha electrons in RAS III -*/
    options.add_int("A_RAS3_MAX",-1);

    /*- maximum number of beta electrons in RAS III -*/
    options.add_int("B_RAS3_MAX",-1);

    /*- maximum number of alpha electrons in RAS III, for CC -*/
    options.add_int("CC_A_RAS3_MAX",-1);

    /*- maximum number of beta electrons in RAS III, for CC -*/
    options.add_int("CC_B_RAS3_MAX",-1);

    /*- maximum number of electrons in RAS III -*/
    options.add_int("RAS3_MAX",-1);

    /*- maximum number of electrons in RAS III, for CC -*/
    options.add_int("CC_RAS3_MAX",-1);

    /*- maximum number of electrons in RAS IV -*/
    options.add_int("RAS4_MAX",-1);

    /*- maximum number of electrons in RAS IV, for CC -*/
    options.add_int("CC_RAS4_MAX",-1);

    /*- maximum number of electrons in RAS III + IV -*/
    options.add_int("RAS34_MAX",-1);

    /*- maximum number of electrons in RAS III + IV, for CC -*/
    options.add_int("CC_RAS34_MAX",-1);

    /*- Specifies how to handle buffering of CI vectors.  A value of 0
    makes the program perform I/O one RAS subblock at a time; 1
    uses entire CI vectors at a time; and 2 uses one irrep block
    at a time.  Values of 0 or 2 cause some inefficiency in the I/O
    (requiring multiple reads of the C vector when constructing
    H in the iterative subspace if DIAG_METHOD = SEM), but require
    less core memory. -*/
    options.add_int("ICORE", 1);

    /*- This specifies which method is to be used in diagonalizing the
    Hamiltonian.  The valid options are: RSP, to form the entire H
    matrix and diagonalize using libciomr to obtain all eigenvalues
    (n.b. requires HUGE memory); OLSEN, to use Olsen's preconditioned
    inverse subspace method (1990); MITRUSHENKOV, to use a 2x2
    Olsen/Davidson method; and DAVIDSON (or SEM) to use Liu's
    Simultaneous Expansion Method, which is identical to the Davidson method
    if only one root is to be found.  There also exists a SEM debugging mode,
    SEMTEST.  The SEM method is the most robust, but it also
    requires 2(N*M)+1 CI vectors on disk, where N is the maximum number of
    iterations and M is the number of roots. -*/
    options.add_str("DIAG_METHOD", "SEM",
      "RSP OLSEN MITRUSHENKOV DAVIDSON SEM SEMTEST");

    /*- This specifies the type of preconditioner to use in the selected
    diagonalization method.  The valid options are: DAVIDSON which
    approximates the Hamiltonian matrix by the diagonal elements;
    H0BLOCK_INV which uses an exact Hamiltonian of H0_BLOCKSIZE and
    explicitly inverts it; GEN_DAVIDSON which does a spectral
    decomposition of H0BLOCK; ITER_INV using an iterative approach
    to obtain the correction vector of H0BLOCK.  The H0BLOCK_INV, GEN_DAVIDSON,
    and ITER_INV approaches are all formally equivalent but the ITER_INV is
    less computationally expensive.  Default is DAVIDSON. -*/
    options.add_str("PRECONDITIONER", "DAVIDSON",
      "LANCZOS DAVIDSON GEN_DAVIDSON H0BLOCK H0BLOCK_INV ITER_INV H0BLOCK_COUPLING EVANGELISTI");

    /*- DAVIDSON employs the standard DAVIDSON update or correction vector
    formula, while OLSEN uses the OLSEN correction vector.  Default
    is DAVIDSON. -*/
    options.add_str("UPDATE", "DAVIDSON", "DAVIDSON OLSEN");

    /*- Gives the maximum number of Davidson subspace vectors which can
    be held on disk for the CI coefficient and sigma vectors.  (There
    is one H(diag) vector and the number of D vectors is equal to the
    number of roots).  When the number of vectors on disk reaches
    the value of MAX_NUM_VECS, the Davidson subspace will be
    collapsed to COLLAPSE_SIZE vectors for each root.  This is very
    helpful for saving disk space.  Defaults to MAXITER * NUM_ROOTS
    + NUM_INIT_VECS. -*/
    options.add_int("MAX_NUM_VECS", 0);

    /*- Gives the number of vectors to retain when the Davidson subspace is
    collapsed (see MAX_NUM_VECS below).  If greater than one, the
    collapsed subspace retains the best estimate of the CI vector for
    the previous n iterations.   Defaults to 1. -*/
    options.add_int("COLLAPSE_SIZE", 1);

    /*- Do use least-squares extrapolation in iterative solution of CI
    vector? -*/
    options.add_bool("LSE",false);

    /*- Number of iterations between least-squares extrapolations -*/
    options.add_int("LSE_COLLAPSE", 3);

    /*- Minimum converged energy for least-squares
    extrapolation to be performed -*/
    options.add_double("LSE_TOLERANCE", 3);

    /*- Do result a DETCI iteration that
    terminated prematurely? It assumes that the CI and sigma vectors are on
    disk; the number of vectors specified by RESTART_VECS is collapsed
    down to one vector per root. -*/
    options.add_bool("RESTART",false);

    /*- Do use some routines based on the papers of Bendazzoli
    et al. to calculate sigma?  Seems to be slower and not worthwhile; may disappear
    eventually.  Works only for full CI and I don't remember if I could see
    how their clever scheme might be extended to RAS in general. !expert -*/
    options.add_bool("BENDAZZOLI", false);

    /*- Do coupled-cluster computation? -*/
    options.add_bool("CC", false);

    /*- Do compute one-particle density matrix if not otherwise required? -*/
    options.add_bool("OPDM", false);

    /*- Do compute two-particle density matrix if not otherwise required? -*/
    options.add_bool("TPDM", false);

    /*- Maximum number of iterations to diagonalize the Hamiltonian -*/
    options.add_int("MAXITER", 12);

    /*- Do print the one-particle density matrix for each root? -*/
    options.add_bool("OPDM_PRINT", false);

    /*- Do write the natural orbitals? -*/
    options.add_bool("NAT_ORBS_WRITE", false);

    /*- Do average the OPDM over several roots in
    order to obtain a state-average one-particle density matrix?  This
    density matrix can be diagonalized to obtain the CI natural orbitals. -*/
    options.add_bool("OPDM_AVG", false);

    /*- Sets the root number for which CI natural orbitals are written
    to PSIF_CHKPT.  The default value is 1 (lowest root). -*/
    options.add_int("NAT_ORBS_WRITE_ROOT", 1);

    /*- Do compute the kinetic energy contribution from the correlated part of
    the one-particle density matrix? !expert -*/
    options.add_bool("OPDM_KE", false);

    /*- Do print the two-particle density matrix? (Warning: large tensor) -*/
    options.add_bool("TPDM_PRINT", false);

    /*- The root to write out the two-particle density matrix for
    (the one-particle density matrices are written for all roots).
    Useful for a state-specific CASSCF or CI optimization on an
    excited state. -*/
    options.add_int("FOLLOW_ROOT", 1);

    /*- Do compute the transition density?  Note: only transition densities
    between roots of the same symmetry will be evaluated.  DETCI
    does not compute states of different irreps within the same
    computation; to do this, lower the symmetry of the computation.-*/
    options.add_bool("TDM", false);

    /*- Do write the transition density? -*/
    options.add_bool("TDM_WRITE", false);

    /*- Do print the transition density? -*/
    options.add_bool("TDM_PRINT", false);

    /*- Do compute the dipole moment? -*/
    options.add_bool("DIPMOM", false);

    /*- Number of threads -*/
    options.add_int("NUM_THREADS", 1);

    /*- Do store converged vector(s) at the end of
    the run?  The vector(s) is(are) stored in a transparent format such that
    other programs can use it easily. The format is specified in
    src/lib/libqt/slaterdset.h. -*/
    options.add_bool("VECS_WRITE", false);

    /*- Number of vectors to export -*/
    options.add_int("NUM_VECS_WRITE", 1);

    /*- Do eliminate determinants not valid for spin-complete spin-flip CI's?
    [see J. S. Sears et al, J. Chem. Phys. 118, 9084-9094 (2003)] !expert -*/
    options.add_bool("SF_RESTRICT", false);

    /*- Do print the sigma overlap matrix?  Not generally useful.  !expert -*/
    options.add_bool("SIGMA_OVERLAP", false);

    /*- The value of the spin quantum number S is given by this option.
    The default is determined by the value of the multiplicity.  This is used
    for two things: (1) determining the phase of the redundant half of the CI
    vector when the Ms=0 component is used (i.e., Ms0 = TRUE), and (2) making
    sure the guess vector has the desired value of $<S^2>$ (if CALC_SSQ is TRUE
    and ICORE=1). -*/
    options.add_double("S", 0.0);

    /*- An array of length EX_LEVEL specifying whether each excitation type
    (S,D,T, etc.) is allowed (1 is allowed, 0 is disallowed).  Used to
    specify non-standard CI spaces such as CIST.  !expert -*/
    options.add("EX_ALLOW", new ArrayType());

    /*- Do invoke the FILTER_GUESS options that are used to filter out some trial
    vectors which may not have the appropriate phase convention
    between two determinants?  This is useful to remove, e.g.,
    delta states when a sigma state is desired.  The user
    inputs two determinants (by giving the absolute alpha string
    number and beta string number for each), and also the
    desired phase between these two determinants for guesses
    which are to be kept.  FILTER_GUESS = TRUE turns on the filtering
    routine.  Requires additional keywords FILTER_GUESS_DET1,
    FILTER_GUESS_DET2, and FILTER_GUESS_SIGN. !expert -*/
    options.add_bool("FILTER_GUESS", false);

    /*- The required phase (1 or -1) between the two determinants specified
    by FILTER_GUESS_DET1 and FILTER_GUESS_DET2 !expert -*/
    options.add_int("FILTER_GUESS_SIGN", 1);

    /*- Array specifying the absolute alpha string number and beta string
    number for the first determinant in the filter procedure.
    (See FILTER_GUESS).  !expert -*/
    options.add("FILTER_GUESS_DET1", new ArrayType());

    /*- Array specifying the absolute alpha string number and beta string
    number for the second determinant in the filter procedure.
    (See FILTER_GUESS).  !expert -*/
    options.add("FILTER_GUESS_DET2", new ArrayType());

    /*- If present, the code will try to filter out a particular determinant
    by setting its CI coefficient to zero.  FILTER_ZERO_DET = (alphastr
    betastr) specifies the absolute alpha and beta string numbers of the
    target determinant. This could be useful for trying to exclude states
    that have a nonzero CI coefficient for the given determinant.  However,
    this option was experimental and may not be effective.  !expert -*/
    options.add("FILTER_ZERO_DET", new ArrayType());

    /*- Array giving the root numbers of the states to average in a
    state-averaged procedure such as SA-CASSCF. Root numbering starts
    from 1. -*/
    options.add("AVG_STATES", new ArrayType());

    /*- Array giving the weights for each state in a state-averaged
    procedure -*/
    // CDS:TODO - Does this work for doubles??
    options.add("AVG_WEIGHTS", new ArrayType());

    /*- In following a particular root (see ROOT keyword), sometimes the
    root number changes.  To follow a root of a particular character,
    one can specify a list of determinants and their coefficients,
    and the code will follow the root with the closest overlap.  The
    user specifies arrays containing the absolute alpha string indices
    (A_i below), absolute beta indices (B_i below), and CI coefficients
    (C_i below) to form the desired vector.
    FOLLOW_VECTOR_ALPHAS specifies the alpha string indices. The
    format is FOLLOW_VECTOR = [ [[A_1, B_1], C_1], [[A_2, B_2], C_2], ...].
    !expert -*/
    options.add("FOLLOW_VECTOR", new ArrayType());

    /*- Do export a CC vector to disk? -*/
    options.add_bool("CC_VECS_WRITE", false);

    /*- Do import a CC vector from disk? -*/
    options.add_bool("CC_VECS_READ", false);

    /*- Do fix amplitudes involving RAS I or RAS IV?  Useful in mixed
    MP2-CC methods. !expert -*/
    options.add_bool("CC_FIX_EXTERNAL", false);

    /*- Number of external indices before amplitude gets fixed by
    CC_FIX_EXTERNAL.  Experimental. !expert -*/
    options.add_int("CC_FIX_EXTERNAL_MIN", 1);

    /*- Do use variational energy expression in CC computation?
    Experimental.  !expert -*/
    options.add_bool("CC_VARIATIONAL", false);

    /*- Do ignore block if num holes in RAS I and II is > cc_ex_lvl and if
    any indices correspond to RAS I or IV (i.e., include only all-active
    higher excitations)? !expert -*/
    options.add_bool("CC_MIXED", true);

    /*- Do update T amplitudes with orbital eigenvalues? (Usually would
    do this).  Not doing this is experimental.  !expert -*/
    options.add_bool("CC_UPDATE_EPS", true);

    /*- Do use DIIS extrapolation to accelerate CC convergence? -*/
    options.add_bool("DIIS", true);

    /*- Iteration at which to start using DIIS -*/
    options.add_int("DIIS_START_ITER", 1);

    /*- How often to do a DIIS extrapolation. 1 means do DIIS every
    iteration, 2 is every other iteration, etc. -*/
    options.add_int("DIIS_FREQ", 1);

    /*- Minimum number of error vectors stored for DIIS extrapolation -*/
    options.add_int("DIIS_MIN_VECS", 2);

    /*- Maximum number of error vectors stored for DIIS extrapolation -*/
    options.add_int("DIIS_MAX_VECS", 5);

    /*- CC_MACRO = [ [ex_lvl, max_holes_I, max_parts_IV, max_I+IV],
                     [ex_lvl, max_holes_I, max_parts_IV, max_I+IV], ... ]
    Optional additional restrictions on allowed exictations in
    coupled-cluster computations, based on macroconfiguration selection.
    For each sub-array, [ex_lvl, max_holes_I, max_parts_IV, max_I+IV],
    eliminate cluster amplitudes in which: [the excitation level
    (holes in I + II) is equal to ex_lvl] AND [there are more than
    max_holes_I holes in RAS I, there are more than max_parts_IV
    particles in RAS IV, OR there are more than max_I+IV quasiparticles
    in RAS I + RAS IV].  !expert -*/
    options.add("CC_MACRO", new ArrayType());

  }
  if (name == "SAPT"|| options.read_globals()) {
    /*- MODULEDESCRIPTION Performs symmetry adapted perturbation theory (SAPT) analysis
        to quantitatively analyze noncovalent interactions. -*/
    /*- The level of theory for SAPT -*/
    options.add_str("SAPT_LEVEL","SAPT0","SAPT0 SAPT2 SAPT2+ SAPT2+3 MP2C");
<<<<<<< HEAD
    /*- Convergence criterion for energy (change) in the SAPT Ind20 term. 
=======
    /*- The ubiquitous debug flag -*/
    options.add_int("DEBUG",0);
    /*- The amount of information to print to the output file -*/
    options.add_int("PRINT",1);
    /*- Convergence criterion for energy (change) in the SAPT Ind20 term.
>>>>>>> 0927fd3b
    See the note at the beginning of Section \ref{keywords}. -*/
    options.add_double("E_CONVERGENCE",1e-10);
    /*- Convergence criterion for density in the SAPT Ind20 term.
    See the note at the beginning of Section \ref{keywords}. -*/
    options.add_double("D_CONVERGENCE",1e-8);
    /*- Don't solve the CPHF equations? -*/
    options.add_bool("NO_RESPONSE",false);
    /*- Do use asynchronous I/O in the CPHF solver? -*/
    options.add_bool("AIO_CPHF",false);
    /*- Do use asynchronous I/O in the DF integral formation? -*/
    options.add_bool("AIO_DF_INTS",false);
    /*- Maxmum number of CPHF iterations -*/
    options.add_int("MAXITER",50);
    /*- Do compute third-order corrections? -*/
    options.add_bool("DO_THIRD_ORDER",false);
    /*- Do compute natural orbitals? -*/
    options.add_bool("NAT_ORBS",false);
    /*- Do use natural orbitals for T2's? -*/
    options.add_bool("NAT_ORBS_T2",false);
    /*- Minimum occupation below which natural orbitals are neglected.
    See the note at the beginning of Section \ref{keywords}. -*/
    options.add_double("OCC_TOLERANCE",1.0E-6);
    /*- Minimum absolute value below which integrals are neglected.
    See the note at the beginning of Section \ref{keywords}. -*/
    options.add_double("INTS_TOLERANCE",1.0E-12);
    /*- Memory safety -*/
    options.add_double("SAPT_MEM_SAFETY",0.9);
    /*- Do force SAPT2 and higher to die if it thinks there isn't enough memory? -*/
    options.add_bool("SAPT_MEM_CHECK",true);
    /*- Auxiliary basis set for SAPT density fitting computations. Defaults to BASIS-RI. -*/
    options.add_str("DF_BASIS_SAPT", "");
    /*- Auxiliary basis set for SAPT Elst10 and Exch10 density fitting computations. Defaults to BASIS-RI. -*/
    options.add_str("DF_BASIS_ELST", "");
    /*- Maximum denominator error allowed (Max error norm in Delta tensor) -*/
    options.add_double("DENOMINATOR_DELTA", 1.0E-6);
    /*- Denominator algorithm for PT methods -*/
    options.add_str("DENOMINATOR_ALGORITHM", "LAPLACE", "LAPLACE CHOLESKY");
    /*- Number of Omega points for Casimir-Polder -*/
    options.add_int("OMEGA_POINTS",8);
    /*- Omega (atomic wavenumbers) to center Casimir-Polder on -*/
    options.add_double("OMEGA_CENTER", 0.4);
    /*- The scale factor used for opposite-spin pairs in SCS computations -*/
    options.add_double("SAPT_OS_SCALE", 6.0/5.0);
    /*- The scale factor used for same-spin pairs in SCS computations-*/
    options.add_double("SAPT_SS_SCALE", 1.0/3.0);
  }
  if(name == "DCFT"|| options.read_globals()) {
//      ip_cwk_add(":DCFT");
      /*- How to cache quantities within the DPD library -*/
      options.add_int("CACHELEVEL", 2);
      /*- The shift applied to the denominator -*/
      options.add_double("TIKHONOW_OMEGA", 0.0);
      /*- Maximum number of lambda iterations per macro-iteration -*/
      options.add_int("LAMBDA_MAXITER", 50);
      /*- Maximum number of SCF iterations per cycle -*/
      options.add_int("SCF_MAXITER", 50);
      /*- Maximum number of iterations -*/
      options.add_int("MAXITER", 40);
      /*- Do compute the full two particle density matrix at the end of the computation, for properties? -*/
<<<<<<< HEAD
      options.add_bool("TPDM", 0);
      /*- Convergence criterion for the SCF density (RMS error). 
=======
      options.add_bool("COMPUTE_TPDM", 0);
      /*- Convergence criterion for the SCF density (RMS error).
>>>>>>> 0927fd3b
      See the note at the beginning of Section \ref{keywords}. -*/
      options.add_double("SCF_D_CONVERGENCE", 1e-8);
      /*- Convergence criterion for residuals (RMS error) in density cummulant equations.
      See the note at the beginning of Section \ref{keywords}. -*/
      options.add_double("R_CONVERGENCE", 1e-10);
      /*- Do relax the orbitals? -*/
      options.add_bool("MO_RELAX", true);
      /*- The amount (percentage) of damping to apply to the initial SCF procedures
      0 will result in a full update, 100 will completely stall the update. A
      value around 20 (which corresponds to 20\% of the previous iteration's
      density being mixed into the current iteration)
      can help in cases where oscillatory convergence is observed. -*/
      options.add_double("DAMPING_PERCENTAGE",0.0);
      /*- Don't include the tau terms? -*/
      options.add_bool("IGNORE_TAU", false);
      /*- Do compute the DCFT energy with the $\tau^{2}$ correction to $\tau$? -*/
      options.add_bool("TAU_SQUARED", false);
      /*- Minimum absolute value below which integrals are neglected.
      See the note at the beginning of Section \ref{keywords}. -*/
      options.add_double("INTS_TOLERANCE", 1e-14);
      /*- DIIS starts when the  RMS lambda and SCF errors are less than $10^{-diis_start}$ -*/
      options.add_double("DIIS_START_CONVERGENCE", 1e-3);
      /*- Maximum number of error vectors stored for DIIS extrapolation -*/
      options.add_int("DIIS_MAX_VECS", 6);
      /*- Minimum number of error vectors stored for DIIS extrapolation -*/
      options.add_int("DIIS_MIN_VECS", 3);
      /*- The algorithm to use for the $\left<VV||VV\right>$ terms -*/
      options.add_str("AO_BASIS", "NONE", "NONE DISK DIRECT");
      /*- The algorithm to use for lambda and orbital updates -*/
      options.add_str("ALGORITHM", "SIMULTANEOUS", "TWOSTEP SIMULTANEOUS");
      /*- Do force the occupation to be that of the SCF starting point? -*/
      options.add_bool("LOCK_OCC", true);
  }
  if (name == "MINTS"|| options.read_globals()) {
      /*- Primary basis set -*/
      options.add_str("BASIS","");
  }
  if (name == "DFT" || options.read_globals()) {
    /*- The DFT grid specification, such as SG1 -*/
    options.add_str("DFT_GRID_NAME","","SG1");
    /*- Maximum order of spherical grids -*/
    options.add_int("DFT_ORDER_SPHERICAL", 15);
    /*- Number of radial points -*/
    options.add_int("DFT_NUM_RADIAL", 99);
    /*- Spherical Scheme -*/
    options.add_str("DFT_SPHERICAL_SCHEME", "LEBEDEV", "LEBEDEV");
    /*- Radial Scheme -*/
    options.add_str("DFT_RADIAL_SCHEME", "TREUTLER", "TREUTLER BECKE MULTIEXP EM MURA");
    /*- Nuclear Scheme -*/
    options.add_str("DFT_NUCLEAR_SCHEME", "TREUTLER", "TREUTLER BECKE NAIVE STRATMANN");
    /*- Pruning Scheme -*/
    options.add_str("DFT_PRUNING_SCHEME", "FLAT", "FLAT P_GAUSSIAN D_GAUSSIAN P_SLATER D_SLATER LOG_GAUSSIAN LOG_SLATER");
    /*- Factor for effective BS radius in radial grid -*/
    options.add_double("DFT_BS_RADIUS_ALPHA",1.0);
    /*- Spread alpha for logarithmic pruning -*/
    options.add_double("DFT_PRUNING_ALPHA",1.0);
    /*- The number of grid points per evaluation block -*/
    options.add_int("DFT_MAX_POINTS",5000);
    /*- The number of grid points per evaluation block -*/
    options.add_int("DFT_MIN_POINTS",0);
    /*- The boxing scheme for DFT -*/
    options.add_str("DFT_BOXING_SCHEME","NAIVE","NAIVE OCTREE");
    /*- DFT basis cutoff. See the note at the beginning of Section \ref{keywords}. -*/
    options.add_double("DFT_BASIS_TOLERANCE", 0.0);
    /*- The DFT combined functional name (for now) -*/
    options.add_str("DFT_FUNCTIONAL", "");
    /*- The DFT Range-separation parameter (only used if changed by the user) -*/
    options.add_double("DFT_OMEGA", 0.0);
  }
  if (name == "SCF"|| options.read_globals()) {

    /*- Wavefunction type !expert -*/
    options.add_str("WFN", "SCF", "SCF");

    /*- Reference wavefunction type -*/
    options.add_str("REFERENCE", "RHF", "RHF ROHF UHF CUHF RKS UKS");

    /*- The dimension sizes of the processor grid -*/
    options.add("PROCESS_GRID", new ArrayType());

    /*- The tile size for the distributed matrices -*/
    options.add_int("TILE_SZ", 512);

    /*- The dimension sizes of the distributed matrix -*/
    options.add("DISTRIBUTED_MATRIX", new ArrayType());

    /*- Are going to do SAPT? If so, what part?  -*/
    options.add_str("SAPT","FALSE","FALSE 2-DIMER 2-MONOMER_A 2-MONOMER_B 3-TRIMER 3-DIMER_AB 3-DIMER_BC 3-DIMER_AC 3-MONOMER_A 3-MONOMER_B 3-MONOMER_C");

    /*- Primary basis set -*/
    options.add_str("BASIS", "");
    /*- Auxiliary basis set for SCF density fitting computations. Defaults to BASIS-JKFIT. -*/
    options.add_str("DF_BASIS_SCF", "");

    /*- Atomic Charge cutoff (for primary domain) -*/
    options.add_double("CHARGE_CUTOFF",0.05);
    /*- Extended domain radius, Angstrom -*/
    options.add_double("R_EXT",3.0);
    /*- Iterations per full Pipek-Mizey Localization -*/
    options.add_int("LOCAL_ITER",1);
    /*- What algorithm to use for the SCF computation -*/
    options.add_str("SCF_TYPE","PK","PK OUT_OF_CORE DIRECT DF PSEUDOSPECTRAL POISSON L_DF CD 1C_CD");
    /*- Do run in parallel? -*/
    options.add_bool("PARALLEL", false);

    /*- Primary basis set -*/
    options.add_str("BASIS","");

    /*- The type of guess orbitals -*/
    options.add_str("GUESS", "CORE", "CORE GWH SAD READ");
    /*- Maximum number of iterations -*/
    options.add_int("MAXITER", 100);

    /*- The amount (percentage) of damping to apply to the early density updates.
        0 will result in a full update, 100 will completely stall the update.  A
        value around 20 (which corresponds to 20\% of the previous iteration's
        density being mixed into the current density)
        could help to solve problems with oscillatory convergence. -*/
    options.add_double("DAMPING_PERCENTAGE", 100.0);
    /*- The density convergence threshold after which damping is no longer performed, if it is enabled.
        It is recommended to leave damping on until convergence, which is the default.
        See the note at the beginning of Section \ref{keywords}. -*/
    options.add_double("DAMPING_CONVERGENCE", 1.0E-18);

    /*- Do perturb the Hamiltonian? -*/
    options.add_bool("PERTURB_H", false);
    /*- Size of the perturbation -*/
    options.add_double("PERTURB_MAGNITUDE", 0.0);
    /*- The operator used to perturb the Hamiltonian, if requested -*/
    options.add_str("PERTURB_WITH", "DIPOLE_X", "DIPOLE_X DIPOLE_Y DIPOLE_Z");
    /*- An ExternalPotential (built by Python or NULL) -*/
    options.add("EXTERN", new PythonDataType());

    /*- The storage scheme for the three index tensors in density fitting -*/
    options.add_str("DF_SCF_STORAGE", "DEFAULT", "DEFAULT CORE DISK");
    /*- Do save restart information for RI SCF? -*/
    options.add_bool("DF_SCF_SAVE",false);
    /*- Do try to restart? -*/
    options.add_bool("DF_SCF_RESTART",false);
    /*- Do find the raw fitting metric condition number? -*/
    options.add_bool("FIND_RAW_J_COND",false);
    /*- Max J basis condition number to be allowed -*/
    options.add_double("DF_MAX_COND",1E8);
    /*- SCF Fitting Type -*/
    options.add_str("DF_FITTING_TYPE", "FINISHED", "FINISHED RAW CHOLESKY");
    /*- Number of threads for integrals (may be turned down if memory is an issue). 0 is blank -*/
    options.add_int("DF_INTS_NUM_THREADS",0);
    /*- IO caching for CP corrections, etc -*/
    options.add_str("DF_INTS_IO", "NONE", "NONE SAVE LOAD");

    /*- SO orthogonalization: symmetric or canonical? -*/
    options.add_str("S_ORTHOGONALIZATION","SYMMETRIC","SYMMETRIC CANONICAL");
    /*- Minimum S matrix eigenvalue to be used before compensating for linear dependencies -*/
    options.add_double("S_MIN_EIGENVALUE",1E-7);

    /*- The iteration to start MOM on (or 0 for no MOM) -*/
    options.add_int("MOM_START", 0);
    /*- The absolute indices of orbitals to excite from in MOM (+/- for alpha/beta) -*/
    options.add("MOM_OCC", new ArrayType());
    /*- The absolute indices of orbitals to excite to in MOM (+/- for alpha/beta) -*/
    options.add("MOM_VIR", new ArrayType());

    /*- The minimum iteration to start storing DIIS vectors -*/
    options.add_int("DIIS_START", 1);
    /*- Minimum number of error vectors stored for DIIS extrapolation -*/
    options.add_int("DIIS_MIN_VECS", 2);
    /*- Maximum number of error vectors stored for DIIS extrapolation -*/
    options.add_int("DIIS_MAX_VECS", 10);
    /*- Do use DIIS extrapolation to accelerate convergence? -*/
    options.add_bool("DIIS", true);
    /*- Convergence criterion for SCF energy. See the note at the beginning of Section \ref{keywords}. -*/
    options.add_double("E_CONVERGENCE", 1e-8);
    /*- Convergence criterion for SCF density. See the note at the beginning of Section \ref{keywords}. -*/
    options.add_double("D_CONVERGENCE", 1e-8);
    /*- Minimum absolute value below which TEI are neglected.
    See the note at the beginning of Section \ref{keywords}. -*/
    options.add_double("INTS_TOLERANCE", 0.0);
    /*- Maximum number of rows to read/write in each DF-SCF operation -*/
    options.add_int("ROWS_PER_READ", 0);

    /*- The amount of SAD information to print to the output -*/
    options.add_int("SAD_PRINT", 0);
    /*- Convergence criterion for SCF energy in SAD Guess. See the note at the beginning of Section \ref{keywords}. -*/
    options.add_double("SAD_E_CONVERGENCE", 1E-5);
    /*- Convergence criterion for SCF density in SAD Guess. See the note at the beginning of Section \ref{keywords}. -*/
    options.add_double("SAD_D_CONVERGENCE", 1E-5);
    /*- Maximum number of SAD guess iterations -*/
    options.add_int("SAD_MAXITER", 50);
    /*- SAD Guess F-mix Iteration Start -*/
    options.add_int("SAD_F_MIX_START", 50);
    /*- SAD Guess Cholesky Cutoff (for eliminating redundancies).
    See the note at the beginning of Section \ref{keywords}. -*/
    options.add_double("SAD_CHOL_TOLERANCE", 1E-7);
  }
  if (name == "MP2"|| options.read_globals()) {
    /*- Wavefunction type !expert -*/
    options.add_str("WFN", "MP2", "MP2");
    /*- Reference wavefunction type -*/
    options.add_str("REFERENCE", "RHF", "RHF UHF ROHF");
    /*- Type of job being performed !expert -*/
    options.add_str("JOBTYPE", "SP");
    /*- Do compute the one particle density matrix, for properties? -*/
    options.add_bool("OPDM", false);
    /*- Do add relaxation terms to the one particle density matrix, for properties? -*/
    options.add_bool("OPDM_RELAX", false);
    /*- The amount of cacheing of data to perform -*/
    options.add_int("CACHELEVEL", 2);
    /*- The criterion used to retain/release cached data -*/
    options.add_str("CACHETYPE", "LRU", "LRU LOW");
    /*- Do perform a spin component scaled MP2 computation? -*/
    options.add_bool("SCS", false);
    /*- Do perform a spin component scaled (N) MP2 computation? -*/
    options.add_bool("SCS_N", false);
    /*- The scale factor used for opposite-spin pairs in SCS computations -*/
    options.add_double("MP2_OS_SCALE", 6.0/5.0);
    /*- The scale factor used for same-spin pairs in SCS computations-*/
    options.add_double("MP2_SS_SCALE", 1.0/3.0);
  }
  // Options of this module not standardized since it's bound for deletion
  if(name == "TRANSQT2"|| options.read_globals()) {
    /*- Wavefunction type !expert -*/
    options.add_str("WFN", "");
    /*- Reference wavefunction type -*/
    options.add_str("REFERENCE","RHF");
    /*- Do ? -*/
    options.add_bool("PRINT_TEI", false);
    /*- Minimum absolute value below which integrals are neglected.
    See the note at the beginning of Section \ref{keywords}. -*/
    options.add_double("INTS_TOLERANCE", 1e-14);
    /*- -*/
    options.add_int("CACHELEVEL", 2);
    /*- The algorithm to use for the $\left<VV||VV\right>$ terms -*/
    options.add_str("AO_BASIS", "NONE", "NONE DISK DIRECT");
    /*- Boolean to delete the SO-basis two-electron integral file after the transformation -*/
    options.add_bool("DELETE_TEI", true);
    /*- Convert ROHF MOs to semicanonical MOs -*/
    options.add_bool("SEMICANONICAL", true);
  }
  // Options of this module not standardized since it's bound for deletion
  if(name == "TRANSQT"|| options.read_globals()) {
    /*- Wavefunction type !expert -*/
    options.add_str("WFN", "CCSD");
    /*- Reference wavefunction type -*/
    options.add_str("REFERENCE","RHF");
    /*- -*/
    options.add_int("PRINT_LVL", 1);
    /*- -*/
    options.add_str("MODE", "TO_MO", "TO_MO TO_AO");
    /*- Do ? -*/
    options.add_bool("PSIMRCC", false);
    /*- -*/
    options.add_str("MP2R12A", "MP2R12AERI", "MP2R12AERI MP2R12AR12 MP2R12AR12T1");
    /*- Minimum absolute value below which integrals are neglected.
    See the note at the beginning of Section \ref{keywords}. -*/
    options.add_double("INTS_TOLERANCE", 1e-14);
    /*- -*/
    options.add_int("OEI_FILE", PSIF_OEI);
    /*- -*/
    options.add_int("OEI_A_FILE", PSIF_OEI);
    /*- -*/
    options.add_int("OEI_B_FILE", PSIF_OEI);
    /*- -*/
    options.add_int("FZC_FILE", PSIF_OEI);
    /*- -*/
    options.add_int("FZC_A_FILE", PSIF_OEI);
    /*- -*/
    options.add_int("FZC_B_FILE", PSIF_OEI);
    /*- -*/
    options.add_int("SORTED_TEI_FILE", PSIF_MO_TEI);
    /*- -*/
    options.add_int("TPDM_FILE", PSIF_MO_TPDM);
    /*- -*/
    options.add_int("SO_S_FILE", PSIF_OEI);
    /*- -*/
    options.add_int("SO_T_FILE", PSIF_OEI);
    /*- -*/
    options.add_int("SO_V_FILE", PSIF_OEI);
    /*- -*/
    options.add_int("SO_TEI_FILE", PSIF_SO_TEI); // ?
    /*- -*/
    options.add_int("FIRST_TMP_FILE", 150);
    /*- -*/
    options.add_int("OPDM_IN_FILE", PSIF_MO_OPDM);
    /*- -*/
    options.add_int("OPDM_OUT_FILE", PSIF_AO_OPDM);
    /*- -*/
    options.add_int("LAG_IN_FILE", PSIF_MO_LAG);
    /*- -*/
    options.add_int("PRESORT_FILE", PSIF_SO_PRESORT);
    /*- Do ? -*/
    options.add_bool("KEEP_PRESORT", false);
    /*- -*/
    options.add_int("J_FILE", 91);
    /*- Do keep half-transformed integrals? -*/
    options.add_bool("KEEP_J", false);
    /*- -*/
    options.add_int("M_FILE", 0); // output integrals file; depends on direction
    /*- -*/
    options.add_int("AA_M_FILE", PSIF_MO_AA_TEI);
    /*- -*/
    options.add_int("BB_M_FILE", PSIF_MO_BB_TEI);
    /*- -*/
    options.add_int("AB_M_FILE", PSIF_MO_AB_TEI);
    /*- -*/
    options.add_int("MAX_BUCKETS", 499);
    /*- The algorithm to use for the $\left<VV||VV\right>$ terms -*/
    options.add_str("AO_BASIS", "NONE", "NONE DISK DIRECT");
    /*- Don't ? -*/
    options.add_bool("DELETE_AO", true);
    /*- Don't ? -*/
    options.add_bool("DELETE_TPDM", true);
    /*- Do ? -*/
    options.add_bool("PRINT_TE_INTEGRALS", false);
    /*- Do ? -*/
    options.add_bool("PRINT_OE_INTEGRALS", false);
    /*- Do ? -*/
    options.add_bool("PRINT_SORTED_OE_INTS", false);
    /*- Do ? -*/
    options.add_bool("PRINT_SORTED_TE_INTS", false);
    /*- Do ? -*/
    options.add_bool("PRINT_MOS", false);

    /*- Do ? -*/
    options.add_bool("LAGRAN_DOUBLE", false);
    /*- Do ? -*/
    options.add_bool("LAGRAN_HALVE", false);
    /*- Do ? -*/
    options.add_bool("DO_ALL_TEI", false);
    /*- Do ? -*/
    options.add_bool("TPDM_ADD_REF", false);
    /*- Don't ? -*/
    options.add_bool("DELETE_RESTR_DOCC", true);
    /*- Do ? -*/
    options.add_bool("PRINT_REORDER", false);
    /*- Do ? -*/
    options.add_bool("PITZER", false);
    /*- Do ? -*/
    options.add_bool("REORDER", false);
    /*- Do ? -*/
    options.add_bool("CHECK_C_ORTHONORM", false);
    /*- Do ? -*/
    options.add_bool("QRHF", false);
    /*- Do ? -*/
    options.add_bool("IVO", false);
    /*- -*/
    options.add("MOORDER", new ArrayType());

    /*- An array giving the number of orbitals per irrep for RAS1 !expert -*/
    options.add("RAS1", new ArrayType());

    /*- An array giving the number of orbitals per irrep for RAS2 !expert -*/
    options.add("RAS2", new ArrayType());

    /*- An array giving the number of orbitals per irrep for RAS3 !expert -*/
    options.add("RAS3", new ArrayType());

    /*- An array giving the number of orbitals per irrep for RAS4 !expert -*/
    options.add("RAS4", new ArrayType());

    /*- An array giving the number of restricted doubly-occupied orbitals per
    irrep (not excited in CI wavefunctions, but orbitals can be optimized
    in MCSCF) -*/
    options.add("RESTRICTED_DOCC", new ArrayType());

    /*- An array giving the number of restricted unoccupied orbitals per
    irrep (not occupied in CI wavefunctions, but orbitals can be optimized
    in MCSCF) -*/
    options.add("RESTRICTED_UOCC", new ArrayType());

  }
  if(name == "CCSORT"|| options.read_globals()) {
    /*- Wavefunction type !expert -*/
    options.add_str("WFN", "");
    /*- Reference wavefunction type -*/
    options.add_str("REFERENCE", "RHF");
    /*- -*/
    options.add_str("EOM_REFERENCE","RHF");
    /*- -*/
    options.add_str("PROPERTY", "POLARIZABILITY");
    /*- Do ? -*/
    options.add_bool("LOCAL", false);
    /*- -*/
    options.add_double("LOCAL_CUTOFF", 0.02);
    /*- -*/
    options.add_double("LOCAL_CPHF_CUTOFF", 0.10);
    /*- -*/
    options.add_double("LOCAL_CORE_CUTOFF",0.05);
    /*- -*/
    options.add_str("LOCAL_METHOD","WERNER");
    /*- -*/
    options.add_str("LOCAL_WEAKP","NONE");
    /*- -*/
    options.add_str("LOCAL_PAIRDEF","BP");
    /*- Do ? -*/
    options.add_bool("LOCAL_DOMAIN_POLAR", false);
    /*- Do ? -*/
    options.add_bool("LOCAL_DOMAIN_MAG", false);
    /*- Do ? -*/
    options.add_bool("LOCAL_DOMAIN_SEP", false);
    /*- Do ? -*/
    options.add_bool("LOCAL_FILTER_SINGLES", false);
    /*- The algorithm to use for the $\left<VV||VV\right>$ terms -*/
    options.add_str("AO_BASIS", "NONE", "NONE DISK DIRECT");
    /*- Do retain the input two-electron integrals? -*/
    options.add_bool("KEEP_TEIFILE", false);
    /*- Do retain the input one-electron integrals? -*/
    options.add_bool("KEEP_OEIFILE", false);
    /*- Minimum absolute value below which integrals are neglected.
    See the note at the beginning of Section \ref{keywords}. -*/
    options.add_double("INTS_TOLERANCE", 1e-14);
    /*- -*/
    options.add_int("CACHELEVEL", 2);
    /*- Energy of applied field [au] for dynamic properties -*/
    options.add("OMEGA", new ArrayType());
    /*- Convert ROHF MOs to semicanonical MOs -*/
    options.add_bool("SEMICANONICAL", true);
  }
  if(name == "CCTRIPLES"|| options.read_globals()) {
    /*- Wavefunction type !expert -*/
    options.add_str("WFN", "SCF");
    /*- Reference wavefunction type -*/
    options.add_str("REFERENCE","RHF");
    /*- Number of threads -*/
    options.add_int("NUM_THREADS",1);
    /*- Convert ROHF MOs to semicanonical MOs -*/
    options.add_bool("SEMICANONICAL", true);
  }
  if(name == "CCDENSITY"|| options.read_globals()) {
    /*- Wavefunction type !expert -*/
    options.add_str("WFN", "SCF");
    /*- Reference wavefunction type -*/
    options.add_str("REFERENCE","RHF");
    /*- Minimum absolute value below which integrals are neglected.
    See the note at the beginning of Section \ref{keywords}. -*/
    options.add_double("INTS_TOLERANCE",1e-14);
    /*- The amount of cacheing of data to perform -*/
    options.add_int("CACHELEVEL",2);
    /*- The algorithm to use for the $\left<VV||VV\right>$ terms -*/
    options.add_str("AO_BASIS", "NONE", "NONE DISK DIRECT");
    /*- Do compute the approximate excitation level? See Stanton and Bartlett, JCP, 98, 1993, 7034. !expert -*/
    options.add_bool("AEL",false);
    /*- The type of gauge to use for properties -*/
    options.add_str("GAUGE","LENGTH");
    /*- Do relax the one-particle density matrix? -*/
    options.add_bool("OPDM_RELAX",false);
    /*- Do require $\bar{H}$ and $R$ to be connected? !expert -*/
    options.add_bool("XI_CONNECT",false);
    /*- The number of electronic states to computed, per irreducible representation -*/
    options.add("STATES_PER_IRREP", new ArrayType());
    /*- Do compute all relaxed excited states? -*/
    options.add_bool("PROP_ALL",false);
    /*- The symmetry of states -*/
    options.add_int("PROP_SYM", 1);
    /*- -*/
    options.add_int("PROP_ROOT", 1);
    /*- Do compute Xi? -*/
    options.add_bool("XI", false);
    /*- Do ? -*/
    options.add_bool("ZETA",false);
  }
  if(name == "CCLAMBDA"|| options.read_globals()) {
    /*- Wavefunction type !expert -*/
    options.add_str("WFN","SCF");
    /*- Convergence criterion for wavefunction (change) in CC lambda-amplitude equations.
    See the note at the beginning of Section \ref{keywords}. -*/
    options.add_double("R_CONVERGENCE",1e-7);
    /*- Do ? -*/
    options.add_bool("RESTART",false);
    /*- -*/
    options.add_int("CACHELEVEL",2);
    /*- Do ? -*/
    options.add_bool("SEKINO",false);
    /*- Do use DIIS extrapolation to accelerate convergence? -*/
    options.add_bool("DIIS",true);
    /*- The algorithm to use for the $\left<VV||VV\right>$ terms -*/
    options.add_str("AO_BASIS", "NONE", "NONE DISK DIRECT");
    /*- -*/
    options.add_str("ABCD","NEW");
    /*- -*/
    options.add_int("NUM_AMPS_PRINT",10);
    /*- Type of job being performed !expert -*/
    options.add_str("JOBTYPE","");
    /*- Do ? -*/
    options.add_bool("LOCAL",false);
    /*- -*/
    options.add_str("LOCAL_WEAKP","NONE");
    /*- -*/
    options.add_double("LOCAL_CUTOFF",0.02);
    /*- -*/
    options.add_str("LOCAL_METHOD","WERNER");
    /*- Do ? -*/
    options.add_bool("LOCAL_FILTER_SINGLES",true);
    /*- -*/
    options.add_double("LOCAL_CPHF_CUTOFF",0.10);
    /*- -*/
    options.add_str("LOCAL_PAIRDEF","");
    /*- -*/
    options.add("STATES_PER_IRREP", new ArrayType());
    /*- Do ? -*/
    options.add_bool("PROP_ALL",false);
    /*- -*/
    options.add_int("PROP_SYM",1);
    /*- -*/
    options.add_int("PROP_ROOT",1);
    /*- Maximum number of iterations -*/
    options.add_int("MAXITER",50);
    /*- -*/
    options.add_bool("ZETA",false);
  }
  if(name == "CLAG"|| options.read_globals()) {
    /*- Wavefunction type !expert -*/
    options.add_str("WFN","NONE");
    /*- Do write the OEI, TEI, OPDM, TPDM, and Lagrangian files in canonical form, Pitzer order? -*/
    options.add_bool("CAS_FILES_WRITE",0);
    /*- Root to get OPDM -*/
    options.add_int("FOLLOW_ROOT",1);
  }
  if(name == "STABLE"|| options.read_globals()) {
    /*- Reference wavefunction type -*/
    options.add_str("REFERENCE","RHF");
    /*- -*/
    options.add_int("CACHELEVEL",2);
    /*- Do follow the most negative eigenvalue of the Hessian towards a lower
    energy HF solution? Follow a UHF->UHF instability of same symmetry? -*/
    options.add_bool("FOLLOW",false);
    /*- Number of lowest MO Hessian eigenvalues to print -*/
    options.add_int("NUM_VECS_PRINT",0);
    /*- Method for following eigenvectors, either 0 by angles or 1 by antisymmetric matrix. -*/
    options.add_int("ROTATION_SCHEME",0);
    /*- Scale factor (between 0 and 1) for orbital rotation step -*/
    options.add_double("SCALE",0.5);
  }
  if(name == "ADC" || options.read_globals()) {
    /*- Reference wavefunction type -*/
    options.add_str("REFERENCE", "");
    /*- How to cache quantities within the DPD library -*/
    options.add_int("CACHELEVEL", 2);
    /*- The amount of memory available (in Mb) -*/
    options.add_int("MEMORY", 1000);
<<<<<<< HEAD
    /*- The convergence criterion for pole searching step. 
=======
    /*- The Reference -*/
    options.add_str("REFERENCE", "");
    /*- The convergence criterion for pole searching step.
>>>>>>> 0927fd3b
    See the note at the beginning of Section \ref{keywords}. -*/
    options.add_double("NEWTON_CONVERGENCE", 1e-7);
    /*- Maximum iteration number in pole searching -*/
    options.add_int("POLE_MAXITER", 20);
    /*- Maximum iteration number in simultaneous expansion method -*/
    options.add_int("SEM_MAXITER", 30);
    /*- The cutoff norm of residual vector in SEM step.
    See the note at the beginning of Section \ref{keywords}. -*/
    options.add_double("NORM_TOLERANCE", 1e-6);
    /*- The poles per irrep vector -*/
    options.add("STATES_PER_IRREP", new ArrayType());
    /*- Do use the partial renormalization scheme for the ground state wavefunction? -*/
    options.add_bool("PR", false);
    /*- Number of components of transition amplitudes printed -*/
    option.add_int("NUM_AMPS_PRINT", 5);
  }
  if(name == "CCHBAR"|| options.read_globals()) {
    /*- Wavefunction type !expert -*/
    options.add_str("WFN", "SCF");
    /*- -*/
    options.add_str("EOM_REFERENCE","RHF");
    /*- Do compute the Tamplitude equation matrix elements? -*/
    options.add_bool("T_AMPS",false);
    /*- -*/
    options.add_int("CACHELEVEL",2);
    /*- Do use the minimal-disk algorithm for Wabei? It's VERY slow! -*/
    options.add_bool("WABEI_LOWDISK", false);
  }
  if(name == "CCEOM"|| options.read_globals()) {
    /*- Wavefunction type !expert -*/
    options.add_str("WFN", "EOM_CCSD", "EOM_CCSD EOM_CC2 EOM_CC3");
    /*- Reference wavefunction type -*/
    options.add_str("REFERENCE", "RHF", "RHF ROHF UHF");
    /*- -*/
    options.add_str("EOM_REFERENCE","RHF", "RHF ROHF UHF");
    /*- Do ? -*/
    options.add_bool("FULL_MATRIX",false);
    /*- -*/
    options.add_int("CACHELEVEL",2);
    /*- -*/
    options.add_str("CACHETYPE", "LRU", "LOW LRU");
    /*- Number of threads -*/
    options.add_int("NUM_THREADS", 1);
    /*- -*/
    options.add_str("ABCD", "NEW", "NEW OLD");
    /*- Do ? -*/
    options.add_bool("T3_WS_INCORE", false);
    /*- Do ? -*/
    options.add_bool("LOCAL", false);
    /*- -*/
    options.add_double("LOCAL_CUTOFF", 0.02);
    /*- -*/
    options.add_str("LOCAL_METHOD", "WERNER", "WERNER AOBASIS");
    /*- -*/
    options.add_str("LOCAL_WEAKP", "NONE", "NONE MP2 NEGLECT");
    /*- -*/
    options.add_str("LOCAL_PRECONDITIONER", "HBAR", "HBAR FOCK");
    /*- -*/
    options.add_int("LOCAL_GHOST", -1);
    /*- Do ? -*/
    options.add_bool("LOCAL_DO_SINGLES", true);
    /*- Do ? -*/
    options.add_bool("LOCAL_FILTER_SINGLES", true);
    /*- Do ? -*/
    options.add_bool("NEW_TRIPLES", true);
    /*- Number of excited states per irreducible representation for EOM-CC
    and CC-LR calculations. Irreps denote the final state symmetry, not the
    symmetry of the transtion. -*/
    options.add("STATES_PER_IRREP", new ArrayType());
    /*- Maximum number of iterations -*/
    options.add_int("MAXITER", 80);
    /*- Symmetry of the state to compute properties. Defaults to last irrep
    for which states are requested. -*/
    options.add_int("PROP_SYM", 1);
    /*- Root number (within its irrep) for computing properties. Defaults to
    highest root requested. -*/
    options.add_int("PROP_ROOT", 0);
    /*- Do ? -*/
    options.add_bool("CC3_FOLLOW_ROOT", false);
    /*- Do ? -*/
    options.add_bool("RHF_TRIPLETS", false);
    /*- The depth into the occupied and valence spaces from which one-electron
    excitations are seeded into the Davidson guess to the CIS (the default of 2
    includes all single excitations between HOMO-1, HOMO, LUMO, and LUMO+1). This
    CIS is in turn the Davidson guess to the EOM-CC. Expand to capture more exotic
    excited states in the EOM-CC calculation !expert -*/
    options.add_int("EXCITATION_RANGE", 2);
    /*- Do print information on the iterative solution to the single-excitation
    EOM-CC problem used as a guess to full EOM-CC? -*/
    options.add_bool("SINGLES_PRINT", false);
    /*- -*/
    options.add_int("SS_VECS_PER_ROOT", 5);
    /*- -*/
    options.add_int("VECS_PER_ROOT", 12);
    /*- -*/
    options.add_int("VECS_CC3", 10);
    /*- Do ? -*/
    options.add_bool("COLLAPSE_WITH_LAST", true);
    /*- See the note at the beginning of Section \ref{keywords}. -*/
    options.add_double("COMPLEX_TOLERANCE", 1E-12);
    /*- Convergence criterion for norm of the residual vector in the Davidson algorithm for CC-EOM.
    See the note at the beginning of Section \ref{keywords}. -*/
    options.add_double("R_CONVERGENCE", 1E-6);
    /*- Convergence criterion for norm of the residual vector in the Davidson algorithm for the CIS guess to CC-EOM.
    See the note at the beginning of Section \ref{keywords}. -*/
    options.add_double("SS_R_CONVERGENCE", 1E-6);
    /*- Convergence criterion for excitation energy (change) in the Davidson algorithm for CC-EOM.
    See the note at the beginning of Section \ref{keywords}. -*/
    options.add_double("E_CONVERGENCE", 1E-8);
    /*- Convergence criterion for excitation energy (change) in the Davidson algorithm for the CIS guess to CC-EOM.
    See the note at the beginning of Section \ref{keywords}. -*/
    options.add_double("SS_E_CONVERGENCE", 1E-6);
    /*- Number of important CC amplitudes to print -*/
    options.add_int("NUM_AMPS_PRINT", 5);
    /*- Minimum absolute value above which a guess vector to a root is added to the Davidson algorithm.
    See the note at the beginning of Section \ref{keywords}. -*/
    options.add_double("SCHMIDT_ADD_RESIDUAL_TOLERANCE", 1E-3);
    /*- Do ? -*/
    options.add_bool("SS_SKIP_DIAG", false);
    /*- Do ? -*/
    options.add_bool("RESTART_EOM_CC3", false);
    /*- -*/
    options.add_str("EOM_GUESS", "SINGLES", "SINGLES DISK INPUT");
    /*- Convert ROHF MOs to semicanonical MOs -*/
    options.add_bool("SEMICANONICAL", true);
  }
  if(name == "CCRESPONSE"|| options.read_globals()) {
    /*- Wavefunction type !expert -*/
    options.add_str("WFN", "SCF");
    /*- Reference wavefunction type -*/
    options.add_str("REFERENCE","RHF");
    /*- Cacheing level for libdpd -*/
    options.add_int("CACHELEVEL",2);
    /*- Gauge for optical rotation -*/
    options.add_str("GAUGE","LENGTH");
    /*- Maximum number of iterations to converge perturbed amplitude equations -*/
    options.add_int("MAXITER",50);
    /*- Convergence criterion for wavefunction (change) in perturbed CC equations.
    See the note at the beginning of Section \ref{keywords}. -*/
    options.add_double("R_CONVERGENCE",1e-7);
    /*- Do use DIIS extrapolation to accelerate convergence? -*/
    options.add_bool("DIIS",1);
    /*- -*/
    options.add_str("PROPERTY","POLARIZABILITY");
    /*- -*/
    options.add_str("ABCD","NEW");
    /*- Do restart from on-disk amplitudes? -*/
    options.add_bool("RESTART",1);
    /*- Do simulate local correlation? -*/
    options.add_bool("LOCAL",0);
    /*- -*/
    options.add_double("LOCAL_CUTOFF",0.01);
    /*- -*/
    options.add_str("LOCAL_METHOD","WERNER");
    /*- -*/
    options.add_str("LOCAL_WEAKP","NONE");
    /*- Do ? -*/
    options.add_bool("LOCAL_FILTER_SINGLES", false);
    /*- -*/
    options.add_double("LOCAL_CPHF_CUTOFF",0.10);
    /*- -*/
    options.add_str("LOCAL_PAIRDEF","NONE");
    /*- Do ? -*/
    options.add_bool("ANALYZE",0);
    /*- -*/
    options.add_int("NUM_AMPS_PRINT",5);
    /*- Do Sekino-Bartlett size-extensive model-III? -*/
    options.add_bool("SEKINO",0);
    /*- Do Bartlett size-extensive linear model? -*/
    options.add_bool("LINEAR",0);
    /*- Energy of applied field for dynamic polarizabilities -*/
    options.add("OMEGA",new ArrayType());
  }
  if(name == "RESPONSE"|| options.read_globals()){
    /*- Reference wavefunction type -*/
    options.add_str("REFERENCE", "RHF");
    /*- -*/
    options.add("OMEGA", new ArrayType());
    /*- -*/
    options.add_str("PROPERTY","POLARIZABILITY");
  }
  if(name == "MCSCF"|| options.read_globals()) {
    /*- Reference wavefunction type -*/
    options.add_str("REFERENCE","RHF","RHF ROHF UHF TWOCON MCSCF GENERAL");
    /*- Level shift to aid convergence -*/
    options.add_double("LEVEL_SHIFT",0.0);
    /*- Convergence criterion for energy. See the note at the beginning of Section \ref{keywords}. -*/
    options.add_double("E_CONVERGENCE", 1e-12);
    /*- Convergence criterion for density. See the note at the beginning of Section \ref{keywords}. -*/
    options.add_double("D_CONVERGENCE", 1e-12);
    /*- Maximum number of iterations -*/
    options.add_int("MAXITER",100);
    /*- Maximum number of error vectors stored for DIIS extrapolation -*/
    options.add_int("DIIS_MAX_VECS",7);
    /*- Which solution of the SCF equations to find, where 1 is the SCF ground state-*/
    options.add_int("FOLLOW_ROOT",1);
    /*- Iteration at which to begin using the averaged Fock matrix-*/
    options.add_int("FAVG_START",5);
    /*- -*/
    options.add_int("TURN_ON_ACTV",0);
    /*- For orbital rotations after convergence, the angle (in degrees) by which to rotate. !expert -*/
    options.add_int("ROTATE_MO_ANGLE",0);
    /*- For orbital rotations after convergence, irrep (1-based, Cotton order) of the orbitals to rotate. !expert -*/
    options.add_int("ROTATE_MO_IRREP",1);
    /*- For orbital rotations after convergence, number of the first orbital (1-based) to rotate. !expert -*/
    options.add_int("ROTATE_MO_P",1);
    /*- For orbital rotations after convergence, number of the second orbital (1-based) to rotate. !expert -*/
    options.add_int("ROTATE_MO_Q",2);
    /*- Do use DIIS extrapolation to accelerate convergence of the CI coefficients? -*/
    options.add_bool("CI_DIIS",false);
    /*- Do use DIIS extrapolation to accelerate convergence of the SCF energy (MO coefficients only)? -*/
    options.add_bool("DIIS",true);
    /*- Do read in from file the MOs from a previous computation? -*/
    options.add_bool("MO_READ",true);
    /*- Do use the average Fock matrix during the SCF optimization? -*/
    options.add_bool("FAVG",false);
    /*- Do canonicalize the active orbitals such that the average Fock matrix is diagonal? -*/
    options.add_bool("CANONICALIZE_ACTIVE_FAVG",false);
    /*- Do canonicalize the inactive (DOCC and Virtual) orbitals such that the average Fock matrix is diagonal? -*/
    options.add_bool("CANONICALIZE_INACTIVE_FAVG",false);
    /*- Do ? -*/
    options.add_bool("INTERNAL_ROTATIONS",true);
    /*- Do attempt to force a two configruation solution by starting with CI coefficents of $\pm \sqrt{\frac{1}{2}}$ -*/
    options.add_bool("FORCE_TWOCON",false);
    /*- The number of singly occupied orbitals, per irrep -*/
    options.add("SOCC", new ArrayType());
    /*- The number of doubly occupied orbitals, per irrep -*/
    options.add("DOCC", new ArrayType());
//    /*- The number of active orbitals, per irrep (alternative name for ACTIVE) -*/
//    options.add("ACTV", new ArrayType());
    /*- The symmetry of the SCF wavefunction.-*/
    options.add_str("WFN_SYM","1","A AG AU AP APP A1 A2 B BG BU B1 B2 B3 B1G B2G B3G B1U B2U B3U 0 1 2 3 4 5 6 7 8");
  }
  if(name == "CCENERGY"|| options.read_globals()) {
    /*- Wavefunction type !expert -*/
    options.add_str("WFN", "NONE", "CCSD CCSD_T EOM_CCSD LEOM_CCSD BCCD BCCD_T CC2 CC3 EOM_CC2 EOM_CC3 CCSD_MVD");
    /*- Reference wavefunction type -*/
    options.add_str("REFERENCE", "RHF");
    /*- Do ? -*/
    options.add_bool("NEW_TRIPLES", 1);
    /*- Do ? -*/
    options.add_bool("ANALYZE", 0);
    /*- Maximum number of iterations to solve the CC equations -*/
    options.add_int("MAXITER", 50);
    /*- Convergence criterion for wavefunction (change) in CC amplitude equations.
    See the note at the beginning of Section \ref{keywords}. -*/
    options.add_double("R_CONVERGENCE", 1e-7);
    /*- Do restart the coupled-cluster iterations from old $t@@1$ and $t@@2$ amplitudes? -*/
    options.add_bool("RESTART",1);
    /*- Do restart the coupled-cluster iterations even if MO phases are screwed up? !expert -*/
    options.add_bool("FORCE_RESTART", 0);
//#warning CCEnergy ao_basis keyword type was changed.
    /*- The algorithm to use for the $\left<VV||VV\right>$ terms -*/
    options.add_str("AO_BASIS", "NONE", "NONE DISK DIRECT");
    /*- Cacheing level for libdpd governing the storage of amplitudes,
    integrals, and intermediates in the CC procedure. A value of 0 retains
    no quantities in cache, while a level of 6 attempts to store all
    quantities in cache.  For particularly large calculations, a value of
    0 may help with certain types of memory problems.  The default is 2,
    which means that all four-index quantites with up to two virtual-orbital
    indices (e.g., <ij|ab> integrals) may be held in the cache. -*/
    options.add_int("CACHELEVEL", 2);
    /*- Selects the priority type for maintaining the automatic memory
    cache used by the libdpd codes. A value of LOW selects a "low priority"
    scheme in which the deletion of items from the cache is based on
    pre-programmed priorities. A value of LRU selects a "least recently used"
    scheme in which the oldest item in the cache will be the first one deleted. -*/
    options.add_str("CACHETYPE", "LOW", "LOW LRU");
    /*- Number of threads -*/
    options.add_int("NUM_THREADS",1);
    /*- Do use DIIS extrapolation to accelerate convergence? -*/
    options.add_bool("DIIS", true);
    /*- Do ? -*/
    options.add_bool("T2_COUPLED", false);
    /*- -*/
    options.add_str("PROPERTY", "POLARIZABILITY", "POLARIZABILITY ROTATION MAGNETIZABILITY ROA ALL");
    /*- -*/
    options.add_str("ABCD", "NEW", "NEW OLD");
    /*- Do simulate the effects of local correlation techniques? -*/
    options.add_bool("LOCAL", 0);
    /*- Value (always between one and zero) for the Broughton-Pulay completeness
    check used to contruct orbital domains for local-CC calculations. See
    J. Broughton and P. Pulay, J. Comp. Chem. 14, 736-740 (1993) and C. Hampel
    and H.-J. Werner, J. Chem. Phys. 104, 6286-6297 (1996). -*/
    options.add_double("LOCAL_CUTOFF", 0.02);
<<<<<<< HEAD
    /*- Type of local-CCSD scheme to be simulated. WERNER selects the method 
    developed by H.-J. Werner and co-workers, and AOBASIS selects the method 
=======
    /*- -*/
    options.add_double("LOCAL_MOS", 0);
    /*- Type of local-CCSD scheme to be simulated. WERNER selects the method
    developed by H.-J. Werner and co-workers, and AOBASIS selects the method
>>>>>>> 0927fd3b
    developed by G.E. Scuseria and co-workers (currently inoperative). -*/
    options.add_str("LOCAL_METHOD", "WERNER", "WERNER AOBASIS");
    /*- Desired treatment of "weak pairs" in the local-CCSD method. A value of
    NEGLECT ignores weak pairs entirely. A value of NONE treats weak pairs in
    the same manner as strong pairs. A value of MP2 uses second-order perturbation
    theory to correct the local-CCSD energy computed with weak pairs ignored. -*/
    options.add_str("LOCAL_WEAKP", "NONE", "NONE NEGLECT MP2");
    //options.add_int("LOCAL_FILTER_SINGLES", 1);
    options.add_double("LOCAL_CPHF_CUTOFF", 0.10);
    /*- -*/
    options.add_str("LOCAL_PAIRDEF", "BP", "BP RESPONSE");
    /*- Number of important $t@@1$ and $t@@2$ amplitudes to print -*/
    options.add_int("NUM_AMPS_PRINT", 10);
    /*- Convergence criterion for Breuckner orbitals. See the note at the beginning of Section \ref{keywords}. -*/
    options.add_double("BRUECKNER_ORBS_R_CONVERGENCE", 1e-5);
    /*- Do print the MP2 amplitudes which are the starting guesses for RHF and UHF reference functions? -*/
    options.add_bool("MP2_AMPS_PRINT", 0);
    /*- Do print MP2 and CCSD pair energies for RHF references? -*/
    options.add_bool("PAIR_ENERGIES_PRINT", 0);
    /*- Do print spin-adapted pair energies? -*/
    options.add_bool("SPINADAPT_ENERGIES", false);
    /*- Do ? -*/
    options.add_bool("T3_WS_INCORE", 0);
    /*- Do ? -*/
    options.add_bool("SCSN_MP2", 0);
    /*- Do ? -*/
    options.add_bool("SCS_MP2", 0);
    /*- Do ? -*/
    options.add_bool("SCS_CCSD", 0);
    /*- -*/
    options.add_double("MP2_OS_SCALE",1.20);
    /*- -*/
    options.add_double("MP2_SS_SCALE",1.0/3.0);
    /*- -*/
    options.add_double("CC_OS_SCALE", 1.27);
    /*- -*/
    options.add_double("CC_SS_SCALE",1.13);
    /*- Convert ROHF MOs to semicanonical MOs -*/
    options.add_bool("SEMICANONICAL", true);
  }
  if(name == "CIS"|| options.read_globals()) {
    /*- Wavefunction type !expert -*/
    options.add_str("WFN", "CIS", "CCSD CCSD_T EOM_CCSD CIS");
    /*- Reference wavefunction type -*/
    options.add_str("REFERENCE", "RHF", "RHF ROHF UHF");
    /*- -*/
    options.add_double("LOCAL_AMPS_PRINT_CUTOFF", 0.60);
    /*- Maximum number of iterations -*/
    options.add_int("MAXITER", 500);
    /*- Convergence criterion for CIS wavefunction.
    See the note at the beginning of Section \ref{keywords}. -*/
    options.add_double("R_CONVERGENCE", 1e-7);
    /*- -*/
    options.add("STATES_PER_IRREP", new ArrayType());
    /*- -*/
    options.add_str("DIAG_METHOD", "DAVIDSON", "DAVIDSON FULL");
    /*- Do ? -*/
    options.add_bool("LOCAL", false);
    /*- -*/
    options.add_double("LOCAL_CUTOFF", 0.02);
    /*- -*/
    options.add_str("LOCAL_METHOD", "WERNER", "AOBASIS WERNER");
    /*- -*/
    options.add_str("LOCAL_WEAKP", "MP2", "MP2 NEGLECT NONE");
    /*- -*/
    options.add_int("LOCAL_GHOST", -1);
    /*- -*/
    options.add("DOMAINS", new ArrayType());
    /*- Do ? -*/
    options.add_bool("DOMAIN_PRINT", 0);
  }
  if(name == "LMP2"|| options.read_globals()) {
    /*- Wavefunction type !expert -*/
    options.add_str("WFN", "LMP2");
    /*- Reference wavefunction type -*/
    options.add_str("REFERENCE", "RHF", "RHF");
    /*- Auxiliary basis set for MP2 density fitting calculations -*/
    options.add_str("DF_BASIS_MP2", "");
    /*- Do use density fitting? Turned on with specification of fitting basis. -*/
    if(options.get_str("DF_BASIS_MP2") != "")
      options.add_bool("DF_LMP2", true);
    else
      options.add_bool("DF_LMP2", false);
    /*- Maximum number of iterations -*/
    options.add_int("MAXITER", 50);
    /*- Convergence criterion for energy (change).
    See the note at the beginning of Section \ref{keywords}. -*/
    options.add_double("E_CONVERGENCE", 1e-7);
    /*- Convergence criterion for T2 amplitudes (RMS change).
    See the note at the beginning of Section \ref{keywords}. -*/
    options.add_double("R_CONVERGENCE", 1e-5);
    /*- Minimum absolute value below which parts of the Fock matrix are skipped.
    See the note at the beginning of Section \ref{keywords}. -*/
    options.add_double("FOCK_TOLERANCE", 1e-2);
    /*- Do use DIIS extrapolation to accelerate convergence? -*/
    options.add_bool("DIIS", 1);
    /*- Do neglect distant pairs? -*/
    options.add_bool("NEGLECT_DISTANT_PAIR", 1);
    /*-  Distant pair cutoff -*/
    options.add_double("DISTANT_PAIR_CUTOFF", 8.0);
    /*- Iteration at which to start DIIS extrapolation -*/
    options.add_int("DIIS_START_ITER", 3);
    /*- Maximum number of error vectors stored for DIIS extrapolation -*/
    options.add_int("DIIS_MAX_VECS", 5);
    /*- Localization cutoff -*/
    options.add_double("LOCAL_CUTOFF", 0.02);
    /*- -*/
    options.add_int("MEMORY", 2000);
    /*- Do ? -*/
    options.add_bool("SCS", false);
    /*- Do ? -*/
    options.add_bool("SCS_N", false);
    /*- -*/
    options.add_double("MP2_OS_SCALE", 6.0/5.0);
    /*- -*/
    options.add_double("MP2_SS_SCALE", 1.0/3.0);
    /*- Do screen integrals? -*/
    options.add_bool("SCREEN_INTS", false);
    /*- Minimum absolute value below which integrals are neglected.
    See the note at the beginning of Section \ref{keywords}. -*/
    options.add_double("INTS_TOLERANCE", 1e-7);
    /*- Do exit after printing the domains? -*/
    options.add_bool("DOMAIN_PRINT_EXIT", 0);
   }
  if(name == "DFMP2"|| options.read_globals()) {
    /*- -*/
    options.add_int("MADMP2_SLEEP", 0);
    /*- Primary basis set -*/
    options.add_str("BASIS","NONE");
    /*- Auxiliary basis set for MP2 density fitting computations. Defaults to BASIS-RI. -*/
    options.add_str("DF_BASIS_MP2","");
    /*- OS Scale -*/
    options.add_double("MP2_OS_SCALE", 6.0/5.0);
    /*- SS Scale  -*/
    options.add_double("MP2_SS_SCALE", 1.0/3.0);
    /*- \% of memory for DF-MP2 three-index buffers  -*/
    options.add_double("DFMP2_MEM_FACTOR", 0.9);
    /*- Minimum absolute value below which integrals are neglected.
    See the note at the beginning of Section \ref{keywords}. -*/
    options.add_double("INTS_TOLERANCE", 0.0);
    /*- Number of threads to compute integrals with. 0 is wild card -*/
    options.add_int("DF_INTS_NUM_THREADS", 0);
  }
  if(name == "DFCC"|| options.read_globals()) {
    /*- Type of wavefunction -*/
    options.add_str("WAVEFUNCTION","MP2","MP2 MP3 CCD DRPA");
    /*- Primary basis set -*/
    options.add_str("BASIS","NONE");
    /*- Minimum absolute value below which integrals are neglected.
    See the note at the beginning of Section \ref{keywords}. -*/
    options.add_double("INTS_TOLERANCE", 0.0);
    /*- Convergence criterion for CC energy. 
    See the note at the beginning of Section \ref{keywords}. -*/
    options.add_double("E_CONVERGENCE", 1e-8);
    /*- Convergence criterion for cluster amplitudes (RMS change). 
    See the note at the beginning of Section \ref{keywords}. -*/
    options.add_double("R_CONVERGENCE", 1e-8);
    /*- Do use DIIS extrapolation to accelerate convergence? -*/
    options.add_bool("DIIS",true);
    /*- Minimum number of error vectors stored for DIIS extrapolation -*/
    options.add_int("DIIS_MIN_VECS", 2);
    /*- Maximum number of error vectors stored for DIIS extrapolation -*/
    options.add_int("DIIS_MAX_VECS", 6);
    /*- Maximum number iterations -*/
    options.add_int("MAXITER", 40);

    // => DF <= //

    /*- Auxiliary basis set for density fitting MO integrals. Defaults to BASIS-RI. -*/
    options.add_str("DF_BASIS_CC","NONE");
    /*- Fitting metric algorithm -*/
    options.add_str("FITTING_TYPE", "EIG", "EIG CHOLESKY QR");
    /*- Desired Fitting condition (inverse of max condition number) -*/
    options.add_double("FITTING_COND", 1.0E-10);

    // => PS <= //

    /*- Dealias basis for PS integrals -*/
    options.add_str("DEALIAS_BASIS_CC","");
    /*- Dealias basis beta parameter -*/
    options.add_double("DEALIAS_BETA", 3.5);
    /*- Dealias basis delta parameter -*/
    options.add_double("DEALIAS_DELTA", 2.0);
    /*- Dealias basis N core parameter -*/
    options.add_int("DEALIAS_N_CORE", 1);
    /*- Dealias basis N intercalater parameter -*/
    options.add_int("DEALIAS_N_INTERCALATER", 1);
    /*- Dealias basis N diffuse parameter -*/
    options.add_int("DEALIAS_N_DIFFUSE", 1);
    /*- Dealias basis N cap parameter -*/
    options.add_int("DEALIAS_N_CAP", 1);
    /*- Dealias basis highest delta l parameter -*/
    options.add_int("DEALIAS_N_L", 1);
    /*- Filename to read grid from -*/
    options.add_str_i("PS_GRID_FILE","");
    /*- File path to read grids from -*/
    options.add_str_i("PS_GRID_PATH","");
    /*- Maximum order of spherical grids -*/
    options.add_int("PS_ORDER_SPHERICAL", 7);
    /*- Number of radial points -*/
    options.add_int("PS_NUM_RADIAL", 5);
    /*- Spherical Scheme -*/
    options.add_str("PS_SPHERICAL_SCHEME", "LEBEDEV", "LEBEDEV");
    /*- Radial Scheme -*/
    options.add_str("PS_RADIAL_SCHEME", "TREUTLER", "TREUTLER BECKE MULTIEXP EM MURA");
    /*- Nuclear Scheme -*/
    options.add_str("PS_NUCLEAR_SCHEME", "TREUTLER", "TREUTLER BECKE NAIVE STRATMANN");
    /*- Pruning Scheme -*/
    options.add_str("PS_PRUNING_SCHEME", "FLAT", "FLAT P_GAUSSIAN D_GAUSSIAN P_SLATER D_SLATER LOG_GAUSSIAN LOG_SLATER");
    /*- Factor for effective BS radius in radial grid -*/
    options.add_double("PS_BS_RADIUS_ALPHA",1.0);
    /*- Spread alpha for logarithmic pruning -*/
    options.add_double("PS_PRUNING_ALPHA",1.0);
    /*- The number of grid points per evaluation block -*/
    options.add_int("PS_MAX_POINTS",5000);
    /*- The number of grid points per evaluation block -*/
    options.add_int("PS_MIN_POINTS",0);
    /*- The DFT basis cutoff.
    See the note at the beginning of Section \ref{keywords}. -*/
    options.add_double("PS_BASIS_TOLERANCE", 0.0);
    /*- Minumum eigenvalue for primary basis -*/
    options.add_double("PS_MIN_S_PRIMARY",1.0E-7);
    /*- Minumum eigenvalue for dealias basis -*/
    options.add_double("PS_MIN_S_DEALIAS",1.0E-7);
    /*- Fitting algorithm to use for pseudospectral -*/
    options.add_str("PS_FITTING_ALGORITHM", "CONDITIONED", "DEALIASED RENORMALIZED QUADRATURE");
    /*- Pseudospectral range-separation parameter -*/
    options.add_double("PS_OMEGA", 1.0);
    /*- Pseudospectral partition alpha -*/
    options.add_double("PS_ALPHA", 1.0);
    /*- Do use range-separation procedure in PS? -*/
    options.add_bool("PS_USE_OMEGA", true);

    // => DENOMINATOR <= //

    /*- Denominator algorithm for PT methods -*/
    options.add_str("DENOMINATOR_ALGORITHM", "LAPLACE", "LAPLACE CHOLESKY");
    /*- Maximum denominator error allowed (Max error norm in Delta tensor) -*/
    options.add_double("DENOMINATOR_DELTA", 1.0E-6);

    // => MP2 <= //

    /*- MP2 Algorithm:
            \begin{tabular}{ccc}
            Algorithm Keyword  &  MP2J        &  MP2K  \\
             \hline
                MP2            &   MP2        &  MP2   \\
                DF             &   DF         &  DF    \\
                PS             &   PS         &  PS    \\
                PS1            &   DF         &  PS/DF \\
                PS2            &   DF         &  PS/PS \\
                PS3            &   PS         &  PS/DF \\
                PS4            &   PS         &  PS/PS \\
                TEST_DENOM     &   Test       &  Test  \\
                TEST_PS        &   Test       &  Test  \\
                TEST_PS_OMEGA  &   Test       &  Test  \\
                TEST_DPS_OMEGA &   Test       &  Test  \\
                TEST_DF        &   Test       &  Test  \\
            \end{tabular}
    -*/
    options.add_str("MP2_ALGORITHM", "DF", "MP2 DF PS PS1 PS2 PS3 PS4 TEST_DENOM TEST_PS TEST_PS_OMEGA TEST_DPS_OMEGA TEST_DF");
    /*- OS Scale  -*/
    options.add_double("MP2_OS_SCALE", 6.0/5.0);
    /*- SS Scale  -*/
    options.add_double("MP2_SS_SCALE", 1.0/3.0);

    // => RPA <= //

    /*- RPA algorithm:
        \begin{tabular}{cc}
        DF & $\mathcal{O}(N^5)$ \\
        CD & $\mathcal{O}(N^4)$ \\
        \end{tabular}
    -*/
    options.add_str("RPA_ALGORITHM", "CD", "CD DF");
    /*- RPA Cholesky delta -*/
    options.add_double("RPA_DELTA", 1.0E-6);
    /*- Do continue RPA even if T's are not numerically SPD? -*/
    options.add_bool("RPA_RISKY",false);
    /*- Continue RPA numerical SPD Tolerance -*/
    options.add_double("RPA_PLUS_EPSILON",1.0E-12);
    /*- RPA alpha parameter -*/
    options.add_double("RPA_ALPHA", 1.0);

  }
  if(name == "PSIMRCC"|| options.read_globals()) {
    /*- The multiplicity, $M@@S(M@@S+1)$, of the target state.  Must be specified if different from the reference $M@@s$. -*/
      options.add_int("CORR_MULTP",1);
    /*- The molecular charge of the target state -*/
      options.add_int("CORR_CHARGE",0);
    /*- The amount (percentage) of damping to apply to the amplitude updates. 
        0 will result in a full update, 100 will completely stall the update. A
        value around 20 (which corresponds to 20\% of the amplitudes from the
        previous iteration being mixed into the current iteration)
        can help in cases where oscillatory convergence is observed. -*/
    options.add_double("DAMPING_PERCENTAGE",0.0);
    /*- Maximum number of error vectors stored for DIIS extrapolation -*/
    options.add_int("DIIS_MAX_VECS",7);
    /*- Number of threads -*/
    options.add_int("NUM_THREADS",1);
    /*- Which root of the effective hamiltonian is the target state? -*/
    options.add_int("FOLLOW_ROOT",1);
    /*- Convergence criterion for energy.
    See the note at the beginning of Section \ref{keywords}. -*/
    options.add_double("E_CONVERGENCE",1e-9);
    /*- Convergence criterion for amplitudes (residuals).
    See the note at the beginning of Section \ref{keywords}. -*/
    options.add_double("R_CONVERGENCE",1e-9);
    /*- Maximum number of iterations to determine the amplitudes -*/
    options.add_int("MAXITER",100);
    /*- The number of DIIS vectors needed before extrapolation is performed -*/
    options.add_int("DIIS_START",2);
    /*- The shift to apply to the denominators, {\it c.f.} Taube and Bartlett, JCP, 130, 144112 (2009) -*/
    options.add_double("TIKHONOW_OMEGA",0.0);  // Omega = TIKHONOW_OMEGA / 1000
    /*- The cycle after which Tikhonow regularization is stopped. 
    Set to zero to allow regularization in all iterations -*/
    options.add_int("TIKHONOW_MAX",5);
    /*- Do use DIIS extrapolation to accelerate convergence for iterative triples excitations? -*/
    options.add_bool("TRIPLES_DIIS",false);
    /*- Do lock onto a singlet root? -*/
    options.add_bool("LOCK_SINGLET",false);
    /*- Do start from a MP2 guess? -*/
    options.add_bool("MP2_GUESS",true);
    /*- Do use the averaged Fock matrix over all references in (T) computations? -*/
    options.add_bool("FAVG_CCSD_T",false);
    /*- Do include the fourth-order contributions to the effective Hamiltonian? -*/
    options.add_bool("HEFF4",true);
    /*- Do include the off-diagonal corrections in (T) computations? -*/
    options.add_bool("OFFDIAGONAL_CCSD_T",true);
    /*- Do include the diagonal corrections in (T) computations? -*/
    options.add_bool("DIAGONAL_CCSD_T",true);
    /*- Do diagonalize the effective Hamiltonian? -*/
    options.add_bool("DIAGONALIZE_HEFF",false);
    /*- Do use symmetry to map equivalent determinants onto each other, for efficiency? -*/
    options.add_bool("USE_SPIN_SYM",true);
    /*- Do zero the internal amplitudes, i.e., those that map reference determinants onto each other? -*/
    options.add_bool("ZERO_INTERNAL_AMPS",true);
    /*- Do include the terms that couple the reference determinants? -*/
    options.add_bool("COUPLING_TERMS",true);
    /*- Do print the effective Hamiltonian? -*/
    options.add_bool("HEFF_PRINT",false);
    /*- Do compute the perturbative corrections for basis set incompleteness? !expert -*/
    options.add_bool("PERTURB_CBS",false);
    /*- Do include the terms that couple different reference determinants in
        perturbative CBS correction computations? !expert -*/
    options.add_bool("PERTURB_CBS_COUPLING",true);
    /*- Do use Tikhonow regularization in (T) computations? !expert -*/
    options.add_bool("TIKHONOW_TRIPLES",false);
    /*- The type of perturbation theory computation to perform -*/
    options.add_str("PT_ENERGY","SECOND_ORDER","SECOND_ORDER SCS_SECOND_ORDER PSEUDO_SECOND_ORDER SCS_PSEUDO_SECOND_ORDER");
    /*- The type of correlated wavefunction -*/
    options.add_str("CORR_WFN","CCSD","PT2 CCSD MP2-CCSD CCSD_T");
    /*- The type of CCSD(T) computation to perform -*/
    options.add_str("CORR_CCSD_T","STANDARD","STANDARD PITTNER");
    /*- Reference wavefunction type used in MRCC computations -*/
    options.add_str("CORR_REFERENCE","GENERAL","RHF ROHF TCSCF MCSCF GENERAL");
    /*- The ansatz to use for MRCC computations -*/
    options.add_str("CORR_ANSATZ","MK","SR MK BW APBW");
    /*- The order of coupling terms to include in MRCCSDT computations -*/
    options.add_str("COUPLING","CUBIC","NONE LINEAR QUADRATIC CUBIC");
    /*- The symmetry of the target wavefunction, specified either by Sch\"onflies symbol,
        or irrep number (in Cotton ordering) -*/
    options.add_str("WFN_SYM","1","A AG AU AP APP A1 A2 B BG BU B1 B2 B3 B1G B2G B3G B1U B2U B3U 0 1 2 3 4 5 6 7 8");
    /*- The type of algorithm to use for (T) computations -*/
    options.add_str("TRIPLES_ALGORITHM","RESTRICTED","SPIN_ADAPTED RESTRICTED UNRESTRICTED");
    /*- How to perform MP2_CCSD computations -*/
    options.add_str("MP2_CCSD_METHOD","II","I IA II");
    /*- The number of frozen occupied orbitals per irrep -*/
    options.add("FROZEN_DOCC", new ArrayType());
    /*- The number of doubly occupied orbitals per irrep -*/
    options.add("RESTRICTED_DOCC", new ArrayType());
    /*- The number of active orbitals per irrep -*/
    options.add("ACTIVE", new ArrayType());
    /*- The number of frozen virtual orbitals per irrep -*/
    options.add("FROZEN_UOCC", new ArrayType());
    /*- -*/
    options.add_int("SMALL_CUTOFF", 0);
    /*- Do ? -*/
    options.add_bool("NO_SINGLES", false);
  }
  if(name == "OPTKING"|| options.read_globals()) {
      /*- Specifies minimum search, transition-state search, or IRC following -*/
      options.add_str("OPT_TYPE", "MIN", "MIN TS IRC");
      /*- Geometry optimization step type, either Newton-Raphson or Rational Function Optimization -*/
      options.add_str("STEP_TYPE", "RFO", "RFO NR SD");
      /*- Initial maximum step size in bohr or radian along an internal coordinate -*/
      options.add_double("INTRAFRAG_STEP_LIMIT", 0.4);
      /*- Lower bound for dynamic trust radius [au] -*/
      options.add_double("INTRAFRAG_STEP_LIMIT_MIN", 0.001);
      /*- Upper bound for dynamic trust radius [au] -*/
      options.add_double("INTRAFRAG_STEP_LIMIT_MAX", 1.0);
      /*- Do follow the initial RFO vector after the first step? -*/
      options.add_bool("RFO_FOLLOW_ROOT", false);
      /*- Root for RFO to follow, 0 being lowest (for a minimum) -*/
      options.add_int("RFO_ROOT", 0);
      /*- When determining connectivity, a bond is assigned if interatomic distance
          is less than (this number) * sum of covalent radii {double} -*/
      options.add_double("COVALENT_CONNECT", 1.3);
      /*- For multi-fragment molecules, treat as single bonded molecule
          or via interfragment coordinates. A primary difference is that in MULTI mode,
          the interfragment coordinates are not redundant. -*/
      options.add_str("FRAG_MODE", "SINGLE", "SINGLE MULTI");
      /*- When interfragment coordinates are present, use as reference points either
      principal axes or fixed linear combinations of atoms. -*/
      options.add_str("INTERFRAG_MODE", "FIXED", "FIXED INTERFRAGMENT");
      /*- Do only generate the internal coordinates and then stop? -*/
      options.add_bool("INTCOS_PRINT_EXIT", false);
      /*- What model Hessian to use to guess intrafragment force constants {SCHLEGEL, FISCHER} -*/
      options.add_str("INTRAFRAG_H", "FISCHER", "FISCHER SCHLEGEL LINDH SIMPLE");
      /*- Whether to use the default of FISCHER_LIKE force constants for the initial guess {DEFAULT, FISCHER_LIKE} -*/
      options.add_str("INTERFRAG_H", "DEFAULT", "DEFAULT FISCHER_LIKE");
      /*- Do freeze all fragments rigid? -*/
      options.add_bool("FREEZE_INTRAFRAG", false);
      /*- Do add bond coordinates at nearby atoms for non-bonded systems? -*/
      options.add_bool("ADD_AUXILIARY_BONDS", false);
      /*- Do save and print the geometry from the last projected step at the end
<<<<<<< HEAD
      of a geometry optimization? Otherwise (and by default), save and print
      the previous geometry at which was computed the gradient that satisfied 
      the convergence criteria. -*/
      options.add_bool("FINAL_GEOM_WRITE", false);
      /*- Hessian update scheme -*/
=======
          of a geometry optimization? Otherwise (and by default), save and print
          the previous geometry at which was computed the gradient that satisfied
          the convergence criteria. -*/
      options.add_bool("WRITE_FINAL_STEP_GEOMETRY", false);
      /*- Choose from supported Hessian updates {NONE, BFGS, MS, POWELL, BOFILL} -*/
>>>>>>> 0927fd3b
      options.add_str("H_UPDATE", "BFGS", "NONE BFGS MS POWELL BOFILL");
      /*- Number of previous steps to use in Hessian update, 0 uses all -*/
      options.add_int("H_UPDATE_USE_LAST", 6);
      /*- Do limit the magnitude of changes caused by the Hessian update? -*/
      options.add_bool("H_UPDATE_LIMIT", true);
      /*- If the above is true, changes to the Hessian from the update are limited to the larger of
          (H_update_limit_scale)*(the previous value) and H_update_limit_max (in au). -*/
      options.add_double("H_UPDATE_LIMIT_MAX", 1.00);
      /*- If the above is true, changes to the Hessian from the update are limited to the larger of
          (H_update_limit_scale)*(the previous value) and H_update_limit_max (in au). -*/
      options.add_double("H_UPDATE_LIMIT_SCALE", 0.50);
      /*- Do use $\frac{1}{R@@{AB}}$ for the stretching coordinate between fragments? Otherwise, use $R@@{AB}$. -*/
      options.add_bool("INTERFRAG_DIST_INV", false);
      /*- For now, this is a general maximum distance for the definition of H-bonds -*/
      options.add_double("H_BOND_CONNECT", 4.3);
      /*- QCHEM optimization criteria: maximum force. See the note at the beginning of Section \ref{keywords}. -*/
      options.add_double("MAX_FORCE_G_CONVERGENCE", 3.0e-4);
      /*- QCHEM optimization criteria: rms force. See the note at the beginning of Section \ref{keywords}. -*/
      options.add_double("RMS_FORCE_G_CONVERGENCE", 3.0e-4);
      /*- QCHEM optimization criteria: maximum energy change. See the note at the beginning of Section \ref{keywords}. -*/
      options.add_double("MAX_ENERGY_G_CONVERGENCE", 1.0e-6);
      /*- QCHEM optimization criteria: maximum displacement. See the note at the beginning of Section \ref{keywords}. -*/
      options.add_double("MAX_DISP_G_CONVERGENCE", 1.2e-3);
      /*- QCHEM optimization criteria: rms displacement. See the note at the beginning of Section \ref{keywords}. -*/
      options.add_double("RMS_DISP_G_CONVERGENCE", 1.2e-3);
      /*- Do test B matrix? -*/
      options.add_bool("TEST_B", false);
      /*- Do test derivative B matrix? -*/
      options.add_bool("TEST_DERIVATIVE_B", false);
      /*- Do read Cartesian Hessian? -*/
      options.add_bool("CART_H_READ", false);
      /*- IRC step size in bohr(amu)$^{1/2}$ -*/
      options.add_double("IRC_STEP_SIZE", 0.2);
      /*- IRC mapping direction -*/
      options.add_str("IRC_DIRECTION", "FORWARD", "FORWARD BACKWARD");
      /*- Set number of consecutive backward steps allowed in optimization -*/
      options.add_int("CONSECUTIVE_BACKSTEPS", 1);
  }
  if(name == "FINDIF"|| options.read_globals()) {
      /*- Number of points for finite-differences (3 or 5) -*/
      options.add_int("POINTS", 3); // Can we error check integers?
      /*- Displacement size in au for finite-differences. -*/
      options.add_double("DISP_SIZE", 0.005);
  }
  if (name == "OMP2"|| options.read_globals()) {
<<<<<<< HEAD
    //options.add_int("MEMORY", 256);
    //options.add_str("REFERENCE", "UHF", "UHF");
    
    /*- 
    See the note at the beginning of Section \ref{keywords}. -*/
    options.add_double("E_CONVERGENCE",1e-8);
    /*-
    See the note at the beginning of Section \ref{keywords}. -*/
    options.add_double("R_CONVERGENCE",1e-5);
    /*-
    See the note at the beginning of Section \ref{keywords}. -*/
    options.add_double("RMS_MOGRAD_CONVERGENCE",1e-5);
    /*- 
    See the note at the beginning of Section \ref{keywords}. -*/
    options.add_double("MAX_MOGRAD_CONVERGENCE",1e-4);
    /*- -*/
    options.add_int("CC_MAXITER",50);
    /*- -*/
    options.add_int("MO_MAXITER",50);
    /*- -*/
    options.add_int("CACHELEVEL",2);
    /*- Number of vectors used in DIIS -*/
    options.add_int("DIIS_MAX_VECS",4);
    /*- -*/
    options.add_int("CUTOFF",14);
    
    /*- -*/
    options.add_double("MO_STEP_MAX",0.5);
    /*- -*/
    options.add_double("LEVEL_SHIFT",0.02);
    /*- -*/
    options.add_double("MP2_OS_SCALE",6.0/5.0);
    /*- -*/
    options.add_double("MP2_SS_SCALE",1.0/3.0);
    /*- -*/
    options.add_double("SOS_SCALE",1.3); // It is used for MP2 (for SOS-MP2 recommended value is 1.3, but for SOS-OO-MP2 (O2) it is 1.2)
    /*- -*/
    options.add_double("SOS_SCALE2",1.2); // It is used for OMP2 (for SOS-MP2 recommended value is 1.3, but for SOS-OO-MP2 (O2) it is 1.2)
    //options.add_str("LINEQ","CDGESV","CDGESV FLIN POPLE");
    options.add_str("ORTH_TYPE","MGS","GS MGS");
    //options.add_str("STABILITY","FALSE","TRUE FALSE");
    /*- Do ? -*/ 
    options.add_bool("NAT_ORBS",false);
    /*- -*/
    options.add_str("OPT_METHOD","DIIS","SD DIIS");    
    /*- -*/
    options.add_str("HESS_TYPE","NONE","NONE");    
    /*- Do ? -*/ 
    options.add_bool("OMP2_ORBS_PRINT",false);  
    /*- Do ? -*/ 
    options.add_bool("DO_SCS",false); 
    /*- Do ? -*/ 
    options.add_bool("DO_SOS",false); 
    /*- Do write coefficient matrices to psi files? -*/
    options.add_bool("MO_WRITE",false);   
    /*- Do read coefficient matrices from psi files? -*/ 
    options.add_bool("MO_READ",false);
=======
    //options.add_int("memory", 256);
    //options.add_str("reference", "UHF", "UHF");

    options.add_double("e_convergence",1e-8);
    options.add_double("a_convergence",1e-5);
    options.add_double("g_convergence",1e-5);
    options.add_double("mg_convergence",1e-4);
    options.add_int("cc_maxiter",50);
    options.add_int("mo_maxiter",50);
    options.add_int("print",0);
    options.add_int("cachelev",2);
    options.add_int("num_vecs",4);
    options.add_int("cutoff",14);

    options.add_double("mo_step_max",0.5);
    options.add_double("lshift_parameter",0.02);
    options.add_double("os_scale",1.2);
    options.add_double("ss_scale",0.3333333333333333);
    options.add_double("sos_scale",1.3); // It is used for MP2 (for SOS-MP2 recommended value is 1.3, but for SOS-OO-MP2 (O2) it is 1.2)
    options.add_double("sos_scale2",1.2); // It is used for OMP2 (for SOS-MP2 recommended value is 1.3, but for SOS-OO-MP2 (O2) it is 1.2)
    /*- Do ? -*/
    options.add_bool("level_shift",true);
    //options.add_str("lineq","CDGESV","CDGESV FLIN POPLE");
    options.add_str("orth_type","MGS","GS MGS");
    //options.add_str("stability","FALSE","TRUE FALSE");
    /*- Do ? -*/
    options.add_bool("natorb",false);
    options.add_str("opt_method","DIIS","SD DIIS");
    options.add_str("hess_type","NONE","NONE");
    /*- Do ? -*/
    options.add_bool("omp2_orb_energy",false);
    /*- Do ? -*/
    options.add_bool("do_scs",false);
    /*- Do ? -*/
    options.add_bool("do_sos",false);
    /*- Do ? -*/
    options.add_bool("write_mo",false);
    /*- Do ? -*/
    options.add_bool("read_mo",false);
>>>>>>> 0927fd3b
  }
  return true;
}

} //end ::psi
<|MERGE_RESOLUTION|>--- conflicted
+++ resolved
@@ -596,15 +596,11 @@
         to quantitatively analyze noncovalent interactions. -*/
     /*- The level of theory for SAPT -*/
     options.add_str("SAPT_LEVEL","SAPT0","SAPT0 SAPT2 SAPT2+ SAPT2+3 MP2C");
-<<<<<<< HEAD
-    /*- Convergence criterion for energy (change) in the SAPT Ind20 term. 
-=======
-    /*- The ubiquitous debug flag -*/
-    options.add_int("DEBUG",0);
-    /*- The amount of information to print to the output file -*/
-    options.add_int("PRINT",1);
+//    /*- The ubiquitous debug flag -*/
+//    options.add_int("DEBUG",0);
+//    /*- The amount of information to print to the output file -*/
+//    options.add_int("PRINT",1);
     /*- Convergence criterion for energy (change) in the SAPT Ind20 term.
->>>>>>> 0927fd3b
     See the note at the beginning of Section \ref{keywords}. -*/
     options.add_double("E_CONVERGENCE",1e-10);
     /*- Convergence criterion for density in the SAPT Ind20 term.
@@ -664,13 +660,8 @@
       /*- Maximum number of iterations -*/
       options.add_int("MAXITER", 40);
       /*- Do compute the full two particle density matrix at the end of the computation, for properties? -*/
-<<<<<<< HEAD
       options.add_bool("TPDM", 0);
       /*- Convergence criterion for the SCF density (RMS error). 
-=======
-      options.add_bool("COMPUTE_TPDM", 0);
-      /*- Convergence criterion for the SCF density (RMS error).
->>>>>>> 0927fd3b
       See the note at the beginning of Section \ref{keywords}. -*/
       options.add_double("SCF_D_CONVERGENCE", 1e-8);
       /*- Convergence criterion for residuals (RMS error) in density cummulant equations.
@@ -1210,13 +1201,9 @@
     options.add_int("CACHELEVEL", 2);
     /*- The amount of memory available (in Mb) -*/
     options.add_int("MEMORY", 1000);
-<<<<<<< HEAD
-    /*- The convergence criterion for pole searching step. 
-=======
     /*- The Reference -*/
     options.add_str("REFERENCE", "");
     /*- The convergence criterion for pole searching step.
->>>>>>> 0927fd3b
     See the note at the beginning of Section \ref{keywords}. -*/
     options.add_double("NEWTON_CONVERGENCE", 1e-7);
     /*- Maximum iteration number in pole searching -*/
@@ -1502,15 +1489,8 @@
     J. Broughton and P. Pulay, J. Comp. Chem. 14, 736-740 (1993) and C. Hampel
     and H.-J. Werner, J. Chem. Phys. 104, 6286-6297 (1996). -*/
     options.add_double("LOCAL_CUTOFF", 0.02);
-<<<<<<< HEAD
     /*- Type of local-CCSD scheme to be simulated. WERNER selects the method 
     developed by H.-J. Werner and co-workers, and AOBASIS selects the method 
-=======
-    /*- -*/
-    options.add_double("LOCAL_MOS", 0);
-    /*- Type of local-CCSD scheme to be simulated. WERNER selects the method
-    developed by H.-J. Werner and co-workers, and AOBASIS selects the method
->>>>>>> 0927fd3b
     developed by G.E. Scuseria and co-workers (currently inoperative). -*/
     options.add_str("LOCAL_METHOD", "WERNER", "WERNER AOBASIS");
     /*- Desired treatment of "weak pairs" in the local-CCSD method. A value of
@@ -1927,19 +1907,11 @@
       /*- Do add bond coordinates at nearby atoms for non-bonded systems? -*/
       options.add_bool("ADD_AUXILIARY_BONDS", false);
       /*- Do save and print the geometry from the last projected step at the end
-<<<<<<< HEAD
       of a geometry optimization? Otherwise (and by default), save and print
       the previous geometry at which was computed the gradient that satisfied 
       the convergence criteria. -*/
       options.add_bool("FINAL_GEOM_WRITE", false);
       /*- Hessian update scheme -*/
-=======
-          of a geometry optimization? Otherwise (and by default), save and print
-          the previous geometry at which was computed the gradient that satisfied
-          the convergence criteria. -*/
-      options.add_bool("WRITE_FINAL_STEP_GEOMETRY", false);
-      /*- Choose from supported Hessian updates {NONE, BFGS, MS, POWELL, BOFILL} -*/
->>>>>>> 0927fd3b
       options.add_str("H_UPDATE", "BFGS", "NONE BFGS MS POWELL BOFILL");
       /*- Number of previous steps to use in Hessian update, 0 uses all -*/
       options.add_int("H_UPDATE_USE_LAST", 6);
@@ -1985,7 +1957,6 @@
       options.add_double("DISP_SIZE", 0.005);
   }
   if (name == "OMP2"|| options.read_globals()) {
-<<<<<<< HEAD
     //options.add_int("MEMORY", 256);
     //options.add_str("REFERENCE", "UHF", "UHF");
     
@@ -2025,6 +1996,7 @@
     /*- -*/
     options.add_double("SOS_SCALE2",1.2); // It is used for OMP2 (for SOS-MP2 recommended value is 1.3, but for SOS-OO-MP2 (O2) it is 1.2)
     //options.add_str("LINEQ","CDGESV","CDGESV FLIN POPLE");
+    /*- -*/
     options.add_str("ORTH_TYPE","MGS","GS MGS");
     //options.add_str("STABILITY","FALSE","TRUE FALSE");
     /*- Do ? -*/ 
@@ -2043,47 +2015,6 @@
     options.add_bool("MO_WRITE",false);   
     /*- Do read coefficient matrices from psi files? -*/ 
     options.add_bool("MO_READ",false);
-=======
-    //options.add_int("memory", 256);
-    //options.add_str("reference", "UHF", "UHF");
-
-    options.add_double("e_convergence",1e-8);
-    options.add_double("a_convergence",1e-5);
-    options.add_double("g_convergence",1e-5);
-    options.add_double("mg_convergence",1e-4);
-    options.add_int("cc_maxiter",50);
-    options.add_int("mo_maxiter",50);
-    options.add_int("print",0);
-    options.add_int("cachelev",2);
-    options.add_int("num_vecs",4);
-    options.add_int("cutoff",14);
-
-    options.add_double("mo_step_max",0.5);
-    options.add_double("lshift_parameter",0.02);
-    options.add_double("os_scale",1.2);
-    options.add_double("ss_scale",0.3333333333333333);
-    options.add_double("sos_scale",1.3); // It is used for MP2 (for SOS-MP2 recommended value is 1.3, but for SOS-OO-MP2 (O2) it is 1.2)
-    options.add_double("sos_scale2",1.2); // It is used for OMP2 (for SOS-MP2 recommended value is 1.3, but for SOS-OO-MP2 (O2) it is 1.2)
-    /*- Do ? -*/
-    options.add_bool("level_shift",true);
-    //options.add_str("lineq","CDGESV","CDGESV FLIN POPLE");
-    options.add_str("orth_type","MGS","GS MGS");
-    //options.add_str("stability","FALSE","TRUE FALSE");
-    /*- Do ? -*/
-    options.add_bool("natorb",false);
-    options.add_str("opt_method","DIIS","SD DIIS");
-    options.add_str("hess_type","NONE","NONE");
-    /*- Do ? -*/
-    options.add_bool("omp2_orb_energy",false);
-    /*- Do ? -*/
-    options.add_bool("do_scs",false);
-    /*- Do ? -*/
-    options.add_bool("do_sos",false);
-    /*- Do ? -*/
-    options.add_bool("write_mo",false);
-    /*- Do ? -*/
-    options.add_bool("read_mo",false);
->>>>>>> 0927fd3b
   }
   return true;
 }
