--- conflicted
+++ resolved
@@ -692,13 +692,6 @@
       options.add_str("ALGORITHM", "SIMULTANEOUS", "TWOSTEP SIMULTANEOUS");
       /*- Do force the occupation to be that of the SCF starting point? -*/
       options.add_bool("LOCK_OCCUPATION", true);
-<<<<<<< HEAD
-      /*- The molecular charge -*/
-      options.add_int("CHARGE", 0);
-      /*- (2$\times M@@s+1$), e.g. 1 for a singlet state, 2 for a doublet, 3 for a triplet, etc. -*/
-      options.add_int("MULTP", 0);
-=======
->>>>>>> feaf8629
   }
   if (name == "MINTS"|| options.read_globals()) {
       /*- primary basis set -*/
@@ -825,15 +818,7 @@
     options.add_int("MAX_DIIS_VECTORS", 10);
     /*- Do use DIIS extrapolation to accelerate convergence? -*/
     options.add_bool("DIIS", true);
-<<<<<<< HEAD
-    /*- The molecular charge -*/
-    options.add_int("CHARGE", 0);
-    /*- (2$\times M@@s+1$), e.g. 1 for a singlet state, 2 for a doublet, 3 for a triplet, etc. -*/
-    options.add_int("MULTP", 0);
     /*- Do print the molecular orbitals? -*/
-=======
-    /*- Whether to print the molecular orbitals -*/
->>>>>>> feaf8629
     options.add_bool("PRINT_MOS", false);
     /*- The amount of debugging information to print -*/
     options.add_int("DEBUG", false);
@@ -866,11 +851,7 @@
     options.add_double("SAD_CHOL_CUTOFF", 1E-7);
   }
   if (name == "MP2"|| options.read_globals()) {
-<<<<<<< HEAD
     /*- Wavefunction type !expert -*/
-=======
-    /*- The wavefunction type !expert -*/
->>>>>>> feaf8629
     options.add_str("WFN", "MP2", "MP2");
     /*- The reference wavefunction type -*/
     options.add_str("REFERENCE", "RHF", "RHF UHF ROHF");
@@ -896,11 +877,7 @@
     options.add_double("SCALE_SS", 1.0/3.0);
   }
   if(name == "TRANSQT2"|| options.read_globals()) {
-<<<<<<< HEAD
     /*- Wavefunction type !expert -*/
-=======
-    /*- !expert -*/
->>>>>>> feaf8629
     options.add_str("WFN", "");
     /*- -*/
     options.add_str("REFERENCE","RHF");
@@ -922,11 +899,7 @@
     options.add_str("REFERENCE","RHF");
     /*- -*/
     options.add_str("MODE", "TO_MO", "TO_MO TO_AO");
-<<<<<<< HEAD
     /*- Wavefunction type !expert -*/
-=======
-    /*- !expert -*/
->>>>>>> feaf8629
     options.add_str("WFN", "CCSD");
     /*- Do ? -*/
     options.add_bool("PSIMRCC", false);
@@ -1052,11 +1025,7 @@
   if(name == "CUSP"|| options.read_globals()){
   }
   if(name == "CCSORT"|| options.read_globals()) {
-<<<<<<< HEAD
     /*- Wavefunction type !expert -*/
-=======
-    /*- !expert -*/
->>>>>>> feaf8629
     options.add_str("WFN", "");
     /*- -*/
     options.add_str("REFERENCE", "RHF");
@@ -1104,11 +1073,7 @@
     options.add_str("OMEGA_UNITS", "AU", "AU HZ EV NM");
   }
   if(name == "CCTRIPLES"|| options.read_globals()) {
-<<<<<<< HEAD
     /*- Wavefunction type !expert -*/
-=======
-    /*- The wavefunction type !expert -*/
->>>>>>> feaf8629
     options.add_str("WFN", "SCF");
     /*- The number of threads to use on multi-core machines -*/
     options.add_int("NTHREADS",1);
@@ -1116,11 +1081,7 @@
     options.add_str("REFERENCE","RHF");
   }
   if(name == "CCDENSITY"|| options.read_globals()) {
-<<<<<<< HEAD
     /*- Wavefunction type !expert -*/
-=======
-    /*- The wavefunction type !expert -*/
->>>>>>> feaf8629
     options.add_str("WFN", "SCF");
     /*- The reference wavefunction type -*/
     options.add_str("REFERENCE","RHF");
@@ -1148,11 +1109,7 @@
     options.add_int("PROP_ROOT", 1);
   }
   if(name == "CCLAMBDA"|| options.read_globals()) {
-<<<<<<< HEAD
     /*- Wavefunction type !expert -*/
-=======
-    /*- !expert -*/
->>>>>>> feaf8629
     options.add_str("WFN","SCF");
     /*- -*/
     options.add_int("CONVERGENCE",7);
@@ -1200,11 +1157,7 @@
   if(name == "CLAG"|| options.read_globals()) {
     /*- Do ? -*/
     options.add_bool("WRITE_CAS_FILES",0);
-<<<<<<< HEAD
     /*- Wavefunction type !expert -*/
-=======
-    /*- !expert -*/
->>>>>>> feaf8629
     options.add_str("WFN","NONE");
     /*- -*/
     options.add_int("FOLLOW_ROOT",1);
@@ -1250,11 +1203,7 @@
     options.add_bool("TAMPLITUDE",false);
     /*- -*/
     options.add_int("CACHELEV",2);
-<<<<<<< HEAD
     /*- Wavefunction type !expert -*/
-=======
-    /*- !expert -*/
->>>>>>> feaf8629
     options.add_str("WFN", "SCF");
     /*- Do ? -*/
     options.add_bool("WABEI_LOWDISK", false);
@@ -1262,11 +1211,7 @@
     options.add_str("EOM_REFERENCE","RHF");
   }
   if(name == "CCEOM"|| options.read_globals()) {
-<<<<<<< HEAD
     /*- Wavefunction type !expert -*/
-=======
-    /*- !expert -*/
->>>>>>> feaf8629
     options.add_str("WFN", "EOM_CCSD", "EOM_CCSD EOM_CC2 EOM_CC3");
     /*- -*/
     options.add_str("REFERENCE", "RHF", "RHF ROHF UHF");
@@ -1352,11 +1297,7 @@
     options.add_str("EOM_GUESS", "SINGLES", "SINGLES DISK INPUT");
   }
   if(name == "CCRESPONSE"|| options.read_globals()) {
-<<<<<<< HEAD
     /*- Wavefunction type !expert -*/
-=======
-    /*- !expert -*/
->>>>>>> feaf8629
     options.add_str("WFN", "SCF");
     /*- -*/
     options.add_int("CACHELEV",2);
@@ -1404,11 +1345,7 @@
     options.add("MU_IRREPS",new ArrayType());
   }
   if(name == "MVO"|| options.read_globals()) {
-<<<<<<< HEAD
     /*- Wavefunction type !expert -*/
-=======
-    /*- !expert -*/
->>>>>>> feaf8629
    options.add_str("WFN","CCSD");
     /*- -*/
    options.add_int("FZC_FILE", PSIF_OEI);
@@ -1448,13 +1385,6 @@
     options.add_str("PROPERTY","POLARIZABILITY");
   }
   if(name == "MCSCF"|| options.read_globals()) {
-<<<<<<< HEAD
-    /*- The molecular charge -*/
-    options.add_int("CHARGE", 0);
-    /*- (2$\times M@@s+1$), e.g. 1 for a singlet state, 2 for a doublet, 3 for a triplet, etc. -*/
-    options.add_int("MULTP", 1);
-=======
->>>>>>> feaf8629
     /*- Level shift to aid convergence -*/
     options.add_int("LEVELSHIFT",0);
     /*- The amount of debugging information to print -*/
@@ -1509,11 +1439,7 @@
   if(name == "CCENERGY"|| options.read_globals()) {
     /*- Do ? -*/
     options.add_bool("NEWTRIPS", 1);
-<<<<<<< HEAD
     /*- Wavefunction type !expert -*/
-=======
-    /*- !expert -*/
->>>>>>> feaf8629
     options.add_str("WFN", "NONE", "CCSD CCSD_T EOM_CCSD LEOM_CCSD BCCD BCCD_T CC2 CC3 EOM_CC2 EOM_CC3 CCSD_MVD");
     /*- -*/
     options.add_str("REFERENCE", "RHF");
@@ -1586,13 +1512,8 @@
     options.add_double("CC_SCALE_SS",1.13);
   }
   if(name == "CIS"|| options.read_globals()) {
-<<<<<<< HEAD
     /*- Wavefunction type !expert -*/
     options.add_str("WFN", "CIS", "CCSD CCSD_T EOM_CCSD CIS");
-=======
-    /*- !expert -*/
-    options.add_str("WFN", "CIS", "SCF CCSD CCSD_T EOM_CCSD CIS");
->>>>>>> feaf8629
     /*- -*/
     options.add_str("REFERENCE", "RHF", "RHF ROHF UHF");
     /*- -*/
@@ -1631,11 +1552,7 @@
     else
     /*- Do ? -*/
       options.add_bool("RI_LMP2", false);
-<<<<<<< HEAD
     /*- Wavefunction type !expert -*/
-=======
-    /*- !expert -*/
->>>>>>> feaf8629
     options.add_str("WFN", "LMP2");
     /*- -*/
     options.add_str("REFERENCE", "RHF", "RHF");
