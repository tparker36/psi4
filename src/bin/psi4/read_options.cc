--- conflicted
+++ resolved
@@ -210,10 +210,6 @@
   options.add("CUBIC_GRID_SPACING", new ArrayType());
   /* How many NOONS to print -- used in libscf_solver/uhf.cc and libmints/oeprop.cc */
   options.add_str("PRINT_NOONS","3");
-<<<<<<< HEAD
-=======
-
->>>>>>> c0f6a3c0
 
   if (name == "DETCI" || options.read_globals()) {
     /*- MODULEDESCRIPTION Performs configuration interaction (CI)
@@ -1027,15 +1023,15 @@
 
       // => CubicScalarGrid options <= //
 
-      /*- CubicScalarGrid spacing in bohr [D_X, D_Y, D_Z]. Defaults to 0.2 bohr each. -*/ 
+      /*- CubicScalarGrid spacing in bohr [D_X, D_Y, D_Z]. Defaults to 0.2 bohr each. -*/
       options.add("CUBIC_GRID_SPACING", new ArrayType());
-      /*- CubicScalarGrid overages in bohr [O_X, O_Y, O_Z]. Defaults to 2.0 bohr each. -*/ 
+      /*- CubicScalarGrid overages in bohr [O_X, O_Y, O_Z]. Defaults to 2.0 bohr each. -*/
       options.add("CUBIC_GRID_OVERAGE", new ArrayType());
       /*- CubicScalarGrid basis cutoff. !expert -*/
       options.add_double("CUBIC_BASIS_TOLERANCE", 1.0E-12);
       /*- CubicScalarGrid maximum number of grid points per evaluation block. !expert -*/
       options.add_int("CUBIC_BLOCK_MAX_POINTS",1000);
-  
+
       // => Scalar Field Plotting Options <= //
 
       /*- Plot a scalar-field analysis -*/
@@ -1055,14 +1051,14 @@
       options.add_double("LOCAL_IBO_CONDITION", 1.0E-7);
       /*- IBO localization metric power -*/
       options.add_int("LOCAL_IBO_POWER", 4);
-      /*- MinAO Basis for IBO !expert -*/ 
+      /*- MinAO Basis for IBO !expert -*/
       options.add_str("MINAO_BASIS", "CC-PVTZ-MINAO");
       /*- IBO Stars procedure -*/
       options.add_bool("LOCAL_IBO_USE_STARS", false);
       /*- IBO Charge metric for classification as Pi -*/
       options.add_double("LOCAL_IBO_STARS_COMPLETENESS", 0.90);
       /*- IBO Centers for Pi Degeneracy -*/
-      options.add("LOCAL_IBO_STARS", new ArrayType());   
+      options.add("LOCAL_IBO_STARS", new ArrayType());
   }
   if(name == "DCFT"|| options.read_globals()) {
       /*-MODULEDESCRIPTION Performs density cumulant functional theory
