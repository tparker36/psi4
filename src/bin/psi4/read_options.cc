--- conflicted
+++ resolved
@@ -737,13 +737,9 @@
       /*- The algorithm to use for lambda and orbital updates -*/
       options.add_str("ALGORITHM", "SIMULTANEOUS", "TWOSTEP SIMULTANEOUS");
       /*- Do force the occupation to be that of the SCF starting point? -*/
-<<<<<<< HEAD
-      options.add_bool("LOCK_OCCUPATION", true);
+      options.add_bool("LOCK_OCC", true);
       /*- Whether to compute DCFT gradient or not -*/
       options.add_bool("COMPUTE_GRADIENT", false);
-=======
-      options.add_bool("LOCK_OCC", true);
->>>>>>> 8880ca56
   }
   if (name == "MINTS"|| options.read_globals()) {
       /*- MODULEDESCRIPTION Called at the beginning of SCF computations, whenever disk-based molecular
