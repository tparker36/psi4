--- conflicted
+++ resolved
@@ -1406,15 +1406,12 @@
     // OEProp/GridProp
     export_oeprop();
 
-<<<<<<< HEAD
-    def("print_list", py_psi_print_list, "Prints a python list using a C function.");
-
-=======
     // CubeFile
     export_cubefile();
->>>>>>> 167d63ae
 
     // Options
+// The following line was conflct between master and roa branch (TDC, 10/29/2014)
+//    def("print_list", py_psi_print_list, "Prints a python list using a C function.");
     def("prepare_options_for_module", py_psi_prepare_options_for_module, "Sets the options module up to return options pertaining to the named argument (e.g. SCF).");
     def("set_active_molecule", py_psi_set_active_molecule, "Activates a previously defined (in the input) molecule, by name.");
     def("get_active_molecule", &py_psi_get_active_molecule, "Returns the currently active molecule object.");
