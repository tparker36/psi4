--- conflicted
+++ resolved
@@ -24,11 +24,7 @@
 #include <boost/python.hpp>
 #include <boost/python/detail/wrap_python.hpp>
 #include <boost/python/module.hpp>
-<<<<<<< HEAD
-
-=======
-#include <boost/python.hpp>
->>>>>>> c9e107cf
+
 #include <boost/tokenizer.hpp>
 #include <boost/python/list.hpp>
 #include <boost/python/dict.hpp>
@@ -85,13 +81,9 @@
 void export_mints();
 void export_functional();
 void export_oeprop();
-<<<<<<< HEAD
 void export_cubefile();
 void export_libfrag();
-
-=======
 void export_efp();
->>>>>>> c9e107cf
 
 // In export_plugins.cc
 void py_psi_plugin_close_all();
@@ -1409,13 +1401,11 @@
     // OEProp/GridProp
     export_oeprop();
 
-<<<<<<< HEAD
     // CubeFile
     export_cubefile();
-=======
+
     // EFP
     export_efp();
->>>>>>> c9e107cf
 
     // Options
     def("prepare_options_for_module", py_psi_prepare_options_for_module, "Sets the options module up to return options pertaining to the named argument (e.g. SCF).");
