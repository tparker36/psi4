/*! \file
    \ingroup CCTRIPLES
    \brief Enter brief description of file here 
*/
#include <stdio.h>
#include <stdlib.h>
#include <math.h>
#include <libciomr/libciomr.h>
#include <libqt/qt.h>
#include <libdpd/dpd.h>
#include "MOInfo.h"
#include "Params.h"
#define EXTERN
#include "globals.h"

namespace psi { namespace cctriples {

extern void T3_UHF_AAB(double ***W, double ***V, int disc, int nirreps, 
    int I, int Gi, int J, int Gj, int K, int Gk, dpdbuf4 *T2AA, dpdbuf4 *T2AB, 
    dpdbuf4 *T2BA, dpdbuf4 *FAA, dpdbuf4 *FAB, dpdbuf4 *FBA, dpdbuf4 *EAA, 
    dpdbuf4 *EAB, dpdbuf4 *EBA, dpdfile2 *T1A, dpdfile2 *T1B, dpdbuf4 *DAA, 
    dpdbuf4 *DAB, dpdfile2 *fIA, dpdfile2 *fia, dpdfile2 *fIJ, dpdfile2 *fij,
    dpdfile2 *fAB, dpdfile2 *fab, int *aoccpi, int *aocc_off, int *boccpi, 
    int *bocc_off, int *avirtpi, int *avir_off, int *bvirtpi, int *bvir_off, 
    double omega);

extern void T3_UHF_AAB_abc(double ***W, double ***V, int disc, int nirreps,
    int I, int Gi, int J, int Gj, int K, int Gk, dpdbuf4 *T2AA, dpdbuf4 *T2AB,
    dpdbuf4 *T2BA, dpdbuf4 *FAA, dpdbuf4 *FAB, dpdbuf4 *FBA, dpdbuf4 *EAA,
    dpdbuf4 *EAB, dpdbuf4 *EBA, dpdfile2 *T1A, dpdfile2 *T1B, dpdbuf4 *DAA,
    dpdbuf4 *DAB, dpdfile2 *fIA, dpdfile2 *fia, dpdfile2 *fIJ, dpdfile2 *fij,
    dpdfile2 *fAB, dpdfile2 *fab, int *aoccpi, int *aocc_off, int *boccpi,
    int *bocc_off, int *avirtpi, int *avir_off, int *bvirtpi, int *bvir_off,
    double omega);

<<<<<<< HEAD
    void T3_grad_UHF_AAB(void)
=======
    double T3_grad_UHF_AAB(void)
>>>>>>> 184e159f
    {
      int cnt;
      int h, nirreps;
      int Gi, Gj, Gk, Ga, Gb, Gc, Gd, Gl;
      int Gji, Gij, Gjk, Gkj, Gik, Gki, Gijk;
      int Gab, Gbc, Gac, Gcb, Gcd;
      int Gid, Gjd, Gkd;
      int Gil, Gjl, Gkl, Gli, Glk;
      int I, J, K, L, A, B, C, D;
      int i, j, k, l, a, b, c, d;
      int ij, ji, ik, ki, jk, kj;
      int ab, ba, ac, ca, bc, cb;
      int dc, ad, bd, da;
      int lc, la, lb;
      int id, jd, kd;
      int il, jl, kl, li, lk;
      int *aoccpi, *avirtpi, *aocc_off, *avir_off;
      int *boccpi, *bvirtpi, *bocc_off, *bvir_off;
      double value_c, value_d, dijk, denom, ET;
      int nrows, ncols, nlinks;
      dpdbuf4 T2AB, T2AA, T2BA;
      dpdbuf4 FAAints, FABints, FBAints;
      dpdbuf4 EAAints, EABints, EBAints;
      dpdbuf4 DAAints, DABints;
      dpdfile2 T1A, T1B, fIJ, fij, fAB, fab, fIA, fia;
      dpdfile2 S1A, S1B, DAB, Dab, DIJ, Dij;
      dpdbuf4 S2AA, S2AB, GIJAB, GIjAb, GIJKA, GIjKa, GiJkA, GIDAB, GIdAb, GiDaB;
<<<<<<< HEAD
//      dpdbuf4 T2AA_junk, T2AB_junk, T2BA_junk;
//      dpdbuf4 FAAints_junk, FABints_junk, FBAints_junk;
//      dpdbuf4 EAAints_junk, EABints_junk, EBAints_junk;
//      dpdbuf4 DAAints_junk, DABints_junk;
//      dpdfile2 T1A_junk, T1B_junk;
//      dpdfile2 fIA_junk, fia_junk, fIJ_junk, fij_junk, fAB_junk, fab_junk;
      double ***WABc, ***VABc;
//      double ***WABc2, ***VABc2;
=======
      double ***WABc, ***VABc;
>>>>>>> 184e159f
      double ***XABc, ***Y1, ***Y2;
      double **Z;
      double ***WIJk = (double ***) malloc(nirreps * sizeof(double **));
      double ***VIJk = (double ***) malloc(nirreps * sizeof(double **));

      nirreps = moinfo.nirreps;
      aoccpi = moinfo.aoccpi; 
      avirtpi = moinfo.avirtpi;
      aocc_off = moinfo.aocc_off;
      avir_off = moinfo.avir_off;
      boccpi = moinfo.boccpi; 
      bvirtpi = moinfo.bvirtpi;
      bocc_off = moinfo.bocc_off;
      bvir_off = moinfo.bvir_off;

      dpd_file2_init(&fIJ, CC_OEI, 0, 0, 0, "fIJ");
      dpd_file2_init(&fij, CC_OEI, 0, 2, 2, "fij");
      dpd_file2_init(&fAB, CC_OEI, 0, 1, 1, "fAB");
      dpd_file2_init(&fab, CC_OEI, 0, 3, 3, "fab");
      dpd_file2_init(&fIA, CC_OEI, 0, 0, 1, "fIA");
      dpd_file2_init(&fia, CC_OEI, 0, 2, 3, "fia");

      dpd_file2_init(&T1A, CC_OEI, 0, 0, 1, "tIA");
      dpd_file2_init(&T1B, CC_OEI, 0, 2, 3, "tia");

      dpd_buf4_init(&T2AA, CC_TAMPS, 0, 0, 5, 2, 7, 0, "tIJAB");
      dpd_buf4_init(&T2AB, CC_TAMPS, 0, 22, 28, 22, 28, 0, "tIjAb");
      dpd_buf4_init(&T2BA, CC_TAMPS, 0, 23, 29, 23, 29, 0, "tiJaB");

      dpd_buf4_init(&FAAints, CC_FINTS, 0, 20, 5, 20, 5, 1, "F <IA|BC>");
      dpd_buf4_init(&FABints, CC_FINTS, 0, 24, 28, 24, 28, 0, "F <Ia|Bc>");
      dpd_buf4_init(&FBAints, CC_FINTS, 0, 27, 29, 27, 29, 0, "F <iA|bC>");

      dpd_buf4_init(&EAAints, CC_EINTS, 0, 0, 20, 2, 20, 0, "E <IJ||KA> (I>J,KA)");
      dpd_buf4_init(&EABints, CC_EINTS, 0, 22, 24, 22, 24, 0, "E <Ij|Ka>");
      dpd_buf4_init(&EBAints, CC_EINTS, 0, 23, 27, 23, 27, 0, "E <iJ|kA>");

      dpd_buf4_init(&DAAints, CC_DINTS, 0, 0, 5, 0, 5, 0, "D <IJ||AB>");
      dpd_buf4_init(&DABints, CC_DINTS, 0, 22, 28, 22, 28, 0, "D <Ij|Ab>");

<<<<<<< HEAD
//      dpd_file2_init(&fIJ_junk, CC_OEI, 0, 0, 0, "fIJ");
//      dpd_file2_init(&fij_junk, CC_OEI, 0, 2, 2, "fij");
//      dpd_file2_init(&fAB_junk, CC_OEI, 0, 1, 1, "fAB");
//      dpd_file2_init(&fab_junk, CC_OEI, 0, 3, 3, "fab");
//      dpd_file2_init(&fIA_junk, CC_OEI, 0, 0, 1, "fIA");
//      dpd_file2_init(&fia_junk, CC_OEI, 0, 2, 3, "fia");

//      dpd_file2_init(&T1A_junk, CC_OEI, 0, 0, 1, "tIA");
//      dpd_file2_init(&T1B_junk, CC_OEI, 0, 2, 3, "tia");

//      dpd_buf4_init(&T2AA_junk, CC_TAMPS, 0, 0, 5, 2, 7, 0, "tIJAB");
//      dpd_buf4_init(&T2AB_junk, CC_TAMPS, 0, 22, 28, 22, 28, 0, "tIjAb");
//      dpd_buf4_init(&T2BA_junk, CC_TAMPS, 0, 23, 29, 23, 29, 0, "tiJaB");

//      dpd_buf4_init(&FAAints_junk, CC_FINTS, 0, 20, 5, 20, 5, 1, "F <IA|BC>");
//      dpd_buf4_init(&FABints_junk, CC_FINTS, 0, 24, 28, 24, 28, 0, "F <Ia|Bc>");
//      dpd_buf4_init(&FBAints_junk, CC_FINTS, 0, 27, 29, 27, 29, 0, "F <iA|bC>");

//      dpd_buf4_init(&EAAints_junk, CC_EINTS, 0, 0, 20, 2, 20, 0, "E <IJ||KA> (I>J,KA)");
//      dpd_buf4_init(&EABints_junk, CC_EINTS, 0, 22, 24, 22, 24, 0, "E <Ij|Ka>");
//      dpd_buf4_init(&EBAints_junk, CC_EINTS, 0, 23, 27, 23, 27, 0, "E <iJ|kA>");

//      dpd_buf4_init(&DAAints_junk, CC_DINTS, 0, 0, 5, 0, 5, 0, "D <IJ||AB>");
//      dpd_buf4_init(&DABints_junk, CC_DINTS, 0, 22, 28, 22, 28, 0, "D <Ij|Ab>");

=======
>>>>>>> 184e159f
      dpd_file2_init(&S1A, CC_OEI, 0, 0, 1, "SIA");
      dpd_file2_mat_init(&S1A);
      dpd_file2_mat_rd(&S1A);
      dpd_file2_init(&S1B, CC_OEI, 0, 2, 3, "Sia");
      dpd_file2_mat_init(&S1B);
      dpd_file2_mat_rd(&S1B);

      dpd_file2_init(&DAB, CC_OEI, 0, 1, 1, "DAB");
      dpd_file2_mat_init(&DAB);
      dpd_file2_mat_rd(&DAB);
      dpd_file2_init(&Dab, CC_OEI, 0, 3, 3, "Dab");
      dpd_file2_mat_init(&Dab);
      dpd_file2_mat_rd(&Dab);

<<<<<<< HEAD
//      dpd_file2_init(&DIJ, CC_OEI, 0, 0, 0, "DIJ");
//      dpd_file2_mat_init(&DIJ);
//      dpd_file2_mat_rd(&DIJ);
//      dpd_file2_init(&Dij, CC_OEI, 0, 2, 2, "Dij");
//      dpd_file2_mat_init(&Dij);
//      dpd_file2_mat_rd(&Dij);

=======
>>>>>>> 184e159f
      dpd_buf4_init(&S2AA, CC_MISC, 0, 0, 5, 2, 7, 0, "SIJAB");
      dpd_buf4_init(&S2AB, CC_MISC, 0, 22, 28, 22, 28, 0, "SIjAb");
      for(h=0; h < nirreps; h++) {
	dpd_buf4_mat_irrep_init(&S2AA, h);
	dpd_buf4_mat_irrep_rd(&S2AA, h);
	dpd_buf4_mat_irrep_init(&S2AB, h);
      }

      dpd_buf4_init(&GIJAB, CC_GAMMA, 0, 0, 5, 2, 7, 0, "GIJAB");
      dpd_buf4_init(&GIjAb, CC_GAMMA, 0, 22, 28, 22, 28, 0, "GIjAb");
      for(h=0; h < nirreps; h++) {
	dpd_buf4_mat_irrep_init(&GIJAB, h);
	dpd_buf4_mat_irrep_rd(&GIJAB, h);
	dpd_buf4_mat_irrep_init(&GIjAb, h);
      }

      dpd_buf4_init(&GIJKA, CC_GAMMA, 0, 0, 20, 2, 20, 0, "GIJKA");
      dpd_buf4_init(&GIjKa, CC_GAMMA, 0, 22, 24, 22, 24, 0, "GIjKa");
      dpd_buf4_init(&GiJkA, CC_GAMMA, 0, 23, 27, 23, 27, 0, "GiJkA");
      for(h=0; h < nirreps; h++) {
	dpd_buf4_mat_irrep_init(&GIJKA, h);
	dpd_buf4_mat_irrep_rd(&GIJKA, h);
	dpd_buf4_mat_irrep_init(&GIjKa, h);
	dpd_buf4_mat_irrep_init(&GiJkA, h);
      }

      dpd_buf4_init(&GIDAB, CC_GAMMA, 0, 20, 5, 20, 7, 0, "GIDAB");
      dpd_buf4_init(&GIdAb, CC_GAMMA, 0, 24, 28, 24, 28, 0, "GIdAb");
      dpd_buf4_init(&GiDaB, CC_GAMMA, 0, 27, 29, 27, 29, 0, "GiDaB");
      for(h=0; h < nirreps; h++) {
	dpd_buf4_mat_irrep_init(&GIDAB, h);
	dpd_buf4_mat_irrep_rd(&GIDAB, h);
	dpd_buf4_mat_irrep_init(&GIdAb, h);
	dpd_buf4_mat_irrep_init(&GiDaB, h);
      }

      ET = 0.0;

      WABc = (double ***) malloc(nirreps * sizeof(double **));
      VABc = (double ***) malloc(nirreps * sizeof(double **));
      XABc = (double ***) malloc(nirreps * sizeof(double **));
      Y1 = (double ***) malloc(nirreps * sizeof(double **));
      Y2 = (double ***) malloc(nirreps * sizeof(double **));
<<<<<<< HEAD
//      WABc2 = (double ***) malloc(nirreps * sizeof(double **));
//      VABc2 = (double ***) malloc(nirreps * sizeof(double **));
=======
>>>>>>> 184e159f

      for(Gi=0; Gi < nirreps; Gi++) {
	for(Gj=0; Gj < nirreps; Gj++) {
	  for(Gk=0; Gk < nirreps; Gk++) {

	    Gij = Gji = Gi ^ Gj;
	    Gjk = Gkj = Gj ^ Gk;
	    Gik = Gki = Gi ^ Gk;

	    Gijk = Gi ^ Gj ^ Gk;

	    for(Gab=0; Gab < nirreps; Gab++) {
	      Gc = Gab ^ Gijk;

	      WABc[Gab] = dpd_block_matrix(FAAints.params->coltot[Gab], bvirtpi[Gc]);
	      VABc[Gab] = dpd_block_matrix(FAAints.params->coltot[Gab], bvirtpi[Gc]);
	      XABc[Gab] = dpd_block_matrix(FAAints.params->coltot[Gab], bvirtpi[Gc]);
<<<<<<< HEAD
//	      WABc2[Gab] = dpd_block_matrix(FAAints.params->coltot[Gab], bvirtpi[Gc]);
//	      VABc2[Gab] = dpd_block_matrix(FAAints.params->coltot[Gab], bvirtpi[Gc]);
=======
>>>>>>> 184e159f
	    }

	    for(Ga=0; Ga < nirreps; Ga++) {
	      Gbc = Ga ^ Gijk;
	      Y1[Ga] = dpd_block_matrix(avirtpi[Ga], FBAints.params->coltot[Gbc]); /* alpha-beta-alpha */
	      Y2[Ga] = dpd_block_matrix(avirtpi[Ga], FABints.params->coltot[Gbc]); /* alpha-alpha-beta */
	    }

	    for(i=0; i < aoccpi[Gi]; i++) {
	      I = aocc_off[Gi] + i;
	      for(j=0; j < aoccpi[Gj]; j++) {
		J = aocc_off[Gj] + j;
		for(k=0; k < boccpi[Gk]; k++) {
		  K = bocc_off[Gk] + k;

		  T3_UHF_AAB(WABc, VABc, 1, nirreps, I, Gi, J, Gj, K, Gk, &T2AA, &T2AB, &T2BA, 
			     &FAAints, &FABints, &FBAints, &EAAints, &EABints, &EBAints, 
			     &T1A, &T1B, &DAAints, &DABints, &fIA, &fia, &fIJ, &fij, &fAB, &fab,
			     aoccpi, aocc_off, boccpi, bocc_off, avirtpi, avir_off, bvirtpi, bvir_off, 0.0);

		  dpd_file2_mat_init(&fIJ);
		  dpd_file2_mat_init(&fij);
		  dpd_file2_mat_init(&fAB);
		  dpd_file2_mat_init(&fab);
		  dpd_file2_mat_init(&fIA);
		  dpd_file2_mat_init(&fia);
		  dpd_file2_mat_rd(&fIJ);
		  dpd_file2_mat_rd(&fij);
		  dpd_file2_mat_rd(&fAB);
		  dpd_file2_mat_rd(&fab);
		  dpd_file2_mat_rd(&fIA);
		  dpd_file2_mat_rd(&fia);
		  dpd_file2_mat_init(&T1A);
		  dpd_file2_mat_rd(&T1A);
		  dpd_file2_mat_init(&T1B);
		  dpd_file2_mat_rd(&T1B);
		  for(h=0; h < nirreps; h++) {
		    dpd_buf4_mat_irrep_init(&T2AA, h);
		    dpd_buf4_mat_irrep_rd(&T2AA, h);

		    dpd_buf4_mat_irrep_init(&T2AB, h);
		    dpd_buf4_mat_irrep_rd(&T2AB, h);

		    dpd_buf4_mat_irrep_init(&T2BA, h);
		    dpd_buf4_mat_irrep_rd(&T2BA, h);

		    dpd_buf4_mat_irrep_init(&EAAints, h);
		    dpd_buf4_mat_irrep_rd(&EAAints, h);

		    dpd_buf4_mat_irrep_init(&EABints, h);
		    dpd_buf4_mat_irrep_rd(&EABints, h);

		    dpd_buf4_mat_irrep_init(&EBAints, h);
		    dpd_buf4_mat_irrep_rd(&EBAints, h);

		    dpd_buf4_mat_irrep_init(&DAAints, h);
		    dpd_buf4_mat_irrep_rd(&DAAints, h);

		    dpd_buf4_mat_irrep_init(&DABints, h);
		    dpd_buf4_mat_irrep_rd(&DABints, h);
		  }

		  ij = EAAints.params->rowidx[I][J];
		  ji = EAAints.params->rowidx[J][I];
		  jk = EABints.params->rowidx[J][K];
		  kj = EBAints.params->rowidx[K][J];
		  ik = EABints.params->rowidx[I][K];
		  ki = EBAints.params->rowidx[K][I];

		  dijk = 0.0;
		  if(fIJ.params->rowtot[Gi]) dijk += fIJ.matrix[Gi][i][i];
		  if(fIJ.params->rowtot[Gj]) dijk += fIJ.matrix[Gj][j][j];
		  if(fij.params->rowtot[Gk]) dijk += fij.matrix[Gk][k][k];


		  /**** Apply denominators and compute AAB part of (T) as a test ****/
		  for(Gab=0; Gab < nirreps; Gab++) {
		    Gc = Gab ^ Gijk;

		    for(ab=0; ab < FAAints.params->coltot[Gab]; ab++) {
		      A = FAAints.params->colorb[Gab][ab][0];
		      Ga = FAAints.params->rsym[A];
		      a = A - avir_off[Ga];
		      B = FAAints.params->colorb[Gab][ab][1];
		      Gb = FAAints.params->ssym[B];
		      b = B - avir_off[Gb];

		      for(c=0; c < bvirtpi[Gc]; c++) {
			C = bvir_off[Gc] + c;

			denom = dijk;
			if(fAB.params->rowtot[Ga]) denom -= fAB.matrix[Ga][a][a];
			if(fAB.params->rowtot[Gb]) denom -= fAB.matrix[Gb][b][b];
			if(fab.params->rowtot[Gc]) denom -= fab.matrix[Gc][c][c];

			ET += WABc[Gab][ab][c] * (WABc[Gab][ab][c] + VABc[Gab][ab][c]) * denom;

		      } /* c */
		    } /* ab */ 
		  } /* Gab */

		  /**** T3 --> S1 ****/

		  /* S_IA = <Jk|Bc> t(c)_IJkABc */
		  /* S_kc = 1/4 <IJ||AB> t(c)_IJkABc */
		  for(Gab=0; Gab < nirreps; Gab++) {
		    Gc = Gab ^ Gijk;
		    for(ab=0; ab < FAAints.params->coltot[Gab]; ab++) {
		      A = FAAints.params->colorb[Gab][ab][0];
		      Ga = FAAints.params->rsym[A];
		      a = A - avir_off[Ga];
		      B = FAAints.params->colorb[Gab][ab][1];
		      Gb = FAAints.params->ssym[B];
		      b = B - avir_off[Gb];
		      Gbc = Gb ^ Gc;
		      Gac = Ga ^ Gc;
		      for(c=0; c < bvirtpi[Gc]; c++) {
			C = bvir_off[Gc] + c;
			bc = DABints.params->colidx[B][C];

			if(Gi==Ga && S1A.params->rowtot[Gi] && S1A.params->coltot[Gi])
			  S1A.matrix[Gi][i][a] += WABc[Gab][ab][c] * DABints.matrix[Gjk][jk][bc];

			if(Gk==Gc && S1B.params->rowtot[Gk] && S1B.params->coltot[Gk])
			  S1B.matrix[Gk][k][c] += 0.25 * WABc[Gab][ab][c] * DAAints.matrix[Gij][ij][ab];

		      } /* c */
		    } /* ab */
		  } /* Gab */

		  /**** T3 --> S1 Complete ****/

		  /**** T3 --> S2 ****/

		  /*** Build X_IJkABc = 2 W_IJkABc + V_IJkABc ***/
		  for(Gab=0; Gab < nirreps; Gab++) {
		    Gc = Gab ^ Gijk;
		    for(ab=0; ab < FAAints.params->coltot[Gab]; ab++) {
		      for(c=0; c < bvirtpi[Gc]; c++) {
			XABc[Gab][ab][c] = 2 * WABc[Gab][ab][c] + VABc[Gab][ab][c];
		      }
		    }
		  }
		  /*** X_IJkABc Complete ***/

		  /*** Sort X(AB,c) to Y(A,cB) ***/
		  for(Gab=0; Gab < nirreps; Gab++) {
		    Gc = Gab ^ Gijk;
		    for(ab=0; ab < FAAints.params->coltot[Gab]; ab++) {
		      A = FAAints.params->colorb[Gab][ab][0];
		      B = FAAints.params->colorb[Gab][ab][1];
		      Ga = FAAints.params->rsym[A];
		      a = A - avir_off[Ga];
		      for(c=0; c < bvirtpi[Gc]; c++) {
			C = bvir_off[Gc] + c;
			cb = FBAints.params->colidx[C][B];
			Y1[Ga][a][cb] = XABc[Gab][ab][c];
		      }
		    }
		  }
		  /*** S_JIDA <-- +t_IJkABc W_kDcB ***/
		  /*** S_JIAD <-- -t_IJkABc W_kDcB ***/
		  for(Gd=0; Gd < nirreps; Gd++) {
		    Ga = Gd ^ Gji;
		    Gkd = Gcb = Gk ^ Gd;
		    kd = FBAints.row_offset[Gkd][K];
		    nrows = avirtpi[Gd];
		    ncols = avirtpi[Ga];
		    nlinks = FBAints.params->coltot[Gkd];
		    if(nrows && ncols && nlinks) {
		      FBAints.matrix[Gkd] = dpd_block_matrix(nrows, nlinks);
		      dpd_buf4_mat_irrep_rd_block(&FBAints, Gkd, kd, nrows);
		      Z = block_matrix(nrows, ncols);

		      C_DGEMM('n', 't', nrows, ncols, nlinks, 1.0, FBAints.matrix[Gkd][0], nlinks,
			      Y1[Ga][0], nlinks, 0.0, Z[0], ncols);

		      for(d=0; d < avirtpi[Gd]; d++) {
			D = avir_off[Gd] + d;
			for(a=0; a < avirtpi[Ga]; a++) {
			  A = avir_off[Ga] + a;
			  ad = S2AA.params->colidx[A][D];
			  da = S2AA.params->colidx[D][A];
			  S2AA.matrix[Gji][ji][da] += Z[d][a];
			  S2AA.matrix[Gji][ji][ad] -= Z[d][a];
			}
		      }

		      dpd_free_block(FBAints.matrix[Gkd], nrows, nlinks);
		      free_block(Z);
		    } /* nrows && ncols && nlinks */
		  } /* Gd */

		    /*** S_LIAB <-- +t_IJkABc <Jk|Lc> ***/
		    /*** S_ILAB <-- -t_IJkABc <Jk|Lc> ***/
		  for(Gl=0; Gl < nirreps; Gl++) {
		    Gli = Gab = Gl ^ Gi;
		    Gc = Gab ^ Gijk;

		    nrows = aoccpi[Gl];
		    ncols = FAAints.params->coltot[Gab];
		    nlinks = bvirtpi[Gc];

		    if(nrows && ncols && nlinks) {
		      lc = EABints.col_offset[Gjk][Gl];
		      Z = block_matrix(nrows, ncols);
		      C_DGEMM('n', 't', nrows, ncols, nlinks, 1.0, &(EABints.matrix[Gjk][jk][lc]), nlinks,
			      XABc[Gab][0], nlinks, 0.0, Z[0], ncols);
		      for(l=0; l < nrows; l++) {
			L = aocc_off[Gl] + l;
			li = S2AA.params->rowidx[L][I];
			il = S2AA.params->rowidx[I][L];
			for(ab=0; ab < ncols; ab++) {
			  S2AA.matrix[Gli][li][ab] += Z[l][ab];
			  S2AA.matrix[Gli][il][ab] -= Z[l][ab];
			}
		      }
		      free_block(Z);
		    } /* nrows && ncols && nlinks */
		  } /* Gl */

		    /* S_JkDc <-- 1/2 <ID||AB> X_IJkABc */
		  for(Gd=0; Gd < nirreps; Gd++) {
		    Gid = Gab = Gi ^ Gd; 
		    Gc = Gab ^ Gijk;    

		    nrows = avirtpi[Gd];
		    ncols = bvirtpi[Gc];
		    nlinks = FAAints.params->coltot[Gid];
		    if(nrows && ncols && nlinks) {
		      id = FAAints.row_offset[Gid][I];
		      FAAints.matrix[Gid] = dpd_block_matrix(nrows, nlinks);
		      dpd_buf4_mat_irrep_rd_block(&FAAints, Gid, id, nrows);
		      Z = block_matrix(nrows, ncols);
		      C_DGEMM('n', 'n', nrows, ncols, nlinks, 0.5, FAAints.matrix[Gid][0], nlinks,
			      XABc[Gab][0], ncols, 0.0, Z[0], ncols);

		      for(d=0; d < nrows; d++) {
			D = avir_off[Gd] + d;
			for(c=0; c < ncols; c++) {
			  C = bvir_off[Gc] + c;
			  dc = S2AB.params->colidx[D][C];
			  S2AB.matrix[Gjk][jk][dc] += Z[d][c];
			}
		      }

		      dpd_free_block(FAAints.matrix[Gid], nrows, nlinks);
		      free_block(Z);
		    } /* nrows && ncols && nlinks */
		  } /* Gd */

		    /* S_JkBd <-- X_IJkABc <Id|Ac> */
		    /* sort X(AB,c) to Y2(B,Ac) */
		  for(Gab=0; Gab < nirreps; Gab++) {
		    Gc = Gab ^ Gijk;
		    for(ab=0; ab < FAAints.params->coltot[Gab]; ab++) {
		      A = FAAints.params->colorb[Gab][ab][0];
		      B = FAAints.params->colorb[Gab][ab][1];
		      Gb = FAAints.params->ssym[B];
		      b = B - avir_off[Gb];
		      for(c=0; c < bvirtpi[Gc]; c++) {
			C = bvir_off[Gc] + c;
			ac = FABints.params->colidx[A][C];
			Y2[Gb][b][ac] = XABc[Gab][ab][c];
		      }
		    }
		  }

		  for(Gd=0; Gd < nirreps; Gd++) {
		    Gid = Gac = Gi ^ Gd; 
		    Gb = Gac ^ Gijk;    

		    nrows = avirtpi[Gb];
		    ncols = bvirtpi[Gd];
		    nlinks = FABints.params->coltot[Gid];

		    if(nrows && ncols && nlinks) {
		      id = FABints.row_offset[Gid][I];
		      FABints.matrix[Gid] = dpd_block_matrix(ncols, nlinks);
		      dpd_buf4_mat_irrep_rd_block(&FABints, Gid, id, ncols);
		      Z = block_matrix(nrows, ncols);
		      C_DGEMM('n', 't', nrows, ncols, nlinks, 1.0, Y2[Gb][0], nlinks,
			      FABints.matrix[Gid][0], nlinks, 0.0, Z[0], ncols);

		      for(b=0; b < nrows; b++) {
			B = avir_off[Gb] + b;
			for(d=0; d < ncols; d++) {
			  D = bvir_off[Gd] + d;
			  bd = S2AB.params->colidx[B][D];
			  S2AB.matrix[Gjk][jk][bd] += Z[b][d];
			}
		      }

		      dpd_free_block(FABints.matrix[Gid], ncols, nlinks);
		      free_block(Z);

		    } /* nrows && ncols && nlinks */
		  } /* Gd */

		  /* S_LkBc <-- 1/2 <IJ||LA> X_IJkABc */
		  /* sort X(AB,c) to Y2(A,Bc) */
		  for(Gab=0; Gab < nirreps; Gab++) {
		    Gc = Gab ^ Gijk;  
		    for(ab=0; ab < FAAints.params->coltot[Gab]; ab++) {
		      A = FAAints.params->colorb[Gab][ab][0];
		      B = FAAints.params->colorb[Gab][ab][1];
		      Ga = FAAints.params->rsym[A];
		      a = A - avir_off[Ga];
		      for(c=0; c < bvirtpi[Gc]; c++) {
			C = bvir_off[Gc] + c;
			bc = S2AB.params->colidx[B][C];
			Y2[Ga][a][bc] = XABc[Gab][ab][c];
		      } /* c */
		    } /* ab */
		  } /* Gab */

		  for(Gl=0; Gl < nirreps; Gl++) {
		    Glk = Gbc = Gl ^ Gk; 
		    Ga = Gbc ^ Gijk;

		    nrows = aoccpi[Gl];
		    ncols = S2AB.params->coltot[Glk];
		    nlinks = avirtpi[Ga];
		    if(nrows && ncols && nlinks) {
		      la = EAAints.col_offset[Gij][Gl];
		      Z = dpd_block_matrix(nrows, ncols);
		      C_DGEMM('n', 'n', nrows, ncols, nlinks, 0.5, &(EAAints.matrix[Gij][ij][la]), nlinks,
			      Y2[Ga][0], ncols, 0.0, Z[0], ncols);
		      for(l=0; l < nrows; l++) {
			L = aocc_off[Gl] + l;
			lk = S2AB.params->rowidx[L][K];
			for(bc=0; bc < ncols; bc++) {
			  S2AB.matrix[Glk][lk][bc] += Z[l][bc];
			}
		      }

		      dpd_free_block(Z, nrows, ncols);
		    } /* nrows && ncols && nlinks */
		  } /* Gl */

		  /* S_IlBc <-- <kJ|lA> X_IJkABc */
		  for(Gl=0; Gl < nirreps; Gl++) {
		    Gil = Gbc = Gi ^ Gl; 
		    Ga = Gbc ^ Gijk;    

		    nrows = boccpi[Gl];
		    ncols = S2AB.params->coltot[Gil];
		    nlinks = avirtpi[Ga];
		    if(nrows && ncols && nlinks) {
		      la = EBAints.col_offset[Gjk][Gl];
		      Z = dpd_block_matrix(nrows, ncols);
		      C_DGEMM('n', 'n', nrows, ncols, nlinks, 1.0, &(EBAints.matrix[Gjk][kj][la]), nlinks,
			      Y2[Ga][0], ncols, 0.0, Z[0], ncols);
		      for(l=0; l < nrows; l++) {
			L = bocc_off[Gl] + l;
			il = S2AB.params->rowidx[I][L];
			for(bc=0; bc < ncols; bc++) {
			  S2AB.matrix[Gil][il][bc] += Z[l][bc];
			}
		      }
		      dpd_free_block(Z, nrows, ncols);
		    } /* nrows && ncols && nlinks */
		  } /* Gl */

		  /**** T3 --> S2 Complete ****/

		  /**** T3 --> DAB ****/
		  for(Ga=0; Ga < nirreps; Ga++) {
		    Gb = Ga;
		    Gcd = Ga ^ Gijk;
		    for(Gc=0; Gc < nirreps; Gc++) {
		      Gd = Gc ^ Gcd;
		      Gac = Gbc = Ga ^ Gc;
		      for(a=0; a < avirtpi[Ga]; a++) {
			A = avir_off[Ga] + a;
			for(b=0; b < avirtpi[Gb]; b++) {
			  B = avir_off[Gb] + b;
			  for(c=0; c < avirtpi[Gc]; c++) {
			    C = avir_off[Gc] + c;
			    ac = FAAints.params->colidx[A][C];
			    bc = FAAints.params->colidx[B][C];
			    for(d=0; d < bvirtpi[Gd]; d++) {
			      DAB.matrix[Ga][a][b] += 0.5 * WABc[Gac][ac][d] * (WABc[Gbc][bc][d] + VABc[Gbc][bc][d]);
			    } /* d */
			  } /* c */
			} /* b */
		      } /* a */
		    } /* Gc */
		  } /* Ga */

		  /**** T3 --> DAB complete ****/

		  /**** T3 --> Dab ****/

		  for(Gc=0; Gc < nirreps; Gc++) {
		    Gd = Gc;
		    Gab = Gc ^ Gijk;
		    for(ab=0; ab < FAAints.params->coltot[Gab]; ab++) {
		      for(c=0; c < bvirtpi[Gc]; c++) {
			for(d=0; d < bvirtpi[Gd]; d++) {
			  Dab.matrix[Gc][c][d] += 0.25 * WABc[Gab][ab][c] * (WABc[Gab][ab][d] + VABc[Gab][ab][d]);
			}
		      }
		    } /* ab */
		  } /* Gc */

		  /**** T3 --> Dab complete ****/

<<<<<<< HEAD
		  /**** T3 --> DIJ ****/
//		  Gl = Gi;
//		  for(l=0; l < aoccpi[Gl]; l++) {
//		    L = aocc_off[Gl] + l;
//		    T3_UHF_AAB(WABc2, VABc2, 1, nirreps, L, Gl, J, Gj, K, Gk, &T2AA_junk, &T2AB_junk, &T2BA_junk,
//			       &FAAints_junk, &FABints_junk, &FBAints_junk, &EAAints_junk, &EABints_junk, &EBAints_junk,
//			       &T1A_junk, &T1B_junk, &DAAints_junk, &DABints_junk, &fIA_junk, &fia_junk, &fIJ_junk, &fij_junk, 
//			       &fAB_junk, &fab_junk, aoccpi, aocc_off, boccpi, bocc_off, avirtpi, avir_off, bvirtpi, bvir_off, 0.0);
//		    for(Gab=0; Gab < nirreps; Gab++) {
//		      Gc = Gijk ^ Gab;
//		      for(ab=0; ab < FAAints.params->coltot[Gab]; ab++) {
//			for(c=0; c < bvirtpi[Gc]; c++) {
//			  C = bvir_off[Gc] + c;
//			  DIJ.matrix[Gi][i][l] -= (1.0/2.0) * WABc2[Gab][ab][c] * (WABc[Gab][ab][c] + VABc[Gab][ab][c]);
//			} /* c */
//		      } /* ab */
//		    } /* Gab */
//		  } /* l */

//		  Gl = Gk;
//		  for(l=0; l < boccpi[Gl]; l++) {
//		    L = bocc_off[Gl] + l;
//		    T3_UHF_AAB(WABc2, VABc2, 1, nirreps, I, Gi, J, Gj, L, Gl, &T2AA_junk, &T2AB_junk, &T2BA_junk,
//			       &FAAints_junk, &FABints_junk, &FBAints_junk, &EAAints_junk, &EABints_junk, &EBAints_junk,
//			       &T1A_junk, &T1B_junk, &DAAints_junk, &DABints_junk, &fIA_junk, &fia_junk, &fIJ_junk, &fij_junk, 
//			       &fAB_junk, &fab_junk, aoccpi, aocc_off, boccpi, bocc_off, avirtpi, avir_off, bvirtpi, bvir_off, 0.0);
//		    for(Gab=0; Gab < nirreps; Gab++) {
//		      Gc = Gijk ^ Gab;
//		      for(ab=0; ab < FAAints.params->coltot[Gab]; ab++) {
//			for(c=0; c < bvirtpi[Gc]; c++) {
//			  C = bvir_off[Gc] + c;
//			  Dij.matrix[Gk][k][l] -= (1.0/4.0) * WABc2[Gab][ab][c] * (WABc[Gab][ab][c] + VABc[Gab][ab][c]);
//			} /* c */
//		      } /* ab */
//		    } /* Gab */
//		  } /* l */
		  /**** T3 --> DIJ complete ****/

=======
>>>>>>> 184e159f
		  /* T3 --> GIJAB ****/

		  for(Gab=0; Gab < nirreps; Gab++) {
		    Gc = Gab ^ Gijk;
		    if(Gk == Gc) {
		      for(ab=0; ab < FAAints.params->coltot[Gab]; ab++) {
			for(c=0; c < bvirtpi[Gc]; c++) {
			  C = bvir_off[Gc] + c;
			  if(T1B.params->rowtot[Gk] && T1B.params->coltot[Gk])
			    GIJAB.matrix[Gij][ij][ab] += WABc[Gab][ab][c] * T1B.matrix[Gk][k][c];
			}
		      }
		    }
		  } /* Gab */

		  /**** T3 --> GIJAB complete ****/

		  /**** T3 --> GIjAb ****/
		  /* Sort W(AB,c) --> Y2(A,Bc) */
		  for(Gab=0; Gab < nirreps; Gab++) {
		    Gc = Gab ^ Gijk;  
		    for(ab=0; ab < FAAints.params->coltot[Gab]; ab++) {
		      A = FAAints.params->colorb[Gab][ab][0];
		      B = FAAints.params->colorb[Gab][ab][1];
		      Ga = FAAints.params->rsym[A];
		      a = A - avir_off[Ga];
		      for(c=0; c < bvirtpi[Gc]; c++) {
			C = bvir_off[Gc] + c;
			bc = S2AB.params->colidx[B][C];
			Y2[Ga][a][bc] = WABc[Gab][ab][c];
		      } /* c */
		    } /* ab */
		  } /* Gab */

		  Ga = Gi; Gbc = Ga ^ Gijk;
		  if(T1A.params->rowtot[Gi] && T1A.params->coltot[Gi]) {
		    for(a=0; a < avirtpi[Ga]; a++) {
		      for(bc=0; bc < GIjAb.params->coltot[Gbc]; bc++) {
			GIjAb.matrix[Gjk][jk][bc] += Y2[Ga][a][bc] * T1A.matrix[Gi][i][a];
		      }
		    }
		  }

		  /**** T3 --> GiJaB complete ****/

		  /**** T3 --> GIJKA ****/
		  /* Sort W(AB,c) --> Y1(A,cB) */
		  for(Gab=0; Gab < nirreps; Gab++) {
		    Gc = Gab ^ Gijk;  
		    for(ab=0; ab < FAAints.params->coltot[Gab]; ab++) {
		      A = FAAints.params->colorb[Gab][ab][0];
		      B = FAAints.params->colorb[Gab][ab][1];
		      Ga = FAAints.params->rsym[A];
		      a = A - avir_off[Ga];
		      for(c=0; c < bvirtpi[Gc]; c++) {
			C = bvir_off[Gc] + c;
			cb = T2BA.params->colidx[C][B];
			Y1[Ga][a][cb] = 2 * WABc[Gab][ab][c] + VABc[Gab][ab][c];
		      } /* c */
		    } /* ab */
		  } /* Gab */

		  /* G_IJLA <-- t_kLcB Y_IJkABc */
		  for(Gl=0; Gl < nirreps; Gl++) {
		    Ga = Gl ^ Gij;
		    Gkl = Gcb = Gk ^ Gl;

		    nrows = aoccpi[Gl];
		    ncols = avirtpi[Ga];
		    nlinks = T2BA.params->coltot[Gcb];
		    if(nrows && ncols && nlinks) {
		      kl = T2BA.row_offset[Gkl][K];
		      la = GIJKA.col_offset[Gij][Gl];
		      C_DGEMM('n','t', nrows, ncols, nlinks, 1.0, T2BA.matrix[Gkl][kl], nlinks,
			      Y1[Ga][0], nlinks, 1.0, &(GIJKA.matrix[Gij][ij][la]), ncols);
		    }
		  } /* Gl */

		  /**** T3 --> GIJKA complete ****/

		  /**** T3 --> GIjKa ****/
		  for(Gab=0; Gab < nirreps; Gab++) {
		    Gc = Gab ^ Gijk;
		    for(ab=0; ab < FAAints.params->coltot[Gab]; ab++) {
		      for(c=0; c < bvirtpi[Gc]; c++) {
			XABc[Gab][ab][c] = 2 * WABc[Gab][ab][c] + VABc[Gab][ab][c];
		      } /* c */
		    } /* ab */
		  } /* Gab */

		  /* GIkLc <-- 1/2 t_JLAB X_IJkABc */
		  for(Gl=0; Gl < nirreps; Gl++) {
		    Gc = Gl ^ Gik;
		    Gab = Gjl = Gj ^ Gl;
		    nrows = aoccpi[Gl];
		    ncols = bvirtpi[Gc];
		    nlinks = T2AA.params->coltot[Gjl];
		    if(nrows && ncols && nlinks) {
		      jl = T2AA.row_offset[Gjl][J];
		      lc = GIjKa.col_offset[Gik][Gl];
		      C_DGEMM('n','n', nrows, ncols, nlinks, 0.5, T2AA.matrix[Gjl][jl], nlinks,
			      XABc[Gab][0], ncols, 1.0, &(GIjKa.matrix[Gik][ik][lc]), ncols);
		    }
		  } /* Gl */

		  /**** T3 --> GIjKa complete ****/

		  /**** T3 --> GiJkA ****/
		  /* Sort W(AB,c) --> Y2(A,Bc) */
		  for(Gab=0; Gab < nirreps; Gab++) {
		    Gc = Gab ^ Gijk;  
		    for(ab=0; ab < FAAints.params->coltot[Gab]; ab++) {
		      A = FAAints.params->colorb[Gab][ab][0];
		      B = FAAints.params->colorb[Gab][ab][1];
		      Ga = FAAints.params->rsym[A];
		      a = A - avir_off[Ga];
		      for(c=0; c < bvirtpi[Gc]; c++) {
			C = bvir_off[Gc] + c;
			bc = S2AB.params->colidx[B][C];
			Y2[Ga][a][bc] = 2 * WABc[Gab][ab][c] + VABc[Gab][ab][c];
		      } /* c */
		    } /* ab */
		  } /* Gab */

		  /* G_kIlA <-- -t_JlBc X_IJkABc **/
		  for(Gl=0; Gl < nirreps; Gl++) {
		    Ga = Gki ^ Gl;
		    Gjl = Gbc = Gj ^ Gl;
		    nrows = boccpi[Gl];
		    ncols = avirtpi[Ga];
		    nlinks = T2AB.params->coltot[Gbc];
		    if(nrows && ncols && nlinks) {
		      jl = T2AB.row_offset[Gjl][J];
		      la = GiJkA.col_offset[Gki][Gl];
		      C_DGEMM('n','t', nrows, ncols, nlinks, -1.0, T2AB.matrix[Gjl][jl], nlinks,
			      Y2[Ga][0], nlinks, 1.0, &(GiJkA.matrix[Gki][ki][la]), ncols);
		    }
		  } /* Gl */

		  /**** T3 --> GiJkA complete ****/

		  /* GIDAB <-- -t_JkDc X_IJkABc */
		  for(Gd=0; Gd < nirreps; Gd++) {
		    Gab = Gid = Gi ^ Gd;
		    Gc = Gjk ^ Gd;

		    nrows = avirtpi[Gd];
		    ncols = GIDAB.params->coltot[Gid];
		    nlinks = bvirtpi[Gc];
		    if(nrows && ncols && nlinks) {
		      id = GIDAB.row_offset[Gid][I];
		      dc = T2AB.col_offset[Gjk][Gd];
		      C_DGEMM('n','t',nrows, ncols, nlinks, -1.0, &(T2AB.matrix[Gjk][jk][dc]), nlinks,
			      XABc[Gab][0], nlinks, 1.0, GIDAB.matrix[Gid][id], ncols);
		    }
		  }
		  /*** T3 --> GIDAB complete ***/

		  /* GIdBc <-- t_JkAd t_IJkABc */
		  for(Gd=0; Gd < nirreps; Gd++) {
		    Ga = Gd ^ Gjk;
		    Gid = Gi ^ Gd;

		    nrows = bvirtpi[Gd];
		    ncols = GIdAb.params->coltot[Gid];
		    nlinks = avirtpi[Ga];
		    if(nrows && ncols && nlinks) {
		      ad = T2AB.col_offset[Gjk][Ga];
		      id = GIdAb.row_offset[Gid][I];
		      C_DGEMM('t','n',nrows, ncols, nlinks, -1.0, &(T2AB.matrix[Gjk][jk][ad]), nrows,
			      Y2[Ga][0], ncols, 1.0, GIdAb.matrix[Gid][id], ncols);
		    }
		  }
		  /*** T3 --> GIdAb complete ***/

		  /* GkDcA <-- -1/2 t_IJAD t_IJkABc */
		  for(Gd=0; Gd < nirreps; Gd++) {
		    Ga = Gd ^ Gij;
		    Gkd = Gk ^ Gd;

		    nrows = avirtpi[Gd];
		    ncols = GiDaB.params->coltot[Gkd];
		    nlinks = avirtpi[Ga];
		    if(nrows && ncols && nlinks) {
		      ad = T2AA.col_offset[Gij][Ga];
		      kd = GiDaB.row_offset[Gkd][K];
		      C_DGEMM('t','n', nrows, ncols, nlinks, 0.5, &(T2AA.matrix[Gij][ij][ad]), nrows,
			      Y1[Ga][0], ncols, 1.0, GiDaB.matrix[Gkd][kd], ncols);
		    }
		  }
		  /*** T3 --> GiDaB complete ***/

		  for(h=0; h < nirreps; h++) {
		    dpd_buf4_mat_irrep_close(&T2AA, h);
		    dpd_buf4_mat_irrep_close(&T2AB, h);
		    dpd_buf4_mat_irrep_close(&T2BA, h);
		    dpd_buf4_mat_irrep_close(&EAAints, h);
		    dpd_buf4_mat_irrep_close(&EABints, h);
		    dpd_buf4_mat_irrep_close(&EBAints, h);
		    dpd_buf4_mat_irrep_close(&DAAints, h);
		    dpd_buf4_mat_irrep_close(&DABints, h);
		  }
		  dpd_file2_mat_close(&T1A);
		  dpd_file2_mat_close(&T1B);
		  dpd_file2_mat_close(&fIJ);
		  dpd_file2_mat_close(&fij);
		  dpd_file2_mat_close(&fAB);
		  dpd_file2_mat_close(&fab);
		  dpd_file2_mat_close(&fIA);
		  dpd_file2_mat_close(&fia);

		} /* k */
	      } /* j */
	    } /* i */

	    for(Gab=0; Gab < nirreps; Gab++) {
	      Gc = Gab ^ Gijk;
	      dpd_free_block(WABc[Gab], FAAints.params->coltot[Gab], bvirtpi[Gc]);
	      dpd_free_block(VABc[Gab], FAAints.params->coltot[Gab], bvirtpi[Gc]);
	      dpd_free_block(XABc[Gab], FAAints.params->coltot[Gab], bvirtpi[Gc]);
<<<<<<< HEAD
//	      dpd_free_block(WABc2[Gab], FAAints.params->coltot[Gab], bvirtpi[Gc]);
//	      dpd_free_block(VABc2[Gab], FAAints.params->coltot[Gab], bvirtpi[Gc]);
=======
>>>>>>> 184e159f
	    }
	    for(Ga=0; Ga < nirreps; Ga++) {
	      Gbc = Ga ^ Gijk;
	      dpd_free_block(Y1[Ga], avirtpi[Ga], FBAints.params->coltot[Gbc]);
	      dpd_free_block(Y2[Ga], avirtpi[Ga], FABints.params->coltot[Gbc]);
	    }

	  } /* Gk */
	} /* Gj */
      } /* Gi */

      ET *= 0.25;

      free(WABc);
      free(VABc);
      free(XABc);
      free(Y1); free(Y2);
<<<<<<< HEAD
//      free(WABc2);
//      free(VABc2);
=======
>>>>>>> 184e159f

      dpd_file2_mat_wrt(&DAB);
      dpd_file2_mat_close(&DAB);
      dpd_file2_close(&DAB);
      dpd_file2_mat_wrt(&Dab);
      dpd_file2_mat_close(&Dab);
      dpd_file2_close(&Dab);

<<<<<<< HEAD
//      dpd_file2_mat_wrt(&DIJ);
//      dpd_file2_mat_close(&DIJ);
//      dpd_file2_close(&DIJ);
//      dpd_file2_mat_wrt(&Dij);
//      dpd_file2_mat_close(&Dij);
//      dpd_file2_close(&Dij);

=======
>>>>>>> 184e159f
      for(h=0; h < nirreps; h++) {
	dpd_buf4_mat_irrep_wrt(&S2AA, h);
	dpd_buf4_mat_irrep_close(&S2AA, h);
      }
      for(h=0; h < nirreps; h++) {
	dpd_buf4_mat_irrep_wrt(&S2AB, h);
	dpd_buf4_mat_irrep_close(&S2AB, h);
      }
      for(h=0; h < nirreps; h++) {
	dpd_buf4_mat_irrep_wrt(&GIJAB, h);
	dpd_buf4_mat_irrep_close(&GIJAB, h);
      }
      for(h=0; h < nirreps; h++) {
	dpd_buf4_mat_irrep_wrt(&GIjAb, h);
	dpd_buf4_mat_irrep_close(&GIjAb, h);
      }
      for(h=0; h < nirreps; h++) {
	dpd_buf4_mat_irrep_wrt(&GIJKA, h);
	dpd_buf4_mat_irrep_close(&GIJKA, h);
      }
      for(h=0; h < nirreps; h++) {
	dpd_buf4_mat_irrep_wrt(&GIjKa, h);
	dpd_buf4_mat_irrep_close(&GIjKa, h);
      }
      for(h=0; h < nirreps; h++) {
	dpd_buf4_mat_irrep_wrt(&GiJkA, h);
	dpd_buf4_mat_irrep_close(&GiJkA, h);
      }
      for(h=0; h < nirreps; h++) {
	dpd_buf4_mat_irrep_wrt(&GIDAB, h);
	dpd_buf4_mat_irrep_close(&GIDAB, h);
      }
      for(h=0; h < nirreps; h++) {
	dpd_buf4_mat_irrep_wrt(&GIdAb, h);
	dpd_buf4_mat_irrep_close(&GIdAb, h);
      }
      for(h=0; h < nirreps; h++) {
	dpd_buf4_mat_irrep_wrt(&GiDaB, h);
	dpd_buf4_mat_irrep_close(&GiDaB, h);
      }
      dpd_buf4_close(&S2AA);
      dpd_buf4_close(&S2AB);
      dpd_buf4_close(&GIJAB);
      dpd_buf4_close(&GIjAb);
      dpd_buf4_close(&GIJKA);
      dpd_buf4_close(&GIjKa);
      dpd_buf4_close(&GiJkA);
      dpd_buf4_close(&GIDAB);
      dpd_buf4_close(&GIdAb);
      dpd_buf4_close(&GiDaB);

      dpd_file2_mat_wrt(&S1A);
      dpd_file2_mat_close(&S1A);
      dpd_file2_close(&S1A);
      dpd_file2_mat_wrt(&S1B);
      dpd_file2_mat_close(&S1B);
      dpd_file2_close(&S1B);

      dpd_buf4_close(&T2AA);
      dpd_buf4_close(&T2AB);
      dpd_buf4_close(&T2BA);
      dpd_buf4_close(&FAAints);
      dpd_buf4_close(&FABints);
      dpd_buf4_close(&FBAints);
      dpd_buf4_close(&EAAints);
      dpd_buf4_close(&EABints);
      dpd_buf4_close(&EBAints);
      dpd_buf4_close(&DAAints);
      dpd_buf4_close(&DABints);

      dpd_file2_close(&T1A);
      dpd_file2_close(&T1B);
      dpd_file2_close(&fIJ);
      dpd_file2_close(&fij);
      dpd_file2_close(&fAB);
      dpd_file2_close(&fab);
      dpd_file2_close(&fIA);
      dpd_file2_close(&fia);

<<<<<<< HEAD
//      dpd_buf4_close(&T2AA_junk);
//      dpd_buf4_close(&T2AB_junk);
//      dpd_buf4_close(&T2BA_junk);
//      dpd_buf4_close(&FAAints_junk);
//      dpd_buf4_close(&FABints_junk);
//      dpd_buf4_close(&FBAints_junk);
//      dpd_buf4_close(&EAAints_junk);
//      dpd_buf4_close(&EABints_junk);
//      dpd_buf4_close(&EBAints_junk);
//      dpd_buf4_close(&DAAints_junk);
//      dpd_buf4_close(&DABints_junk);

//      dpd_file2_close(&T1A_junk);
//      dpd_file2_close(&T1B_junk);
//      dpd_file2_close(&fIJ_junk);
//      dpd_file2_close(&fij_junk);
//      dpd_file2_close(&fAB_junk);
//      dpd_file2_close(&fab_junk);
//      dpd_file2_close(&fIA_junk);
//      dpd_file2_close(&fia_junk);
=======
      /*** T3 --> DIJ and Dij ***/
>>>>>>> 184e159f

      dpd_file2_init(&fij, CC_OEI, 0, 2, 2, "fij");
      dpd_file2_init(&fIJ, CC_OEI, 0, 0, 0, "fIJ");
      dpd_file2_init(&fab, CC_OEI, 0, 3, 3, "fab");
      dpd_file2_init(&fAB, CC_OEI, 0, 1, 1, "fAB");
      dpd_file2_init(&fia, CC_OEI, 0, 2, 3, "fia");
      dpd_file2_init(&fIA, CC_OEI, 0, 0, 1, "fIA");
      dpd_file2_init(&T1B, CC_OEI, 0, 2, 3, "tia");
      dpd_file2_init(&T1A, CC_OEI, 0, 0, 1, "tIA");

      dpd_buf4_init(&T2AA, CC_TAMPS, 0, 5, 0, 7, 2, 0, "tABIJ");
      dpd_buf4_init(&T2AB, CC_TAMPS, 0, 28, 22, 28, 22, 0, "tAbIj");
      dpd_buf4_init(&T2BA, CC_TAMPS, 0, 29, 23, 29, 23, 0, "taBiJ");
      dpd_buf4_init(&FAAints, CC_FINTS, 0, 5, 20, 7, 20, 0, "F <BC||IA>");
      dpd_buf4_init(&FBAints, CC_FINTS, 0, 29, 27, 29, 27, 0, "F <bC|iA>");
      dpd_buf4_init(&FABints, CC_FINTS, 0, 28, 24, 28, 24, 0, "F <Bc|Ia>");
      dpd_buf4_init(&EAAints, CC_EINTS, 0, 21, 0, 21, 2, 0, "E <AK||IJ> (AK, I>J)");
      dpd_buf4_init(&EABints, CC_EINTS, 0, 25, 22, 25, 22, 0, "E <aK|Ij>");
      dpd_buf4_init(&EBAints, CC_EINTS, 0, 26, 23, 26, 23, 0, "E <Ak|iJ>");
      dpd_buf4_init(&DAAints, CC_DINTS, 0, 0, 5, 0, 5, 0, "D <IJ||AB>");
      dpd_buf4_init(&DABints, CC_DINTS, 0, 22, 28, 22, 28, 0, "D <Ij|Ab>");

      dpd_file2_init(&DIJ, CC_OEI, 0, 0, 0, "DIJ");
      dpd_file2_mat_init(&DIJ);
      dpd_file2_mat_rd(&DIJ);
      dpd_file2_init(&Dij, CC_OEI, 0, 2, 2, "Dij");
      dpd_file2_mat_init(&Dij);
      dpd_file2_mat_rd(&Dij);

      int Gabc;
<<<<<<< HEAD
      ET = 0.0;
=======
>>>>>>> 184e159f
      for (Ga=0; Ga < nirreps; ++Ga) {
        for (a=0; a<avirtpi[Ga]; ++a) {
          A = avir_off[Ga] + a;
          for (Gb=0; Gb < nirreps; ++Gb) {
            for (b=0; b<avirtpi[Gb]; ++b) {
              B = avir_off[Gb] + b;
              for (Gc=0; Gc < nirreps; ++Gc) {
                for (c=0; c < bvirtpi[Gc]; ++c) {
                  C = bvir_off[Gc] + c;
                  Gabc = Ga ^ Gb ^ Gc;
                  //Allocate the memory for connected and disconnected triples
                  for (Gij=0; Gij < nirreps; ++Gij) {
                    Gk = Gij ^ Gabc;
                    WIJk[Gij] = dpd_block_matrix(T2AA.params->coltot[Gij], boccpi[Gk]);
                    VIJk[Gij] = dpd_block_matrix(T2AA.params->coltot[Gij], boccpi[Gk]);
                  }
                  T3_UHF_AAB_abc(WIJk, VIJk, 1, nirreps, A, Ga, B, Gb, C, Gc,
                      &T2AA, &T2AB, &T2BA, &FAAints, &FABints, &FBAints, &EAAints,
                      &EABints, &EBAints, &T1A, &T1B, &DAAints, &DABints, &fIA,
                      &fia, &fIJ, &fij, &fAB, &fab, aoccpi, aocc_off, boccpi,
                      bocc_off, avirtpi, avir_off, bvirtpi, bvir_off, 0.0);

                  for(Gi=0; Gi < nirreps; Gi++) {
                    Gj = Gi;
                    Gkl = Gi ^ Gabc;
                    for(Gk=0; Gk < nirreps; Gk++) {
                      Gl = Gk ^ Gkl;
                      Gik = Gjk = Gi ^ Gk;
                      for(i=0; i < aoccpi[Gi]; i++) {
                        I = aocc_off[Gi] + i;
                        for(j=0; j < aoccpi[Gj]; j++) {
                          J = aocc_off[Gj] + j;
                          for(k=0; k < aoccpi[Gk]; k++) {
                            K = aocc_off[Gk] + k;
                            ik = T2AA.params->colidx[I][K];
                            jk = T2AA.params->colidx[J][K];
                            for(l=0; l < boccpi[Gl]; l++) {
                              DIJ.matrix[Gi][i][j] -= 0.5 * WIJk[Gik][ik][l] * (WIJk[Gjk][jk][l] + VIJk[Gjk][jk][l]);
                            } /* l */
                          } /* k */
                        } /* j */
                      } /* i */
                    } /* Gk */
                  } /* Gi */

                  for(Gi=0; Gi < nirreps; Gi++) {
                    Gj = Gi;
                    Gkl = Gi ^ Gabc;
                    for(kl=0; kl < T2AA.params->coltot[Gkl]; kl++) {
                      for(i=0; i < boccpi[Gi]; i++) {
                        for(j=0; j < boccpi[Gj]; j++) {
                          Dij.matrix[Gi][i][j] -= 0.25 * WIJk[Gkl][kl][i] * (WIJk[Gkl][kl][j] + VIJk[Gkl][kl][j]);
                        } /* j */
                      } /* i */
                    } /* kl */
                  } /* Gi */

                  //Deallocate the memory for connected and disconnected triples
                  for (Gij=0; Gij < nirreps; ++Gij) {
                    Gk = Gij ^ Gabc;
                    dpd_free_block(WIJk[Gij], T2AA.params->coltot[Gij], boccpi[Gk]);
                    dpd_free_block(VIJk[Gij], T2AA.params->coltot[Gij], boccpi[Gk]);
                  }
                }
              }
            }
          }
        }
      }

      dpd_file2_mat_wrt(&DIJ);
      dpd_file2_mat_close(&DIJ);
      dpd_file2_close(&DIJ);
      dpd_file2_mat_wrt(&Dij);
      dpd_file2_mat_close(&Dij);
      dpd_file2_close(&Dij);

      dpd_file2_close(&fij);
      dpd_file2_close(&fIJ);
      dpd_file2_close(&fab);
      dpd_file2_close(&fAB);

      dpd_buf4_close(&T2AA);
      dpd_buf4_close(&T2AB);
      dpd_buf4_close(&T2BA);
      dpd_buf4_close(&EAAints);
      dpd_buf4_close(&EABints);
      dpd_buf4_close(&EBAints);
      dpd_buf4_close(&FAAints);
      dpd_buf4_close(&FABints);
      dpd_buf4_close(&FBAints);
      dpd_buf4_close(&DAAints);
      dpd_buf4_close(&DABints);

<<<<<<< HEAD
=======
      return ET;
>>>>>>> 184e159f
    }


  }} // namespace psi::CCTRIPLES<|MERGE_RESOLUTION|>--- conflicted
+++ resolved
@@ -33,11 +33,7 @@
     int *bocc_off, int *avirtpi, int *avir_off, int *bvirtpi, int *bvir_off,
     double omega);
 
-<<<<<<< HEAD
-    void T3_grad_UHF_AAB(void)
-=======
     double T3_grad_UHF_AAB(void)
->>>>>>> 184e159f
     {
       int cnt;
       int h, nirreps;
@@ -65,18 +61,7 @@
       dpdfile2 T1A, T1B, fIJ, fij, fAB, fab, fIA, fia;
       dpdfile2 S1A, S1B, DAB, Dab, DIJ, Dij;
       dpdbuf4 S2AA, S2AB, GIJAB, GIjAb, GIJKA, GIjKa, GiJkA, GIDAB, GIdAb, GiDaB;
-<<<<<<< HEAD
-//      dpdbuf4 T2AA_junk, T2AB_junk, T2BA_junk;
-//      dpdbuf4 FAAints_junk, FABints_junk, FBAints_junk;
-//      dpdbuf4 EAAints_junk, EABints_junk, EBAints_junk;
-//      dpdbuf4 DAAints_junk, DABints_junk;
-//      dpdfile2 T1A_junk, T1B_junk;
-//      dpdfile2 fIA_junk, fia_junk, fIJ_junk, fij_junk, fAB_junk, fab_junk;
       double ***WABc, ***VABc;
-//      double ***WABc2, ***VABc2;
-=======
-      double ***WABc, ***VABc;
->>>>>>> 184e159f
       double ***XABc, ***Y1, ***Y2;
       double **Z;
       double ***WIJk = (double ***) malloc(nirreps * sizeof(double **));
@@ -117,34 +102,6 @@
       dpd_buf4_init(&DAAints, CC_DINTS, 0, 0, 5, 0, 5, 0, "D <IJ||AB>");
       dpd_buf4_init(&DABints, CC_DINTS, 0, 22, 28, 22, 28, 0, "D <Ij|Ab>");
 
-<<<<<<< HEAD
-//      dpd_file2_init(&fIJ_junk, CC_OEI, 0, 0, 0, "fIJ");
-//      dpd_file2_init(&fij_junk, CC_OEI, 0, 2, 2, "fij");
-//      dpd_file2_init(&fAB_junk, CC_OEI, 0, 1, 1, "fAB");
-//      dpd_file2_init(&fab_junk, CC_OEI, 0, 3, 3, "fab");
-//      dpd_file2_init(&fIA_junk, CC_OEI, 0, 0, 1, "fIA");
-//      dpd_file2_init(&fia_junk, CC_OEI, 0, 2, 3, "fia");
-
-//      dpd_file2_init(&T1A_junk, CC_OEI, 0, 0, 1, "tIA");
-//      dpd_file2_init(&T1B_junk, CC_OEI, 0, 2, 3, "tia");
-
-//      dpd_buf4_init(&T2AA_junk, CC_TAMPS, 0, 0, 5, 2, 7, 0, "tIJAB");
-//      dpd_buf4_init(&T2AB_junk, CC_TAMPS, 0, 22, 28, 22, 28, 0, "tIjAb");
-//      dpd_buf4_init(&T2BA_junk, CC_TAMPS, 0, 23, 29, 23, 29, 0, "tiJaB");
-
-//      dpd_buf4_init(&FAAints_junk, CC_FINTS, 0, 20, 5, 20, 5, 1, "F <IA|BC>");
-//      dpd_buf4_init(&FABints_junk, CC_FINTS, 0, 24, 28, 24, 28, 0, "F <Ia|Bc>");
-//      dpd_buf4_init(&FBAints_junk, CC_FINTS, 0, 27, 29, 27, 29, 0, "F <iA|bC>");
-
-//      dpd_buf4_init(&EAAints_junk, CC_EINTS, 0, 0, 20, 2, 20, 0, "E <IJ||KA> (I>J,KA)");
-//      dpd_buf4_init(&EABints_junk, CC_EINTS, 0, 22, 24, 22, 24, 0, "E <Ij|Ka>");
-//      dpd_buf4_init(&EBAints_junk, CC_EINTS, 0, 23, 27, 23, 27, 0, "E <iJ|kA>");
-
-//      dpd_buf4_init(&DAAints_junk, CC_DINTS, 0, 0, 5, 0, 5, 0, "D <IJ||AB>");
-//      dpd_buf4_init(&DABints_junk, CC_DINTS, 0, 22, 28, 22, 28, 0, "D <Ij|Ab>");
-
-=======
->>>>>>> 184e159f
       dpd_file2_init(&S1A, CC_OEI, 0, 0, 1, "SIA");
       dpd_file2_mat_init(&S1A);
       dpd_file2_mat_rd(&S1A);
@@ -159,16 +116,6 @@
       dpd_file2_mat_init(&Dab);
       dpd_file2_mat_rd(&Dab);
 
-<<<<<<< HEAD
-//      dpd_file2_init(&DIJ, CC_OEI, 0, 0, 0, "DIJ");
-//      dpd_file2_mat_init(&DIJ);
-//      dpd_file2_mat_rd(&DIJ);
-//      dpd_file2_init(&Dij, CC_OEI, 0, 2, 2, "Dij");
-//      dpd_file2_mat_init(&Dij);
-//      dpd_file2_mat_rd(&Dij);
-
-=======
->>>>>>> 184e159f
       dpd_buf4_init(&S2AA, CC_MISC, 0, 0, 5, 2, 7, 0, "SIJAB");
       dpd_buf4_init(&S2AB, CC_MISC, 0, 22, 28, 22, 28, 0, "SIjAb");
       for(h=0; h < nirreps; h++) {
@@ -212,11 +159,6 @@
       XABc = (double ***) malloc(nirreps * sizeof(double **));
       Y1 = (double ***) malloc(nirreps * sizeof(double **));
       Y2 = (double ***) malloc(nirreps * sizeof(double **));
-<<<<<<< HEAD
-//      WABc2 = (double ***) malloc(nirreps * sizeof(double **));
-//      VABc2 = (double ***) malloc(nirreps * sizeof(double **));
-=======
->>>>>>> 184e159f
 
       for(Gi=0; Gi < nirreps; Gi++) {
 	for(Gj=0; Gj < nirreps; Gj++) {
@@ -234,11 +176,6 @@
 	      WABc[Gab] = dpd_block_matrix(FAAints.params->coltot[Gab], bvirtpi[Gc]);
 	      VABc[Gab] = dpd_block_matrix(FAAints.params->coltot[Gab], bvirtpi[Gc]);
 	      XABc[Gab] = dpd_block_matrix(FAAints.params->coltot[Gab], bvirtpi[Gc]);
-<<<<<<< HEAD
-//	      WABc2[Gab] = dpd_block_matrix(FAAints.params->coltot[Gab], bvirtpi[Gc]);
-//	      VABc2[Gab] = dpd_block_matrix(FAAints.params->coltot[Gab], bvirtpi[Gc]);
-=======
->>>>>>> 184e159f
 	    }
 
 	    for(Ga=0; Ga < nirreps; Ga++) {
@@ -647,47 +584,6 @@
 
 		  /**** T3 --> Dab complete ****/
 
-<<<<<<< HEAD
-		  /**** T3 --> DIJ ****/
-//		  Gl = Gi;
-//		  for(l=0; l < aoccpi[Gl]; l++) {
-//		    L = aocc_off[Gl] + l;
-//		    T3_UHF_AAB(WABc2, VABc2, 1, nirreps, L, Gl, J, Gj, K, Gk, &T2AA_junk, &T2AB_junk, &T2BA_junk,
-//			       &FAAints_junk, &FABints_junk, &FBAints_junk, &EAAints_junk, &EABints_junk, &EBAints_junk,
-//			       &T1A_junk, &T1B_junk, &DAAints_junk, &DABints_junk, &fIA_junk, &fia_junk, &fIJ_junk, &fij_junk, 
-//			       &fAB_junk, &fab_junk, aoccpi, aocc_off, boccpi, bocc_off, avirtpi, avir_off, bvirtpi, bvir_off, 0.0);
-//		    for(Gab=0; Gab < nirreps; Gab++) {
-//		      Gc = Gijk ^ Gab;
-//		      for(ab=0; ab < FAAints.params->coltot[Gab]; ab++) {
-//			for(c=0; c < bvirtpi[Gc]; c++) {
-//			  C = bvir_off[Gc] + c;
-//			  DIJ.matrix[Gi][i][l] -= (1.0/2.0) * WABc2[Gab][ab][c] * (WABc[Gab][ab][c] + VABc[Gab][ab][c]);
-//			} /* c */
-//		      } /* ab */
-//		    } /* Gab */
-//		  } /* l */
-
-//		  Gl = Gk;
-//		  for(l=0; l < boccpi[Gl]; l++) {
-//		    L = bocc_off[Gl] + l;
-//		    T3_UHF_AAB(WABc2, VABc2, 1, nirreps, I, Gi, J, Gj, L, Gl, &T2AA_junk, &T2AB_junk, &T2BA_junk,
-//			       &FAAints_junk, &FABints_junk, &FBAints_junk, &EAAints_junk, &EABints_junk, &EBAints_junk,
-//			       &T1A_junk, &T1B_junk, &DAAints_junk, &DABints_junk, &fIA_junk, &fia_junk, &fIJ_junk, &fij_junk, 
-//			       &fAB_junk, &fab_junk, aoccpi, aocc_off, boccpi, bocc_off, avirtpi, avir_off, bvirtpi, bvir_off, 0.0);
-//		    for(Gab=0; Gab < nirreps; Gab++) {
-//		      Gc = Gijk ^ Gab;
-//		      for(ab=0; ab < FAAints.params->coltot[Gab]; ab++) {
-//			for(c=0; c < bvirtpi[Gc]; c++) {
-//			  C = bvir_off[Gc] + c;
-//			  Dij.matrix[Gk][k][l] -= (1.0/4.0) * WABc2[Gab][ab][c] * (WABc[Gab][ab][c] + VABc[Gab][ab][c]);
-//			} /* c */
-//		      } /* ab */
-//		    } /* Gab */
-//		  } /* l */
-		  /**** T3 --> DIJ complete ****/
-
-=======
->>>>>>> 184e159f
 		  /* T3 --> GIJAB ****/
 
 		  for(Gab=0; Gab < nirreps; Gab++) {
@@ -908,11 +804,6 @@
 	      dpd_free_block(WABc[Gab], FAAints.params->coltot[Gab], bvirtpi[Gc]);
 	      dpd_free_block(VABc[Gab], FAAints.params->coltot[Gab], bvirtpi[Gc]);
 	      dpd_free_block(XABc[Gab], FAAints.params->coltot[Gab], bvirtpi[Gc]);
-<<<<<<< HEAD
-//	      dpd_free_block(WABc2[Gab], FAAints.params->coltot[Gab], bvirtpi[Gc]);
-//	      dpd_free_block(VABc2[Gab], FAAints.params->coltot[Gab], bvirtpi[Gc]);
-=======
->>>>>>> 184e159f
 	    }
 	    for(Ga=0; Ga < nirreps; Ga++) {
 	      Gbc = Ga ^ Gijk;
@@ -930,11 +821,6 @@
       free(VABc);
       free(XABc);
       free(Y1); free(Y2);
-<<<<<<< HEAD
-//      free(WABc2);
-//      free(VABc2);
-=======
->>>>>>> 184e159f
 
       dpd_file2_mat_wrt(&DAB);
       dpd_file2_mat_close(&DAB);
@@ -943,16 +829,6 @@
       dpd_file2_mat_close(&Dab);
       dpd_file2_close(&Dab);
 
-<<<<<<< HEAD
-//      dpd_file2_mat_wrt(&DIJ);
-//      dpd_file2_mat_close(&DIJ);
-//      dpd_file2_close(&DIJ);
-//      dpd_file2_mat_wrt(&Dij);
-//      dpd_file2_mat_close(&Dij);
-//      dpd_file2_close(&Dij);
-
-=======
->>>>>>> 184e159f
       for(h=0; h < nirreps; h++) {
 	dpd_buf4_mat_irrep_wrt(&S2AA, h);
 	dpd_buf4_mat_irrep_close(&S2AA, h);
@@ -1032,30 +908,7 @@
       dpd_file2_close(&fIA);
       dpd_file2_close(&fia);
 
-<<<<<<< HEAD
-//      dpd_buf4_close(&T2AA_junk);
-//      dpd_buf4_close(&T2AB_junk);
-//      dpd_buf4_close(&T2BA_junk);
-//      dpd_buf4_close(&FAAints_junk);
-//      dpd_buf4_close(&FABints_junk);
-//      dpd_buf4_close(&FBAints_junk);
-//      dpd_buf4_close(&EAAints_junk);
-//      dpd_buf4_close(&EABints_junk);
-//      dpd_buf4_close(&EBAints_junk);
-//      dpd_buf4_close(&DAAints_junk);
-//      dpd_buf4_close(&DABints_junk);
-
-//      dpd_file2_close(&T1A_junk);
-//      dpd_file2_close(&T1B_junk);
-//      dpd_file2_close(&fIJ_junk);
-//      dpd_file2_close(&fij_junk);
-//      dpd_file2_close(&fAB_junk);
-//      dpd_file2_close(&fab_junk);
-//      dpd_file2_close(&fIA_junk);
-//      dpd_file2_close(&fia_junk);
-=======
       /*** T3 --> DIJ and Dij ***/
->>>>>>> 184e159f
 
       dpd_file2_init(&fij, CC_OEI, 0, 2, 2, "fij");
       dpd_file2_init(&fIJ, CC_OEI, 0, 0, 0, "fIJ");
@@ -1086,10 +939,6 @@
       dpd_file2_mat_rd(&Dij);
 
       int Gabc;
-<<<<<<< HEAD
-      ET = 0.0;
-=======
->>>>>>> 184e159f
       for (Ga=0; Ga < nirreps; ++Ga) {
         for (a=0; a<avirtpi[Ga]; ++a) {
           A = avir_off[Ga] + a;
@@ -1184,10 +1033,7 @@
       dpd_buf4_close(&DAAints);
       dpd_buf4_close(&DABints);
 
-<<<<<<< HEAD
-=======
       return ET;
->>>>>>> 184e159f
     }
 
 
