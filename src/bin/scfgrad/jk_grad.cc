--- conflicted
+++ resolved
@@ -54,11 +54,6 @@
 boost::shared_ptr<JKGrad> JKGrad::build_JKGrad(int deriv, boost::shared_ptr<BasisSet> primary)
 {
     Options& options = Process::environment.options;
-<<<<<<< HEAD
-=======
-    boost::shared_ptr<BasisSet> primary = BasisSet::pyconstruct_orbital(Process::environment.molecule(),
-                                                                        "BASIS", options.get_str("BASIS"));
->>>>>>> 4689faee
 
     if (options.get_str("SCF_TYPE") == "DF") {
 
