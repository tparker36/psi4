/*
 *@BEGIN LICENSE
 *
 * PSI4: an ab initio quantum chemistry software package
 *
 * This program is free software; you can redistribute it and/or modify
 * it under the terms of the GNU General Public License as published by
 * the Free Software Foundation; either version 2 of the License, or
 * (at your option) any later version.
 *
 * This program is distributed in the hope that it will be useful,
 * but WITHOUT ANY WARRANTY; without even the implied warranty of
 * MERCHANTABILITY or FITNESS FOR A PARTICULAR PURPOSE.  See the
 * GNU General Public License for more details.
 *
 * You should have received a copy of the GNU General Public License along
 * with this program; if not, write to the Free Software Foundation, Inc.,
 * 51 Franklin Street, Fifth Floor, Boston, MA 02110-1301 USA.
 *
 *@END LICENSE
 */

#include <fstream>
#include <math.h>
#include <libqt/qt.h>
#include "dfocc.h"
#include "defines.h"

using namespace psi;
using namespace boost;

namespace psi { namespace dfoccwave {

DFOCC::DFOCC(boost::shared_ptr<Wavefunction> reference_wavefunction, Options &options)
    : Wavefunction(options, _default_psio_lib_)
{
    reference_wavefunction_ = reference_wavefunction;
    common_init();
}//

DFOCC::~DFOCC()
{
}//


void DFOCC::common_init()
{

    print_=options_.get_int("PRINT"); 
    if (print_ > 0) options_.print();

    cc_maxiter=options_.get_int("CC_MAXITER");
    mo_maxiter=options_.get_int("MO_MAXITER");
    num_vecs=options_.get_int("MO_DIIS_NUM_VECS");
    cc_maxdiis_=options_.get_int("CC_DIIS_MAX_VECS");
    cc_mindiis_=options_.get_int("CC_DIIS_MIN_VECS");
    exp_cutoff=options_.get_int("CUTOFF");
    pcg_maxiter=options_.get_int("PCG_MAXITER");

    step_max=options_.get_double("MO_STEP_MAX");
    lshift_parameter=options_.get_double("LEVEL_SHIFT");
    os_scale=options_.get_double("MP2_OS_SCALE");
    ss_scale=options_.get_double("MP2_SS_SCALE");
    sos_scale=options_.get_double("MP2_SOS_SCALE");
    sos_scale2=options_.get_double("MP2_SOS_SCALE2");
    cepa_os_scale_=options_.get_double("CEPA_OS_SCALE");
    cepa_ss_scale_=options_.get_double("CEPA_SS_SCALE");
    cepa_sos_scale_=options_.get_double("CEPA_SOS_SCALE");
    e3_scale=options_.get_double("E3_SCALE");
    tol_Eod=options_.get_double("E_CONVERGENCE");
    tol_t2=options_.get_double("R_CONVERGENCE");
    tol_pcg=options_.get_double("PCG_CONVERGENCE");
    reg_param=options_.get_double("REG_PARAM");

    orth_type=options_.get_str("ORTH_TYPE");
    opt_method=options_.get_str("OPT_METHOD");
    occ_orb_energy=options_.get_str("OCC_ORBS_PRINT");
    natorb=options_.get_str("NAT_ORBS");
    do_scs=options_.get_str("DO_SCS");
    do_sos=options_.get_str("DO_SOS");
    lineq=options_.get_str("LINEQ_SOLVER");
    level_shift=options_.get_str("DO_LEVEL_SHIFT");
    scs_type_=options_.get_str("SCS_TYPE");
    sos_type_=options_.get_str("SOS_TYPE");
    dertype=options_.get_str("DERTYPE");
    orb_resp_solver_=options_.get_str("ORB_RESP_SOLVER");
    ekt_ip_=options_.get_str("EKT_IP");
    ekt_ea_=options_.get_str("EKT_EA");
    reference=options_.get_str("REFERENCE");
    wfn_type_=options_.get_str("WFN_TYPE");
    orb_opt_=options_.get_str("ORB_OPT");
    conv_tei_type=options_.get_str("CONV_TEI_TYPE");
    pcg_beta_type_=options_.get_str("PCG_BETA_TYPE");
    regularization=options_.get_str("REGULARIZATION");
    read_scf_3index=options_.get_str("READ_SCF_3INDEX");
    freeze_core_=options_.get_str("FREEZE_CORE");
    oeprop_=options_.get_str("OEPROP");
    comput_s2_=options_.get_str("COMPUT_S2");
    mp2_amp_type_=options_.get_str("MP2_AMP_TYPE");
    qchf_=options_.get_str("QCHF");

    //title
    title();

    //   Tying orbital convergence to the desired e_conv,
    //   particularly important for the same numerical frequencies by energy
    //   These have been determined by linear fits to a step fn
    //   based on e_conv on limited numerical tests.
    //   The printed value from options_.print() will not be accurate
    //   since newly set orbital conv is not written back to options
    if (options_["RMS_MOGRAD_CONVERGENCE"].has_changed()) {
        tol_grad=options_.get_double("RMS_MOGRAD_CONVERGENCE");
    }
    else {
        double temp;
        temp = (-0.9 * log10(tol_Eod)) - 1.6; 
        if (temp < 4.0) {
            temp = 4.0;
        }
        tol_grad = pow(10.0, -temp);
        //tol_grad = 100.0*tol_Eod; 
        outfile->Printf("\tRMS orbital gradient is changed to : %12.2e\n", tol_grad);
        
    }

    // Determine the MAXIMUM MOGRAD CONVERGENCE
    if (options_["MAX_MOGRAD_CONVERGENCE"].has_changed()) {
    mograd_max=options_.get_double("MAX_MOGRAD_CONVERGENCE");
    }
    else {
        double temp2;
        temp2 = (-0.8 * log10(tol_grad)) - 0.5;
        if (temp2 < 3.0) {
            temp2 = 3.0;
        }
        mograd_max = pow(10.0, -temp2);
        //mograd_max = 10.0*tol_grad;
        outfile->Printf("\tMAX orbital gradient is changed to : %12.2e\n", mograd_max);
        
    }

    // Figure out REF
    if (reference == "RHF" || reference == "RKS") reference_ = "RESTRICTED";
    else if (reference == "UHF" || reference == "UKS" || reference == "ROHF") reference_ = "UNRESTRICTED";
    if (reference == "ROHF") reference_wavefunction_->semicanonicalize();

    // Only ROHF-MP2 energy is available, not the gradients
    if (reference == "ROHF" && orb_opt_ == "FALSE" && dertype == "FIRST") {
             throw PSIEXCEPTION("ROHF DF-MP2 analytic gradients are not available, UHF DF-MP2 is recommended.");
    }

    // Frozen Core
    /*
    if (freeze_core_ == "TRUE" && orb_opt_ == "FALSE" && dertype == "FIRST") {
             throw PSIEXCEPTION("Frozen core gradients are available only for orbital-optimized methods.");
    }
    */

    // DIIS
    if (options_.get_str("DO_DIIS") == "TRUE") do_diis_ = 1;
    else if (options_.get_str("DO_DIIS") == "FALSE") do_diis_ = 0;

    // Figure out HESSIAN TYPE
    if (options_["HESS_TYPE"].has_changed()) {
        hess_type=options_.get_str("HESS_TYPE");
    }
    else {
         if (reference_ == "RESTRICTED" && freeze_core_ == "FALSE") {
             hess_type = "HF"; 
         }
         else if (reference_ == "RESTRICTED" && freeze_core_ == "TRUE") {
             hess_type = "APPROX_DIAG";
         }
         else if (reference_ == "UNRESTRICTED") {
             hess_type = "APPROX_DIAG";
             outfile->Printf("\tMO Hessian type is changed to 'APPROX_DIAG'\n");
             
         }
    }

    // Regularization 
    if (regularization == "TRUE") {
        outfile->Printf("\n\tNOTE: A regularization procedure will be applied to the method.\n");
        outfile->Printf("\tThe regularization parameter is : %12.2f mh\n", reg_param * 1000.0);
        
    }

    cutoff = pow(10.0,-exp_cutoff);
    get_moinfo();
    pair_index();

    // Frozen virtual
    if (nfrzv > 0 && dertype == "FIRST") {
        throw PSIEXCEPTION("Frozen virtual gradients are not available.");
    }
    if (nfrzv > 0 && orb_opt_ == "TRUE") {
        throw PSIEXCEPTION("Frozen virtual approximation is not available for orbital-optimized methods.");
    }


if (reference_ == "RESTRICTED") {
	// Memory allocation
	HmoA = SharedTensor2d(new Tensor2d("MO-basis alpha one-electron ints", nmo_, nmo_));
        FijA = SharedTensor2d(new Tensor2d("Fint <I|J>", naoccA, naoccA));
        FabA = SharedTensor2d(new Tensor2d("Fint <A|B>", navirA, navirA));
        HooA = SharedTensor2d(new Tensor2d("OEI <O|O>", noccA, noccA));
        HovA = SharedTensor2d(new Tensor2d("OEI <O|V>", noccA, nvirA));
        HvoA = SharedTensor2d(new Tensor2d("OEI <V|O>", nvirA, noccA));
        HvvA = SharedTensor2d(new Tensor2d("OEI <V|V>", nvirA, nvirA));

    // if we need PDMs
    if (orb_opt_ == "TRUE" || dertype != "NONE" || oeprop_ == "TRUE" || qchf_ == "TRUE") {
        GijA = SharedTensor2d(new Tensor2d("G Intermediate <I|J>", naoccA, naoccA));
        GabA = SharedTensor2d(new Tensor2d("G Intermediate <A|B>", navirA, navirA));
        G1c_oo = SharedTensor2d(new Tensor2d("Correlation OPDM <O|O>", noccA, noccA));
        G1c_vv = SharedTensor2d(new Tensor2d("Correlation OPDM <V|V>", nvirA, nvirA));
        G1 = SharedTensor2d(new Tensor2d("MO-basis OPDM", nmo_, nmo_));
        G1ao = SharedTensor2d(new Tensor2d("AO-basis OPDM", nso_, nso_));
        G1c = SharedTensor2d(new Tensor2d("MO-basis correlation OPDM", nmo_, nmo_));
        GF = SharedTensor2d(new Tensor2d("MO-basis GFM", nmo_, nmo_));
        GFao = SharedTensor2d(new Tensor2d("AO-basis GFM", nso_, nso_));
        GFoo = SharedTensor2d(new Tensor2d("MO-basis GFM <O|O>", noccA, noccA));
        GFvo = SharedTensor2d(new Tensor2d("MO-basis GFM <V|O>", nvirA, noccA));
        GFov = SharedTensor2d(new Tensor2d("MO-basis GFM <O|V>", noccA, nvirA));
        GFvv = SharedTensor2d(new Tensor2d("MO-basis GFM <V|V>", nvirA, nvirA));
        GFtvv = SharedTensor2d(new Tensor2d("MO-basis Complementary GFM <V|V>", nvirA, nvirA));
        WorbA = SharedTensor2d(new Tensor2d("MO-basis alpha MO gradient", nmo_, nmo_));
        UorbA = SharedTensor2d(new Tensor2d("Alpha MO rotation matrix", nmo_, nmo_));
        KorbA = SharedTensor2d(new Tensor2d("Alpha K MO rotation parameters matrix", nmo_, nmo_));
        KsqrA = SharedTensor2d(new Tensor2d("Alpha K^2 MO rotation parameters matrix", nmo_, nmo_));
        AvoA = SharedTensor2d(new Tensor2d("Diagonal MO Hessian <V|O>", nvirA, noccA));
        if (orb_opt_ == "FALSE") {
            WvoA = SharedTensor2d(new Tensor2d("Effective MO gradient <V|O>", nvirA, noccA));
        }
        if (nfrzc > 0) AooA = SharedTensor2d(new Tensor2d("Diagonal MO Hessian <I|FC>", naoccA, nfrzc));
    }

        outfile->Printf("\n\tMO spaces... \n\n"); 
        outfile->Printf( "\t FC   OCC   VIR   FV \n");
        outfile->Printf( "\t----------------------\n");                                                 
        outfile->Printf( "\t%3d  %3d   %3d  %3d\n", nfrzc, naoccA, navirA, nfrzv);
	

        // memory requirements
        cost_ampAA = 0;
        cost_ampAA = (ULI)nocc2AA * (ULI)nvir2AA;
        cost_ampAA /= (ULI)1024 * (ULI)1024;
        cost_ampAA *= (ULI)sizeof(double);
        cost_amp = (ULI)3.0 * cost_ampAA;
        memory = Process::environment.get_memory();
        memory_mb = memory/1000000L;
        outfile->Printf("\n\tAvailable memory is: %6lu MB \n", memory_mb);
        outfile->Printf("\tMinimum required memory for the DFOCC module is: %6lu MB \n", cost_amp);
        

}  // end if (reference_ == "RESTRICTED")

else if (reference_ == "UNRESTRICTED") {
	// Memory allocation
	HmoA = SharedTensor2d(new Tensor2d("MO-basis alpha one-electron ints", nmo_, nmo_));
	HmoB = SharedTensor2d(new Tensor2d("MO-basis beta one-electron ints", nmo_, nmo_));
        FijA = SharedTensor2d(new Tensor2d("Fint <I|J>", naoccA, naoccA));
        FijB = SharedTensor2d(new Tensor2d("Fint <i|j>", naoccB, naoccB));
        FabA = SharedTensor2d(new Tensor2d("Fint <A|B>", navirA, navirA));
        FabB = SharedTensor2d(new Tensor2d("Fint <a|b>", navirB, navirB));
        HooA = SharedTensor2d(new Tensor2d("OEI <O|O>", noccA, noccA));
        HooB = SharedTensor2d(new Tensor2d("OEI <o|o>", noccB, noccB));
        HovA = SharedTensor2d(new Tensor2d("OEI <O|V>", noccA, nvirA));
        HovB = SharedTensor2d(new Tensor2d("OEI <o|v>", noccB, nvirB));
        HvoA = SharedTensor2d(new Tensor2d("OEI <V|O>", nvirA, noccA));
        HvoB = SharedTensor2d(new Tensor2d("OEI <v|o>", nvirB, noccB));
        HvvA = SharedTensor2d(new Tensor2d("OEI <V|V>", nvirA, nvirA));
        HvvB = SharedTensor2d(new Tensor2d("OEI <v|v>", nvirB, nvirB));

    // if we need PDMs
    if (orb_opt_ == "TRUE" || dertype != "NONE" || oeprop_ == "TRUE" || qchf_ == "TRUE") {
        GijA = SharedTensor2d(new Tensor2d("G Intermediate <I|J>", naoccA, naoccA));
        GijB = SharedTensor2d(new Tensor2d("G Intermediate <i|j>", naoccB, naoccB));
        GabA = SharedTensor2d(new Tensor2d("G Intermediate <A|B>", navirA, navirA));
        GabB = SharedTensor2d(new Tensor2d("G Intermediate <a|b>", navirB, navirB));
        G1c_ooA = SharedTensor2d(new Tensor2d("Correlation OPDM <O|O>", noccA, noccA));
        G1c_ooB = SharedTensor2d(new Tensor2d("Correlation OPDM <o|o>", noccB, noccB));
        G1c_vvA = SharedTensor2d(new Tensor2d("Correlation OPDM <V|V>", nvirA, nvirA));
        G1c_vvB = SharedTensor2d(new Tensor2d("Correlation OPDM <v|v>", nvirB, nvirB));
        G1cA = SharedTensor2d(new Tensor2d("MO-basis alpha correlation OPDM", nmo_, nmo_));
        G1cB = SharedTensor2d(new Tensor2d("MO-basis beta correlation OPDM", nmo_, nmo_));
        G1A = SharedTensor2d(new Tensor2d("MO-basis alpha OPDM", nmo_, nmo_));
        G1B = SharedTensor2d(new Tensor2d("MO-basis beta OPDM", nmo_, nmo_));
        G1ao = SharedTensor2d(new Tensor2d("AO-basis OPDM", nso_, nso_));
        GFA = SharedTensor2d(new Tensor2d("MO-basis alpha GFM", nmo_, nmo_));
        GFB = SharedTensor2d(new Tensor2d("MO-basis beta GFM", nmo_, nmo_));
        GFao = SharedTensor2d(new Tensor2d("AO-basis GFM", nso_, nso_));
        GFooA = SharedTensor2d(new Tensor2d("MO-basis GFM <O|O>", noccA, noccA));
        GFooB = SharedTensor2d(new Tensor2d("MO-basis GFM <o|o>", noccB, noccB));
        GFvoA = SharedTensor2d(new Tensor2d("MO-basis GFM <V|O>", nvirA, noccA));
        GFvoB = SharedTensor2d(new Tensor2d("MO-basis GFM <v|o>", nvirB, noccB));
        GFovA = SharedTensor2d(new Tensor2d("MO-basis GFM <O|V>", noccA, nvirA));
        GFovB = SharedTensor2d(new Tensor2d("MO-basis GFM <o|v>", noccB, nvirB));
        GFvvA = SharedTensor2d(new Tensor2d("MO-basis GFM <V|V>", nvirA, nvirA));
        GFvvB = SharedTensor2d(new Tensor2d("MO-basis GFM <v|v>", nvirB, nvirB));
        GFtvvA = SharedTensor2d(new Tensor2d("MO-basis Complementary GFM <V|V>", nvirA, nvirA));
        GFtvvB = SharedTensor2d(new Tensor2d("MO-basis Complementary GFM <v|v>", nvirB, nvirB));
        WorbA = SharedTensor2d(new Tensor2d("MO-basis alpha MO gradient", nmo_, nmo_));
        WorbB = SharedTensor2d(new Tensor2d("MO-basis beta MO gradient", nmo_, nmo_));
        UorbA = SharedTensor2d(new Tensor2d("Alpha MO rotation matrix", nmo_, nmo_));
        UorbB = SharedTensor2d(new Tensor2d("Beta MO rotation matrix", nmo_, nmo_));
        KorbA = SharedTensor2d(new Tensor2d("Alpha K MO rotation parameters matrix", nmo_, nmo_));
        KorbB = SharedTensor2d(new Tensor2d("Beta K MO rotation parameters matrix", nmo_, nmo_));
        KsqrA = SharedTensor2d(new Tensor2d("Alpha K^2 MO rotation parameters matrix", nmo_, nmo_));
        KsqrB = SharedTensor2d(new Tensor2d("Beta K^2 MO rotation parameters matrix", nmo_, nmo_));
        AvoA = SharedTensor2d(new Tensor2d("Diagonal MO Hessian <V|O>", nvirA, noccA));
        AvoB = SharedTensor2d(new Tensor2d("Diagonal MO Hessian <v|o>", nvirB, noccB));
        if (orb_opt_ == "FALSE") {
            WvoA = SharedTensor2d(new Tensor2d("Effective MO gradient <V|O>", nvirA, noccA));
            WvoB = SharedTensor2d(new Tensor2d("Effective MO gradient <v|o>", nvirB, noccB));
        }
        if (nfrzc > 0) {
            AooA = SharedTensor2d(new Tensor2d("Diagonal MO Hessian <I|FC>", naoccA, nfrzc));
            AooB = SharedTensor2d(new Tensor2d("Diagonal MO Hessian <i|FC>", naoccB, nfrzc));
        }
    }

        // ROHF-MP2
        if (reference == "ROHF" && wfn_type_ == "DF-OMP2") {
            t1A = SharedTensor2d(new Tensor2d("T1_1 <I|A>", naoccA, navirA));
            t1B = SharedTensor2d(new Tensor2d("T1_1 <i|a>", naoccB, navirB));
            GiaA = SharedTensor2d(new Tensor2d("G Intermediate <I|A>", naoccA, navirA));
            GiaB = SharedTensor2d(new Tensor2d("G Intermediate <i|a>", naoccB, navirB));
            GaiA = SharedTensor2d(new Tensor2d("G Intermediate <A|I>", navirA, naoccA));
            GaiB = SharedTensor2d(new Tensor2d("G Intermediate <a|i>", navirB, naoccB));
            G1c_ovA = SharedTensor2d(new Tensor2d("Correlation OPDM <O|V>", noccA, nvirA));
            G1c_ovB = SharedTensor2d(new Tensor2d("Correlation OPDM <o|v>", noccB, nvirB));
            G1c_voA = SharedTensor2d(new Tensor2d("Correlation OPDM <V|O>", nvirA, noccA));
            G1c_voB = SharedTensor2d(new Tensor2d("Correlation OPDM <v|o>", nvirB, noccB));
        }

        outfile->Printf("\n\tMO spaces... \n\n"); 
        outfile->Printf( "\t FC   AOCC   BOCC  AVIR   BVIR   FV \n");
        outfile->Printf( "\t------------------------------------------\n");
        outfile->Printf( "\t%3d   %3d   %3d   %3d    %3d   %3d\n", nfrzc, naoccA, naoccB, navirA, navirB, nfrzv);
        

        // memory requirements
        cost_ampAA = 0;
        cost_ampAA = (ULI)nocc2AA * (ULI)nvir2AA;
        cost_ampAA /= (ULI)1024 * (ULI)1024;
        cost_ampAA *= (ULI)sizeof(double);
        cost_ampBB = (ULI)nocc2BB * (ULI)nvir2BB;
        cost_ampBB /= (ULI)1024 * (ULI)1024;
        cost_ampBB *= (ULI)sizeof(double);
        cost_ampAB = (ULI)nocc2AB * (ULI)nvir2AB;
        cost_ampAB /= (ULI)1024 * (ULI)1024;
        cost_ampAB *= (ULI)sizeof(double);
        cost_amp = MAX0(cost_ampAA, cost_ampBB);
        cost_amp = MAX0(cost_amp, cost_ampAB);
        cost_amp = (ULI)3.0 * cost_amp;
        memory = Process::environment.get_memory();
        memory_mb = memory/1000000L;
        outfile->Printf("\n\tAvailable memory is: %6lu MB \n", memory_mb);
        outfile->Printf("\tMinimum required memory for the DFOCC module is: %6lu MB \n", cost_amp);
        
}// else if (reference_ == "UNRESTRICTED")
	
        //outfile->Printf("\tI am here.\n"); 

}// end common_init

void DFOCC::title()
{
<<<<<<< HEAD
   outfile->Printf("\n");
   outfile->Printf(" ============================================================================== \n");
   outfile->Printf(" ============================================================================== \n");
   outfile->Printf(" ============================================================================== \n");
   outfile->Printf("\n");
   if (wfn_type_ == "DF-OMP2" && orb_opt_ == "TRUE") outfile->Printf("                      DF-OMP2 (DF-OO-MP2)   \n");
   else if (wfn_type_ == "DF-OMP2" && orb_opt_ == "FALSE") outfile->Printf("                       DF-MP2   \n");
   else if (wfn_type_ == "DF-OMP3" && orb_opt_ == "TRUE") outfile->Printf("                       DF-OMP3 (DF-OO-MP3)   \n");
   else if (wfn_type_ == "DF-OMP3" && orb_opt_ == "FALSE") outfile->Printf("                       DF-MP3   \n");
   else if (wfn_type_ == "DF-OCEPA(0)" && orb_opt_ == "TRUE") outfile->Printf("                       DF-OCEPA(0) (DF-OO-CEPA)   \n");
   else if (wfn_type_ == "DF-OCEPA(0)" && orb_opt_ == "FALSE") outfile->Printf("                       DF-CEPA(0)   \n");
   else if (wfn_type_ == "DF-OMP2.5" && orb_opt_ == "TRUE") outfile->Printf("                       DF-OMP2.5 (DF-OO-MP2.5)   \n");
   else if (wfn_type_ == "DF-OMP2.5" && orb_opt_ == "FALSE") outfile->Printf("                       DF-MP2.5  \n");
   else if (wfn_type_ == "CD-OMP2" && orb_opt_ == "TRUE") outfile->Printf("                      CD-OMP2 (CD-OO-MP2)   \n");
   else if (wfn_type_ == "CD-OMP2" && orb_opt_ == "FALSE") outfile->Printf("                       CD-MP2   \n");
   outfile->Printf("              Program Written by Ugur Bozkaya\n") ; 
   outfile->Printf("              Latest Revision July 02, 2014\n") ;
   outfile->Printf("\n");
   outfile->Printf(" ============================================================================== \n");
   outfile->Printf(" ============================================================================== \n");
   outfile->Printf(" ============================================================================== \n");
   outfile->Printf("\n");
   
=======
   fprintf(outfile,"\n");
   fprintf(outfile," ============================================================================== \n");
   fprintf(outfile," ============================================================================== \n");
   fprintf(outfile," ============================================================================== \n");
   fprintf(outfile,"\n");
   if (wfn_type_ == "DF-OMP2" && orb_opt_ == "TRUE") fprintf(outfile,"                      DF-OMP2 (DF-OO-MP2)   \n");
   else if (wfn_type_ == "DF-OMP2" && orb_opt_ == "FALSE") fprintf(outfile,"                       DF-MP2   \n");
   else if (wfn_type_ == "DF-OMP3" && orb_opt_ == "TRUE") fprintf(outfile,"                       DF-OMP3 (DF-OO-MP3)   \n");
   else if (wfn_type_ == "DF-OMP3" && orb_opt_ == "FALSE") fprintf(outfile,"                       DF-MP3   \n");
   else if (wfn_type_ == "DF-OCEPA(0)" && orb_opt_ == "TRUE") fprintf(outfile,"                       DF-OCEPA(0) (DF-OO-CEPA)   \n");
   else if (wfn_type_ == "DF-OCEPA(0)" && orb_opt_ == "FALSE") fprintf(outfile,"                       DF-CEPA(0)   \n");
   else if (wfn_type_ == "DF-OMP2.5" && orb_opt_ == "TRUE") fprintf(outfile,"                       DF-OMP2.5 (DF-OO-MP2.5)   \n");
   else if (wfn_type_ == "DF-OMP2.5" && orb_opt_ == "FALSE") fprintf(outfile,"                       DF-MP2.5  \n");
   else if (wfn_type_ == "CD-OMP2" && orb_opt_ == "TRUE") fprintf(outfile,"                      CD-OMP2 (CD-OO-MP2)   \n");
   else if (wfn_type_ == "CD-OMP2" && orb_opt_ == "FALSE") fprintf(outfile,"                       CD-MP2   \n");
   fprintf(outfile,"              Program Written by Ugur Bozkaya\n") ; 
   fprintf(outfile,"              Latest Revision July 25, 2014\n") ;
   fprintf(outfile,"\n");
   fprintf(outfile," ============================================================================== \n");
   fprintf(outfile," ============================================================================== \n");
   fprintf(outfile," ============================================================================== \n");
   fprintf(outfile,"\n");
   fflush(outfile);
>>>>>>> fe2b76ff

}//

void DFOCC::title_grad()
{
   outfile->Printf("\n");
   outfile->Printf(" ============================================================================== \n");
   outfile->Printf(" ============================================================================== \n");
   outfile->Printf(" ============================================================================== \n");
   outfile->Printf("\n");
   outfile->Printf("                         DFGRAD   \n");
   outfile->Printf("            A General Analytic Gradients Code   \n");
   outfile->Printf("               for Density-Fitted Methods       \n");
   outfile->Printf("                   by Ugur Bozkaya\n") ; 
   outfile->Printf("              Latest Revision July 02, 2014\n") ;
   outfile->Printf("\n");
   outfile->Printf(" ============================================================================== \n");
   outfile->Printf(" ============================================================================== \n");
   outfile->Printf(" ============================================================================== \n");
   outfile->Printf("\n");
   

}//

double DFOCC::compute_energy()
{   

        // Call the appropriate manager
        do_cd = "FALSE";
        if (wfn_type_ == "DF-OMP2" && orb_opt_ == "TRUE") omp2_manager();
        else if (wfn_type_ == "DF-OMP2" && orb_opt_ == "FALSE") mp2_manager();
        else if (wfn_type_ == "DF-OMP3" && orb_opt_ == "TRUE") omp3_manager();
        else if (wfn_type_ == "DF-OMP3" && orb_opt_ == "FALSE") mp3_manager();
        else if (wfn_type_ == "DF-OCEPA(0)" && orb_opt_ == "TRUE") ocepa_manager();
        else if (wfn_type_ == "DF-OCEPA(0)" && orb_opt_ == "FALSE") cepa_manager();
        else if (wfn_type_ == "DF-OMP2.5" && orb_opt_ == "TRUE") omp2_5_manager();
        else if (wfn_type_ == "DF-OMP2.5" && orb_opt_ == "FALSE") mp2_5_manager();
        else if (wfn_type_ == "CD-OMP2" && orb_opt_ == "TRUE") cd_omp2_manager();
        else if (wfn_type_ == "CD-OMP2" && orb_opt_ == "FALSE") cd_mp2_manager();

        /*
        timer_on("DF-RHF GRAD");
	ref_grad();  
        timer_off("DF-RHF GRAD");
        */

        if (wfn_type_ == "DF-OMP2") Etotal = Emp2L;
        else if (wfn_type_ == "DF-OMP3" || wfn_type_ == "DF-OMP2.5") Etotal = Emp3L;
        else if (wfn_type_ == "DF-OCEPA") Etotal = EcepaL;

        return Etotal;

} // end of compute_energy

}}
<|MERGE_RESOLUTION|>--- conflicted
+++ resolved
@@ -367,7 +367,6 @@
 
 void DFOCC::title()
 {
-<<<<<<< HEAD
    outfile->Printf("\n");
    outfile->Printf(" ============================================================================== \n");
    outfile->Printf(" ============================================================================== \n");
@@ -384,38 +383,12 @@
    else if (wfn_type_ == "CD-OMP2" && orb_opt_ == "TRUE") outfile->Printf("                      CD-OMP2 (CD-OO-MP2)   \n");
    else if (wfn_type_ == "CD-OMP2" && orb_opt_ == "FALSE") outfile->Printf("                       CD-MP2   \n");
    outfile->Printf("              Program Written by Ugur Bozkaya\n") ; 
-   outfile->Printf("              Latest Revision July 02, 2014\n") ;
-   outfile->Printf("\n");
-   outfile->Printf(" ============================================================================== \n");
-   outfile->Printf(" ============================================================================== \n");
-   outfile->Printf(" ============================================================================== \n");
-   outfile->Printf("\n");
-   
-=======
-   fprintf(outfile,"\n");
-   fprintf(outfile," ============================================================================== \n");
-   fprintf(outfile," ============================================================================== \n");
-   fprintf(outfile," ============================================================================== \n");
-   fprintf(outfile,"\n");
-   if (wfn_type_ == "DF-OMP2" && orb_opt_ == "TRUE") fprintf(outfile,"                      DF-OMP2 (DF-OO-MP2)   \n");
-   else if (wfn_type_ == "DF-OMP2" && orb_opt_ == "FALSE") fprintf(outfile,"                       DF-MP2   \n");
-   else if (wfn_type_ == "DF-OMP3" && orb_opt_ == "TRUE") fprintf(outfile,"                       DF-OMP3 (DF-OO-MP3)   \n");
-   else if (wfn_type_ == "DF-OMP3" && orb_opt_ == "FALSE") fprintf(outfile,"                       DF-MP3   \n");
-   else if (wfn_type_ == "DF-OCEPA(0)" && orb_opt_ == "TRUE") fprintf(outfile,"                       DF-OCEPA(0) (DF-OO-CEPA)   \n");
-   else if (wfn_type_ == "DF-OCEPA(0)" && orb_opt_ == "FALSE") fprintf(outfile,"                       DF-CEPA(0)   \n");
-   else if (wfn_type_ == "DF-OMP2.5" && orb_opt_ == "TRUE") fprintf(outfile,"                       DF-OMP2.5 (DF-OO-MP2.5)   \n");
-   else if (wfn_type_ == "DF-OMP2.5" && orb_opt_ == "FALSE") fprintf(outfile,"                       DF-MP2.5  \n");
-   else if (wfn_type_ == "CD-OMP2" && orb_opt_ == "TRUE") fprintf(outfile,"                      CD-OMP2 (CD-OO-MP2)   \n");
-   else if (wfn_type_ == "CD-OMP2" && orb_opt_ == "FALSE") fprintf(outfile,"                       CD-MP2   \n");
-   fprintf(outfile,"              Program Written by Ugur Bozkaya\n") ; 
-   fprintf(outfile,"              Latest Revision July 25, 2014\n") ;
-   fprintf(outfile,"\n");
-   fprintf(outfile," ============================================================================== \n");
-   fprintf(outfile," ============================================================================== \n");
-   fprintf(outfile," ============================================================================== \n");
-   fprintf(outfile,"\n");
-   fflush(outfile);
->>>>>>> fe2b76ff
+   outfile->Printf("              Latest Revision July 25, 2014\n") ;
+   outfile->Printf("\n");
+   outfile->Printf(" ============================================================================== \n");
+   outfile->Printf(" ============================================================================== \n");
+   outfile->Printf(" ============================================================================== \n");
+   outfile->Printf("\n");
 
 }//
 
