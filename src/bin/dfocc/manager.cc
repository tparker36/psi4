--- conflicted
+++ resolved
@@ -233,14 +233,8 @@
         }// end main if 
 
         else if (rms_wog <= tol_grad && fabs(DE) >= tol_Eod && regularization == "TRUE") {
-<<<<<<< HEAD
 	   outfile->Printf("\tOrbital gradient converged, but energy did not... \n");
 	   outfile->Printf("\tA tighter rms_mograd_convergence tolerance is recommended... \n");
-=======
-	   fprintf(outfile,"\tOrbital gradient converged, but energy did not... \n");
-	   fprintf(outfile,"\tA tighter rms_mograd_convergence tolerance is recommended... \n");
-	   fflush(outfile);
->>>>>>> f7e55f09
            throw PSIEXCEPTION("A tighter rms_mograd_convergence tolerance is recommended.");
         }
 
@@ -368,7 +362,6 @@
         
         timer_off("DF CC Integrals");
 
-<<<<<<< HEAD
      if (reference_ == "RESTRICTED") {
         // mem for amplitudes
         cost_ampAA = 0.0;
@@ -452,8 +445,6 @@
         outfile->Printf("\tMinimum required memory for amplitudes: %9.2lf MB \n", cost_amp);
      }  // end else if (reference_ == "UNRESTRICTED")
 
-=======
->>>>>>> f7e55f09
         // QCHF
         if (qchf_ == "TRUE") qchf();
 
