<<<<<<< HEAD
set(headers_list "")
# List of headers
list(APPEND headers_list defines.h dfocc.h tensors.h arrays.h )

# If you want to remove some headers specify them explictly here
if(DEVELOPMENT_CODE)
   list(REMOVE_ITEM headers_list "")
else()
   list(REMOVE_ITEM headers_list "")
endif()
# Sort alphabetically
list(SORT headers_list)

set(sources_list "")
# List of sources
list(APPEND sources_list mograd.cc dfgrad.cc mp2_direct.cc combine_ref_sep_tpdm.cc z_vector_pcg.cc gfock_vv.cc update_mo.cc main.cc kappa_diag_hess.cc tensors.cc pair_index.cc t2_1st_scs_sc.cc tei_grad_ref.cc z_vector_solver.cc tpdm_tilde.cc manager_cd.cc fock.cc conv_mo_tei_ref_direct.cc fock_so.cc omp2_tpdm.cc approx_diag_mohess_vo.cc olddf.cc t2_1st_scs_gen.cc idp.cc ref_grad.cc df_ref.cc kappa_orb_resp.cc conv_mo_tei_ref.cc diagonal_mohess_oo.cc conv_mo_tei.cc diis.cc effective_mograd.cc z_vector.cc s2_response.cc gfock_oo.cc arrays.cc occ_iterations.cc manager.cc t2_1st_gen.cc update_hfmo.cc approx_diag_mohess_oo.cc t1_1st_sc.cc get_moinfo.cc ccl_energy.cc semi_canonic.cc gfock_ov.cc prepare4grad.cc tei_grad_corr.cc dfocc.cc cd_ints.cc diagonal_mohess_vo.cc separable_tpdm.cc omp2_opdm.cc cc_energy.cc t2_mp2_direct.cc gftilde_vv.cc back_trans.cc oei_grad.cc z_vector_cg.cc conv_mo_tei_direct.cc qchf.cc df_corr.cc gfock_vo.cc t2_1st_sc.cc kappa_orb_resp_pcg.cc )

# If you want to remove some sources specify them explictly here
if(DEVELOPMENT_CODE)
   list(REMOVE_ITEM sources_list "")
else()
   list(REMOVE_ITEM sources_list "")
endif()

# Write list of files to be passed to cloc for counting lines of code.
# Only files that are actually compiled are counted.
set(to_count "${sources_list}" "${headers_list}")
write_to_cloc_list("${to_count}")

# Build static library
add_library(dfocc STATIC ${sources_list})
# Specify dependencies for the library (if any)
add_dependencies(dfocc mints)
set(libs_to_merge dfocc ${libs_to_merge} PARENT_SCOPE)
if(BUILD_CUSTOM_BOOST)
   add_dependencies(dfocc custom_boost)
endif()
install(TARGETS dfocc ARCHIVE DESTINATION lib)

# Sets install directory for all the headers in the list
install_list_FILES("${headers_list}" include/libdfocc)
=======
set(SRC
approx_diag_mohess_oo.cc  fock.cc                   mp2_direct.cc
approx_diag_mohess_vo.cc  fock_so.cc                occ_iterations.cc
arrays.cc                 get_moinfo.cc             olddf.cc
cc_energy.cc              gfock_oo.cc               omp2_opdm.cc
ccl_energy.cc             gfock_ov.cc               omp2_tpdm.cc
cd_ints.cc                gfock_vo.cc               pair_index.cc
conv_mo_tei.cc            gfock_vv.cc               ref_grad.cc
conv_mo_tei_direct.cc     gftilde_vv.cc             semi_canonic.cc
conv_mo_tei_ref.cc        idp.cc                    separable_tpdm.cc
conv_mo_tei_ref_direct.cc kappa_diag_hess.cc        t1_1st_sc.cc
df_corr.cc                kappa_orb_resp.cc         t2_1st_gen.cc
df_ref.cc                 kappa_orb_resp_pcg.cc     t2_1st_sc.cc
dfocc.cc                  main.cc                   t2_1st_scs_gen.cc
diagonal_mohess_oo.cc     manager.cc                t2_1st_scs_sc.cc
diagonal_mohess_vo.cc     manager_cd.cc             tensors.cc
diis.cc                   mograd.cc                 update_mo.cc
combine_ref_sep_tpdm.cc   tpdm_tilde.cc             back_trans.cc
oei_grad.cc               tei_grad_ref.cc           tei_grad_corr.cc
z_vector_pcg.cc           z_vector.cc               prepare4grad.cc
dfgrad.cc                 s2_response.cc            z_vector_cg.cc
t2_mp2_direct.cc          effective_mograd.cc       qchf.cc
update_hfmo.cc            ccsd_iterations.cc        ccsd_3index_intr.cc
ccsd_F_intr.cc            ccsd_W_intr.cc            ccsd_t1_amps.cc
ccsd_t2_amps.cc
)
add_library(dfocc ${SRC})
add_dependencies(dfocc mints)
>>>>>>> 8babfc5b
<|MERGE_RESOLUTION|>--- conflicted
+++ resolved
@@ -1,4 +1,3 @@
-<<<<<<< HEAD
 set(headers_list "")
 # List of headers
 list(APPEND headers_list defines.h dfocc.h tensors.h arrays.h )
@@ -14,7 +13,7 @@
 
 set(sources_list "")
 # List of sources
-list(APPEND sources_list mograd.cc dfgrad.cc mp2_direct.cc combine_ref_sep_tpdm.cc z_vector_pcg.cc gfock_vv.cc update_mo.cc main.cc kappa_diag_hess.cc tensors.cc pair_index.cc t2_1st_scs_sc.cc tei_grad_ref.cc z_vector_solver.cc tpdm_tilde.cc manager_cd.cc fock.cc conv_mo_tei_ref_direct.cc fock_so.cc omp2_tpdm.cc approx_diag_mohess_vo.cc olddf.cc t2_1st_scs_gen.cc idp.cc ref_grad.cc df_ref.cc kappa_orb_resp.cc conv_mo_tei_ref.cc diagonal_mohess_oo.cc conv_mo_tei.cc diis.cc effective_mograd.cc z_vector.cc s2_response.cc gfock_oo.cc arrays.cc occ_iterations.cc manager.cc t2_1st_gen.cc update_hfmo.cc approx_diag_mohess_oo.cc t1_1st_sc.cc get_moinfo.cc ccl_energy.cc semi_canonic.cc gfock_ov.cc prepare4grad.cc tei_grad_corr.cc dfocc.cc cd_ints.cc diagonal_mohess_vo.cc separable_tpdm.cc omp2_opdm.cc cc_energy.cc t2_mp2_direct.cc gftilde_vv.cc back_trans.cc oei_grad.cc z_vector_cg.cc conv_mo_tei_direct.cc qchf.cc df_corr.cc gfock_vo.cc t2_1st_sc.cc kappa_orb_resp_pcg.cc )
+list(APPEND sources_list mograd.cc dfgrad.cc mp2_direct.cc combine_ref_sep_tpdm.cc z_vector_pcg.cc gfock_vv.cc update_mo.cc main.cc kappa_diag_hess.cc tensors.cc pair_index.cc t2_1st_scs_sc.cc tei_grad_ref.cc z_vector_solver.cc tpdm_tilde.cc manager_cd.cc fock.cc conv_mo_tei_ref_direct.cc fock_so.cc omp2_tpdm.cc approx_diag_mohess_vo.cc olddf.cc t2_1st_scs_gen.cc idp.cc ref_grad.cc df_ref.cc ccsd_iterations.cc kappa_orb_resp.cc conv_mo_tei_ref.cc diagonal_mohess_oo.cc conv_mo_tei.cc diis.cc effective_mograd.cc z_vector.cc s2_response.cc gfock_oo.cc arrays.cc occ_iterations.cc manager.cc t2_1st_gen.cc update_hfmo.cc approx_diag_mohess_oo.cc ccsd_W_intr.cc t1_1st_sc.cc get_moinfo.cc ccl_energy.cc semi_canonic.cc gfock_ov.cc prepare4grad.cc tei_grad_corr.cc dfocc.cc cd_ints.cc diagonal_mohess_vo.cc separable_tpdm.cc omp2_opdm.cc cc_energy.cc ccsd_t1_amps.cc ccsd_F_intr.cc t2_mp2_direct.cc gftilde_vv.cc back_trans.cc oei_grad.cc ccsd_t2_amps.cc ccsd_3index_intr.cc z_vector_cg.cc conv_mo_tei_direct.cc qchf.cc df_corr.cc gfock_vo.cc t2_1st_sc.cc kappa_orb_resp_pcg.cc )
 
 # If you want to remove some sources specify them explictly here
 if(DEVELOPMENT_CODE)
@@ -39,34 +38,4 @@
 install(TARGETS dfocc ARCHIVE DESTINATION lib)
 
 # Sets install directory for all the headers in the list
-install_list_FILES("${headers_list}" include/libdfocc)
-=======
-set(SRC
-approx_diag_mohess_oo.cc  fock.cc                   mp2_direct.cc
-approx_diag_mohess_vo.cc  fock_so.cc                occ_iterations.cc
-arrays.cc                 get_moinfo.cc             olddf.cc
-cc_energy.cc              gfock_oo.cc               omp2_opdm.cc
-ccl_energy.cc             gfock_ov.cc               omp2_tpdm.cc
-cd_ints.cc                gfock_vo.cc               pair_index.cc
-conv_mo_tei.cc            gfock_vv.cc               ref_grad.cc
-conv_mo_tei_direct.cc     gftilde_vv.cc             semi_canonic.cc
-conv_mo_tei_ref.cc        idp.cc                    separable_tpdm.cc
-conv_mo_tei_ref_direct.cc kappa_diag_hess.cc        t1_1st_sc.cc
-df_corr.cc                kappa_orb_resp.cc         t2_1st_gen.cc
-df_ref.cc                 kappa_orb_resp_pcg.cc     t2_1st_sc.cc
-dfocc.cc                  main.cc                   t2_1st_scs_gen.cc
-diagonal_mohess_oo.cc     manager.cc                t2_1st_scs_sc.cc
-diagonal_mohess_vo.cc     manager_cd.cc             tensors.cc
-diis.cc                   mograd.cc                 update_mo.cc
-combine_ref_sep_tpdm.cc   tpdm_tilde.cc             back_trans.cc
-oei_grad.cc               tei_grad_ref.cc           tei_grad_corr.cc
-z_vector_pcg.cc           z_vector.cc               prepare4grad.cc
-dfgrad.cc                 s2_response.cc            z_vector_cg.cc
-t2_mp2_direct.cc          effective_mograd.cc       qchf.cc
-update_hfmo.cc            ccsd_iterations.cc        ccsd_3index_intr.cc
-ccsd_F_intr.cc            ccsd_W_intr.cc            ccsd_t1_amps.cc
-ccsd_t2_amps.cc
-)
-add_library(dfocc ${SRC})
-add_dependencies(dfocc mints)
->>>>>>> 8babfc5b
+install_list_FILES("${headers_list}" include/libdfocc)