--- conflicted
+++ resolved
@@ -901,9 +901,6 @@
         converged = (rms < cumulant_threshold_);
         failed    = (++cycle == maxiter_);
 
-<<<<<<< HEAD
-        if (print_ > 2) outfile->Printf( "\t Exact Tau Iterations: %-3d %20.12f\n", cycle, rms);
-=======
         aocc_tau_->add(aocc_r);
         bocc_tau_->add(bocc_r);
         avir_tau_->add(avir_r);
@@ -921,8 +918,8 @@
             }
         }
 
-        if (print_ > 1) fprintf(outfile, "\t Exact Tau Iterations: %-3d %20.12f %-3s\n", cycle, rms, diisString.c_str());
->>>>>>> fe2b76ff
+        if (print_ > 1) outfile->Printf("\t Exact Tau Iterations: %-3d %20.12f %-3s\n", cycle, rms, diisString.c_str());
+
 
     } // end of macroiterations
 
