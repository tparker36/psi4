--- conflicted
+++ resolved
@@ -110,15 +110,11 @@
 
   params.newtrips = options["NEW_TRIPLES"].to_integer();
 
-<<<<<<< HEAD
+
   outfile->Printf( "\n\tInput parameters:\n");
   outfile->Printf( "\t-----------------\n");
-=======
   params.overlap = options["OVERLAP_CHECK"].to_integer();
 
-  fprintf(outfile, "\n\tInput parameters:\n");
-  fprintf(outfile, "\t-----------------\n");
->>>>>>> fe2b76ff
   if(params.semicanonical)
     outfile->Printf( "\tReference wfn   = ROHF changed to UHF for Semicanonical Orbitals\n");
   else 
