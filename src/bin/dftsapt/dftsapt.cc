/*
 *@BEGIN LICENSE
 *
 * PSI4: an ab initio quantum chemistry software package
 *
 * This program is free software; you can redistribute it and/or modify
 * it under the terms of the GNU General Public License as published by
 * the Free Software Foundation; either version 2 of the License, or
 * (at your option) any later version.
 *
 * This program is distributed in the hope that it will be useful,
 * but WITHOUT ANY WARRANTY; without even the implied warranty of
 * MERCHANTABILITY or FITNESS FOR A PARTICULAR PURPOSE.  See the
 * GNU General Public License for more details.
 *
 * You should have received a copy of the GNU General Public License along
 * with this program; if not, write to the Free Software Foundation, Inc.,
 * 51 Franklin Street, Fifth Floor, Boston, MA 02110-1301 USA.
 *
 *@END LICENSE
 */

#include "dftsapt.h"
#include <libmints/mints.h>
#include <libmints/sieve.h>
#include <libmints/local.h>
#include <libfock/jk.h>
#include <libthce/thce.h>
#include <libthce/lreri.h>
#include <libqt/qt.h>
#include <libpsio/psio.hpp>
#include <libpsio/psio.h>
#include <psi4-dec.h>
#include <psifiles.h>
#include <physconst.h>

#ifdef _OPENMP
#include <omp.h>
#endif

using namespace psi;
using namespace boost;
using namespace std;

namespace psi {
namespace dftsapt {

DFTSAPT::DFTSAPT()
{
    common_init();
}
DFTSAPT::~DFTSAPT()
{
}
void DFTSAPT::common_init()
{
    print_ = 1;
    debug_ = 0;
    bench_ = 0;
}
boost::shared_ptr<DFTSAPT> DFTSAPT::build(boost::shared_ptr<Wavefunction> d,
                                          boost::shared_ptr<Wavefunction> mA,
                                          boost::shared_ptr<Wavefunction> mB)
{
    DFTSAPT* sapt = new DFTSAPT();

    Options& options = Process::environment.options;

    sapt->type_  = options.get_str("DFT_SAPT_TYPE");

    sapt->print_ = options.get_int("PRINT");
    sapt->debug_ = options.get_int("DEBUG");
    sapt->bench_ = options.get_int("BENCH");

    sapt->memory_ = (unsigned long int)(Process::environment.get_memory() * options.get_double("SAPT_MEM_FACTOR") * 0.125);

    sapt->cpks_maxiter_ = options.get_int("MAXITER");
    sapt->cpks_delta_ = options.get_double("D_CONVERGENCE");

    sapt->freq_points_ = options.get_int("FREQ_POINTS");
    sapt->freq_scale_  = options.get_double("FREQ_SCALE");
    sapt->freq_max_k_  = options.get_int("FREQ_MAX_K");

    sapt->dimer_     = d->molecule();
    sapt->monomer_A_ = mA->molecule();
    sapt->monomer_B_ = mB->molecule();

    sapt->E_dimer_     = d->reference_energy();
    sapt->E_monomer_A_ = mA->reference_energy();
    sapt->E_monomer_B_ = mB->reference_energy();

    sapt->primary_   = d->basisset();
    sapt->primary_A_ = mA->basisset();
    sapt->primary_B_ = mB->basisset();

    if (sapt->primary_A_->nbf() != sapt->primary_B_->nbf() || sapt->primary_->nbf() != sapt->primary_A_->nbf()) {
        throw PSIEXCEPTION("Monomer-centered bases not allowed in DFT-SAPT");
    }

    sapt->Cocc_A_     = mA->Ca_subset("AO","OCC");
    sapt->Cvir_A_     = mA->Ca_subset("AO","VIR");
    sapt->eps_occ_A_  = mA->epsilon_a_subset("AO","OCC");
    sapt->eps_vir_A_  = mA->epsilon_a_subset("AO","VIR");

    sapt->Caocc_A_    = mA->Ca_subset("AO","ACTIVE_OCC");
    sapt->Cavir_A_    = mA->Ca_subset("AO","ACTIVE_VIR");

    sapt->eps_focc_A_ = mA->epsilon_a_subset("AO","FROZEN_OCC");
    sapt->eps_aocc_A_ = mA->epsilon_a_subset("AO","ACTIVE_OCC");
    sapt->eps_avir_A_ = mA->epsilon_a_subset("AO","ACTIVE_VIR");
    sapt->eps_fvir_A_ = mA->epsilon_a_subset("AO","FROZEN_VIR");

    sapt->Cocc_B_     = mB->Ca_subset("AO","OCC");
    sapt->Cvir_B_     = mB->Ca_subset("AO","VIR");
    sapt->eps_occ_B_  = mB->epsilon_a_subset("AO","OCC");
    sapt->eps_vir_B_  = mB->epsilon_a_subset("AO","VIR");

    sapt->Caocc_B_    = mB->Ca_subset("AO","ACTIVE_OCC");
    sapt->Cavir_B_    = mB->Ca_subset("AO","ACTIVE_VIR");

    sapt->eps_focc_B_ = mB->epsilon_a_subset("AO","FROZEN_OCC");
    sapt->eps_aocc_B_ = mB->epsilon_a_subset("AO","ACTIVE_OCC");
    sapt->eps_avir_B_ = mB->epsilon_a_subset("AO","ACTIVE_VIR");
    sapt->eps_fvir_B_ = mB->epsilon_a_subset("AO","FROZEN_VIR");

    boost::shared_ptr<BasisSetParser> parser(new Gaussian94BasisSetParser());
    sapt->mp2fit_ = BasisSet::construct(parser, sapt->dimer_, "DF_BASIS_SAPT");

    return boost::shared_ptr<DFTSAPT>(sapt);
}
double DFTSAPT::compute_energy()
{
    energies_["HF"] = E_dimer_ - E_monomer_A_ - E_monomer_B_; // TODO: get dHF loaded correctly

    print_header();

    if (type_ == "SAPT0") {
        fock_terms();
        mp2_terms();
        print_trailer();
    } else if (type_ == "DFT-SAPT") {
        fock_terms();
        mp2_terms();
        tdhf_demo();
        print_trailer();
    } else if (type_ == "L-SAPT0") {
        local_fock_terms();
        local_mp2_terms();
        local_analysis();
    } else {
        throw PSIEXCEPTION("DFTSAPT: Unrecognized type");
    }

    Process::environment.globals["SAPT ENERGY"] = 0.0;

    return 0.0;
}
void DFTSAPT::print_header() const
{
    fprintf(outfile, "\t --------------------------------------------------------\n");
    fprintf(outfile, "\t                        DF-DFT-SAPT                      \n");
    fprintf(outfile, "\t               Rob Parrish and Ed Hohenstein             \n");
    fprintf(outfile, "\t --------------------------------------------------------\n");
    fprintf(outfile, "\n");

    fprintf(outfile, "  ==> Sizes <==\n");
    fprintf(outfile, "\n");

    fprintf(outfile, "   => Resources <=\n\n");

    fprintf(outfile, "    Memory (MB):       %11ld\n", (memory_ *8L) / (1024L * 1024L));
    fprintf(outfile, "\n");

    fprintf(outfile, "   => Orbital Ranges <=\n\n");

    int nmo_A = eps_focc_A_->dim() + eps_aocc_A_->dim() + eps_avir_A_->dim() + eps_fvir_A_->dim();
    int nmo_B = eps_focc_B_->dim() + eps_aocc_B_->dim() + eps_avir_B_->dim() + eps_fvir_B_->dim();

    int nA = 0;
    for (int A = 0; A < monomer_A_->natom(); A++) {
        if (monomer_A_->Z(A) != 0.0) nA++;
    }

    int nB = 0;
    for (int B = 0; B < monomer_B_->natom(); B++) {
        if (monomer_B_->Z(B) != 0.0) nB++;
    }

    fprintf(outfile, "    ------------------\n");
    fprintf(outfile, "    %-6s %5s %5s\n", "Range", "M_A", "M_B");
    fprintf(outfile, "    ------------------\n");
    fprintf(outfile, "    %-6s %5d %5d\n", "natom", nA, nB);
    fprintf(outfile, "    %-6s %5d %5d\n", "nso", primary_A_->nbf(), primary_B_->nbf());
    fprintf(outfile, "    %-6s %5d %5d\n", "nmo", nmo_A, nmo_B);
    fprintf(outfile, "    %-6s %5d %5d\n", "nocc", eps_aocc_A_->dim() + eps_focc_A_->dim(), eps_aocc_B_->dim() + eps_focc_B_->dim());
    fprintf(outfile, "    %-6s %5d %5d\n", "nvir", eps_avir_A_->dim() + eps_fvir_A_->dim(), eps_avir_B_->dim() + eps_fvir_B_->dim());
    fprintf(outfile, "    %-6s %5d %5d\n", "nfocc", eps_focc_A_->dim(), eps_focc_B_->dim());
    fprintf(outfile, "    %-6s %5d %5d\n", "naocc", eps_aocc_A_->dim(), eps_aocc_B_->dim());
    fprintf(outfile, "    %-6s %5d %5d\n", "navir", eps_avir_A_->dim(), eps_avir_B_->dim());
    fprintf(outfile, "    %-6s %5d %5d\n", "nfvir", eps_fvir_A_->dim(), eps_fvir_B_->dim());
    fprintf(outfile, "    ------------------\n");
    fprintf(outfile, "\n");

    fprintf(outfile, "   => Primary Basis Set <=\n\n");
    primary_->print_by_level(outfile, print_);

    fflush(outfile);
}
void DFTSAPT::fock_terms()
{
    fprintf(outfile, "  SCF TERMS:\n\n");

    // ==> Setup <== //

    // => Compute the D matrices <= //

    boost::shared_ptr<Matrix> D_A    = doublet(Cocc_A_, Cocc_A_,false,true);
    boost::shared_ptr<Matrix> D_B    = doublet(Cocc_B_, Cocc_B_,false,true);

    // => Compute the P matrices <= //

    boost::shared_ptr<Matrix> P_A    = doublet(Cvir_A_, Cvir_A_,false,true);
    boost::shared_ptr<Matrix> P_B    = doublet(Cvir_B_, Cvir_B_,false,true);

    // => Compute the S matrix <= //

    boost::shared_ptr<Matrix> S = build_S(primary_);

    // => Compute the V matrices <= //

    boost::shared_ptr<Matrix> V_A = build_V(primary_A_);
    boost::shared_ptr<Matrix> V_B = build_V(primary_B_);

    // => JK Object <= //

    boost::shared_ptr<JK> jk = JK::build_JK();

    // TODO: Account for 2-index overhead in memory
    int nA = Cocc_A_->ncol();
    int nB = Cocc_B_->ncol();
    int nso = Cocc_A_->nrow();
    long int jk_memory = (long int)memory_;
    jk_memory -= 24 * nso * nso;
    jk_memory -=  4 * nA * nso;
    jk_memory -=  4 * nB * nso;
    if (jk_memory < 0L) {
        throw PSIEXCEPTION("Too little static memory for DFTSAPT::fock_terms");
    }
    jk->set_memory((unsigned long int )jk_memory);

    // ==> Generalized Fock Source Terms [Elst/Exch] <== //

    // => Steric Interaction Density Terms (T) <= //

    boost::shared_ptr<Matrix> Sij = build_Sij(S);
    boost::shared_ptr<Matrix> Sij_n = build_Sij_n(Sij);

    std::map<std::string, boost::shared_ptr<Matrix> > Cbar_n = build_Cbar(Sij_n);
    boost::shared_ptr<Matrix> C_T_A_n  = Cbar_n["C_T_A"];
    boost::shared_ptr<Matrix> C_T_B_n  = Cbar_n["C_T_B"];
    boost::shared_ptr<Matrix> C_T_AB_n = Cbar_n["C_T_AB"];
    boost::shared_ptr<Matrix> C_T_BA_n = Cbar_n["C_T_BA"];

    Sij.reset();
    Sij_n.reset();

    boost::shared_ptr<Matrix> C_AS = triplet(P_B,S,Cocc_A_);

    // => Load the JK Object <= //

    std::vector<SharedMatrix>& Cl = jk->C_left();
    std::vector<SharedMatrix>& Cr = jk->C_right();
    Cl.clear();
    Cr.clear();

    // J/K[P^A]
    Cl.push_back(Cocc_A_);
    Cr.push_back(Cocc_A_);
    // J/K[T^A, S^\infty]
    Cl.push_back(Cocc_A_);
    Cr.push_back(C_T_A_n);
    // J/K[T^AB, S^\infty]
    Cl.push_back(Cocc_A_);
    Cr.push_back(C_T_AB_n);
    // J/K[S_as]
    Cl.push_back(Cocc_A_);
    Cr.push_back(C_AS);
    // J/K[P^B]
    Cl.push_back(Cocc_B_);
    Cr.push_back(Cocc_B_);

    // => Initialize the JK object <= //

    jk->set_do_J(true);
    jk->set_do_K(true);
    jk->initialize();
    jk->print_header();

    // => Compute the JK matrices <= //

    jk->compute();

    // => Unload the JK Object <= //

    const std::vector<SharedMatrix>& J = jk->J();
    const std::vector<SharedMatrix>& K = jk->K();

    boost::shared_ptr<Matrix> J_A      = J[0];
    boost::shared_ptr<Matrix> J_T_A_n  = J[1];
    boost::shared_ptr<Matrix> J_T_AB_n = J[2];
    boost::shared_ptr<Matrix> J_AS     = J[3];
    boost::shared_ptr<Matrix> J_B      = J[4];

    boost::shared_ptr<Matrix> K_A      = K[0];
    boost::shared_ptr<Matrix> K_T_A_n  = K[1];
    boost::shared_ptr<Matrix> K_T_AB_n = K[2];
    boost::shared_ptr<Matrix> K_AS     = K[3];
    boost::shared_ptr<Matrix> K_B      = K[4];

    // ==> Electrostatic Terms <== //

    // Classical physics (watch for cancellation!)
    double Enuc = 0.0;
    Enuc += dimer_->nuclear_repulsion_energy();
    Enuc -= monomer_A_->nuclear_repulsion_energy();
    Enuc -= monomer_B_->nuclear_repulsion_energy();

    double Elst10 = 0.0;
    std::vector<double> Elst10_terms;
    Elst10_terms.resize(4);
    Elst10_terms[0] += 2.0 * D_A->vector_dot(V_B);
    Elst10_terms[1] += 2.0 * D_B->vector_dot(V_A);
    Elst10_terms[2] += 4.0 * D_B->vector_dot(J_A);
    Elst10_terms[3] += 1.0 * Enuc;
    for (int k = 0; k < Elst10_terms.size(); k++) {
        Elst10 += Elst10_terms[k];
    }
    if (debug_) {
        for (int k = 0; k < Elst10_terms.size(); k++) {
            fprintf(outfile,"    Elst10,r (%1d)        = %18.12lf H\n",k+1,Elst10_terms[k]);
        }
    }
    energies_["Elst10,r"] = Elst10;
    fprintf(outfile,"    Elst10,r            = %18.12lf H\n",Elst10);
    fflush(outfile);

    // ==> Exchange Terms (S^\infty) <== //

    // => Compute the T matrices <= //

    boost::shared_ptr<Matrix> T_A_n  = doublet(Cocc_A_, C_T_A_n, false, true);
    boost::shared_ptr<Matrix> T_B_n  = doublet(Cocc_B_, C_T_B_n, false, true);
    boost::shared_ptr<Matrix> T_BA_n = doublet(Cocc_B_, C_T_BA_n, false, true);
    boost::shared_ptr<Matrix> T_AB_n = doublet(Cocc_A_, C_T_AB_n, false, true);

    C_T_A_n.reset();
    C_T_B_n.reset();
    C_T_BA_n.reset();
    C_T_AB_n.reset();

    double Exch10_n = 0.0;
    std::vector<double> Exch10_n_terms;
    Exch10_n_terms.resize(9);
    Exch10_n_terms[0] -= 2.0 * D_A->vector_dot(K_B);
    Exch10_n_terms[1] += 2.0 * T_A_n->vector_dot(V_B);
    Exch10_n_terms[1] += 4.0 * T_A_n->vector_dot(J_B);
    Exch10_n_terms[1] -= 2.0 * T_A_n->vector_dot(K_B);
    Exch10_n_terms[2] += 2.0 * T_B_n->vector_dot(V_A);
    Exch10_n_terms[2] += 4.0 * T_B_n->vector_dot(J_A);
    Exch10_n_terms[2] -= 2.0 * T_B_n->vector_dot(K_A);
    Exch10_n_terms[3] += 2.0 * T_AB_n->vector_dot(V_A);
    Exch10_n_terms[3] += 4.0 * T_AB_n->vector_dot(J_A);
    Exch10_n_terms[3] -= 2.0 * T_AB_n->vector_dot(K_A);
    Exch10_n_terms[4] += 2.0 * T_AB_n->vector_dot(V_B);
    Exch10_n_terms[4] += 4.0 * T_AB_n->vector_dot(J_B);
    Exch10_n_terms[4] -= 2.0 * T_AB_n->vector_dot(K_B);
    Exch10_n_terms[5] += 4.0 * T_B_n->vector_dot(J_T_AB_n);
    Exch10_n_terms[5] -= 2.0 * T_B_n->vector_dot(K_T_AB_n);
    Exch10_n_terms[6] += 4.0 * T_A_n->vector_dot(J_T_AB_n);
    Exch10_n_terms[6] -= 2.0 * T_A_n->vector_dot(K_T_AB_n);
    Exch10_n_terms[7] += 4.0 * T_B_n->vector_dot(J_T_A_n);
    Exch10_n_terms[7] -= 2.0 * T_B_n->vector_dot(K_T_A_n);
    Exch10_n_terms[8] += 4.0 * T_AB_n->vector_dot(J_T_AB_n);
    Exch10_n_terms[8] -= 2.0 * T_AB_n->vector_dot(K_T_AB_n);
    for (int k = 0; k < Exch10_n_terms.size(); k++) {
        Exch10_n += Exch10_n_terms[k];
    }
    if (debug_) {
        for (int k = 0; k < Exch10_n_terms.size(); k++) {
            fprintf(outfile,"    Exch10 (%1d)          = %18.12lf H\n",k+1,Exch10_n_terms[k]);
        }
    }
    energies_["Exch10"] = Exch10_n;
    fprintf(outfile,"    Exch10              = %18.12lf H\n",Exch10_n);
    fflush(outfile);

    T_A_n.reset();
    T_B_n.reset();
    T_BA_n.reset();
    T_AB_n.reset();
    J_T_A_n.reset();
    J_T_AB_n.reset();
    K_T_A_n.reset();
    K_T_AB_n.reset();

    // ==> Exchange Terms (S^2) <== //

    double Exch10_2 = 0.0;
    std::vector<double> Exch10_2_terms;
    Exch10_2_terms.resize(3);
    Exch10_2_terms[0] -= 2.0 * triplet(triplet(D_A,S,D_B),S,P_A)->vector_dot(V_B);
    Exch10_2_terms[0] -= 4.0 * triplet(triplet(D_A,S,D_B),S,P_A)->vector_dot(J_B);
    Exch10_2_terms[1] -= 2.0 * triplet(triplet(D_B,S,D_A),S,P_B)->vector_dot(V_A);
    Exch10_2_terms[1] -= 4.0 * triplet(triplet(D_B,S,D_A),S,P_B)->vector_dot(J_A);
    Exch10_2_terms[2] -= 2.0 * triplet(P_A,S,D_B)->vector_dot(K_AS);
    for (int k = 0; k < Exch10_2_terms.size(); k++) {
        Exch10_2 += Exch10_2_terms[k];
    }
    if (debug_) {
        for (int k = 0; k < Exch10_2_terms.size(); k++) {
            fprintf(outfile,"    Exch10 (S^2) (%1d)    = %18.12lf H\n",k+1,Exch10_2_terms[k]);
        }
    }
    energies_["Exch10(S^2)"] = Exch10_2;
    fprintf(outfile,"    Exch10(S^2)         = %18.12lf H\n",Exch10_2);
    fprintf(outfile, "\n");
    fflush(outfile);

    // Clear up some memory
    J_AS.reset();
    K_AS.reset();

    // ==> Uncorrelated Second-Order Response Terms [Induction] <== //

    // => ESP <= //

    // Electrostatic potential of monomer A (AO)
    boost::shared_ptr<Matrix> W_A(V_A->clone());
    W_A->copy(J_A);
    W_A->scale(2.0);
    W_A->add(V_A);

    // Electrostatic potential of monomer B (AO)
    boost::shared_ptr<Matrix> W_B(V_B->clone());
    W_B->copy(J_B);
    W_B->scale(2.0);
    W_B->add(V_B);

    // Electrostatic potential of monomer B (ov space of A)
    boost::shared_ptr<Matrix> w_B = triplet(Cocc_A_,W_B,Cvir_A_,true,false,false);
    // Electrostatic potential of monomer A (ov space of B)
    boost::shared_ptr<Matrix> w_A = triplet(Cocc_B_,W_A,Cvir_B_,true,false,false);

    // Compute CPKS
    std::pair<boost::shared_ptr<Matrix>, boost::shared_ptr<Matrix> > x_sol = compute_x(jk,w_B,w_A);
    boost::shared_ptr<Matrix> x_A = x_sol.first;
    boost::shared_ptr<Matrix> x_B = x_sol.second;
    w_A.reset();
    w_B.reset();

    // Backward in Ed's convention
    x_A->scale(-1.0);
    x_B->scale(-1.0);

    // Need these in AO basis
    boost::shared_ptr<Matrix> X_A = triplet(Cocc_A_,x_A,Cvir_A_,false,false,true);
    boost::shared_ptr<Matrix> X_B = triplet(Cocc_B_,x_B,Cvir_B_,false,false,true);

    // ==> Induction <== //

    double Ind20r_AB = 2.0 * X_A->vector_dot(W_B);
    double Ind20r_BA = 2.0 * X_B->vector_dot(W_A);
    double Ind20r = Ind20r_AB + Ind20r_BA;
    energies_["Ind20,r (A<-B)"] = Ind20r_AB;
    energies_["Ind20,r (B->A)"] = Ind20r_BA;
    energies_["Ind20,r"] = Ind20r;
    fprintf(outfile,"    Ind20,r (A<-B)      = %18.12lf H\n",Ind20r_AB);
    fprintf(outfile,"    Ind20,r (A->B)      = %18.12lf H\n",Ind20r_BA);
    fprintf(outfile,"    Ind20,r             = %18.12lf H\n",Ind20r);
    fflush(outfile);

    W_A.reset();
    W_B.reset();

    // ==> Exchange-Induction <== //

    // => New pertubations <= //

    boost::shared_ptr<Matrix> C_O_A = triplet(D_B,S,Cocc_A_,false,false,false);
    boost::shared_ptr<Matrix> C_X_A = doublet(Cvir_A_,x_A,false,true);
    boost::shared_ptr<Matrix> C_X_B = doublet(Cvir_B_,x_B,false,true);

    x_A.reset();
    x_B.reset();

    Cl.clear();
    Cr.clear();

    // J/K[O]
    Cl.push_back(Cocc_A_);
    Cr.push_back(C_O_A);
    // J/K[X_A]
    Cl.push_back(Cocc_A_);
    Cr.push_back(C_X_A);
    // J/K[X_B]
    Cl.push_back(Cocc_B_);
    Cr.push_back(C_X_B);

    // => Compute the JK matrices <= //

    jk->compute();

    // => Unload the JK Object <= //

    boost::shared_ptr<Matrix> J_O      = J[0];
    boost::shared_ptr<Matrix> J_X_A    = J[1];
    boost::shared_ptr<Matrix> J_X_B    = J[2];

    boost::shared_ptr<Matrix> K_O      = K[0];
    boost::shared_ptr<Matrix> K_X_A    = K[1];
    boost::shared_ptr<Matrix> K_X_B    = K[2];

    // Clear the JK memory
    jk.reset();

    // Don't need these, in AO basis now
    C_O_A.reset();
    C_X_A.reset();
    C_X_B.reset();

    // Exch-Ind20 (A<-B)
    double ExchInd20r_AB = 0.0;
    std::vector<double> ExchInd20r_AB_terms;
    ExchInd20r_AB_terms.resize(18);
    ExchInd20r_AB_terms[0]  -= 2.0 * X_A->vector_dot(K_B);
    ExchInd20r_AB_terms[1]  -= 4.0 * triplet(D_B,S,X_A)->vector_dot(J_A);
    ExchInd20r_AB_terms[2]  += 2.0 * triplet(D_A,S,D_B)->vector_dot(K_X_A);
    ExchInd20r_AB_terms[3]  -= 4.0 * triplet(D_A,S,D_B)->vector_dot(J_X_A);
    ExchInd20r_AB_terms[4]  += 2.0 * triplet(D_B,S,X_A)->vector_dot(K_A);
    ExchInd20r_AB_terms[5]  -= 4.0 * triplet(X_A,S,D_B)->vector_dot(J_B);
    ExchInd20r_AB_terms[6]  += 2.0 * triplet(X_A,S,D_B)->vector_dot(K_B);
    ExchInd20r_AB_terms[7]  += 4.0 * triplet(triplet(D_B,S,X_A),S,D_B)->vector_dot(J_A);
    ExchInd20r_AB_terms[8]  += 4.0 * triplet(triplet(X_A,S,D_B),S,D_A)->vector_dot(J_B);
    ExchInd20r_AB_terms[9]  -= 2.0 * triplet(X_A,S,D_B)->vector_dot(K_O);
    ExchInd20r_AB_terms[10] += 4.0 * triplet(triplet(D_B,S,D_A),S,D_B)->vector_dot(J_X_A);
    ExchInd20r_AB_terms[11] += 4.0 * triplet(triplet(D_A,S,D_B),S,X_A)->vector_dot(J_B);
    ExchInd20r_AB_terms[12] -= 2.0 * triplet(D_B,S,X_A)->vector_dot(K_O->transpose());
    ExchInd20r_AB_terms[13] -= 2.0 * triplet(D_B,S,X_A)->vector_dot(V_A);
    ExchInd20r_AB_terms[14] -= 2.0 * triplet(X_A,S,D_B)->vector_dot(V_B);
    ExchInd20r_AB_terms[15] += 2.0 * triplet(triplet(D_B,S,X_A),S,D_B)->vector_dot(V_A);
    ExchInd20r_AB_terms[16] += 2.0 * triplet(triplet(X_A,S,D_B),S,D_A)->vector_dot(V_B);
    ExchInd20r_AB_terms[17] += 2.0 * triplet(triplet(D_A,S,D_B),S,X_A)->vector_dot(V_B);
    for (int k = 0; k < ExchInd20r_AB_terms.size(); k++) {
        ExchInd20r_AB += ExchInd20r_AB_terms[k];
    }
    if (debug_) {
        for (int k = 0; k < ExchInd20r_AB_terms.size(); k++) {
            fprintf(outfile,"    Exch-Ind20,r (%2d)   = %18.12lf H\n",k+1,ExchInd20r_AB_terms[k]);
        }
    }
    fprintf(outfile,"    Exch-Ind20,r (A<-B) = %18.12lf H\n",ExchInd20r_AB);
    fflush(outfile);

    K_O->transpose_this();

    // Exch-Ind20 (B<-A)
    double ExchInd20r_BA = 0.0;
    std::vector<double> ExchInd20r_BA_terms;
    ExchInd20r_BA_terms.resize(18);
    ExchInd20r_BA_terms[0]  -= 2.0 * X_B->vector_dot(K_A);
    ExchInd20r_BA_terms[1]  -= 4.0 * triplet(D_A,S,X_B)->vector_dot(J_B);
    ExchInd20r_BA_terms[2]  += 2.0 * triplet(D_B,S,D_A)->vector_dot(K_X_B);
    ExchInd20r_BA_terms[3]  -= 4.0 * triplet(D_B,S,D_A)->vector_dot(J_X_B);
    ExchInd20r_BA_terms[4]  += 2.0 * triplet(D_A,S,X_B)->vector_dot(K_B);
    ExchInd20r_BA_terms[5]  -= 4.0 * triplet(X_B,S,D_A)->vector_dot(J_A);
    ExchInd20r_BA_terms[6]  += 2.0 * triplet(X_B,S,D_A)->vector_dot(K_A);
    ExchInd20r_BA_terms[7]  += 4.0 * triplet(triplet(D_A,S,X_B),S,D_A)->vector_dot(J_B);
    ExchInd20r_BA_terms[8]  += 4.0 * triplet(triplet(X_B,S,D_A),S,D_B)->vector_dot(J_A);
    ExchInd20r_BA_terms[9]  -= 2.0 * triplet(X_B,S,D_A)->vector_dot(K_O);
    ExchInd20r_BA_terms[10] += 4.0 * triplet(triplet(D_A,S,D_B),S,D_A)->vector_dot(J_X_B);
    ExchInd20r_BA_terms[11] += 4.0 * triplet(triplet(D_B,S,D_A),S,X_B)->vector_dot(J_A);
    ExchInd20r_BA_terms[12] -= 2.0 * triplet(D_A,S,X_B)->vector_dot(K_O->transpose());
    ExchInd20r_BA_terms[13] -= 2.0 * triplet(D_A,S,X_B)->vector_dot(V_B);
    ExchInd20r_BA_terms[14] -= 2.0 * triplet(X_B,S,D_A)->vector_dot(V_A);
    ExchInd20r_BA_terms[15] += 2.0 * triplet(triplet(D_A,S,X_B),S,D_A)->vector_dot(V_B);
    ExchInd20r_BA_terms[16] += 2.0 * triplet(triplet(X_B,S,D_A),S,D_B)->vector_dot(V_A);
    ExchInd20r_BA_terms[17] += 2.0 * triplet(triplet(D_B,S,D_A),S,X_B)->vector_dot(V_A);
    for (int k = 0; k < ExchInd20r_BA_terms.size(); k++) {
        ExchInd20r_BA += ExchInd20r_BA_terms[k];
    }
    if (debug_) {
        for (int k = 0; k < ExchInd20r_BA_terms.size(); k++) {
            fprintf(outfile,"    Exch-Ind20,r (%2d)   = %18.12lf H\n",k+1,ExchInd20r_BA_terms[k]);
        }
    }
    fprintf(outfile,"    Exch-Ind20,r (B<-A) = %18.12lf H\n",ExchInd20r_BA);
    fflush(outfile);

    K_O->transpose_this();

    double ExchInd20r = ExchInd20r_AB + ExchInd20r_BA;
    energies_["Exch-Ind20,r (A<-B)"] = ExchInd20r_AB;
    energies_["Exch-Ind20,r (B->A)"] = ExchInd20r_BA;
    energies_["Exch-Ind20,r"] = ExchInd20r_AB + ExchInd20r_BA;
    fprintf(outfile,"    Exch-Ind20,r        = %18.12lf H\n",ExchInd20r);
    fprintf(outfile,"\n");
    fflush(outfile);

    vars_["S"]   = S;
    vars_["D_A"] = D_A;
    vars_["P_A"] = P_A;
    vars_["V_A"] = V_A;
    vars_["J_A"] = J_A;
    vars_["K_A"] = K_A;
    vars_["D_B"] = D_B;
    vars_["P_B"] = P_B;
    vars_["V_B"] = V_B;
    vars_["J_B"] = J_B;
    vars_["K_B"] = K_B;
    vars_["K_O"] = K_O;
}
void DFTSAPT::mp2_terms()
{
    fprintf(outfile, "  PT2 TERMS:\n\n");

    // => Sizing <= //

    int nn = primary_->nbf();

    int na = Caocc_A_->colspi()[0];
    int nb = Caocc_B_->colspi()[0];
    int nr = Cavir_A_->colspi()[0];
    int ns = Cavir_B_->colspi()[0];
    int nQ = mp2fit_->nbf();
    size_t nrQ = nr * (size_t) nQ;
    size_t nsQ = ns * (size_t) nQ;

    int nT = 1;
    #ifdef _OPENMP
        nT = omp_get_max_threads();
    #endif

    // => Stashed Variables <= //

    boost::shared_ptr<Matrix> S   = vars_["S"];
    boost::shared_ptr<Matrix> D_A = vars_["D_A"];
    boost::shared_ptr<Matrix> P_A = vars_["P_A"];
    boost::shared_ptr<Matrix> V_A = vars_["V_A"];
    boost::shared_ptr<Matrix> J_A = vars_["J_A"];
    boost::shared_ptr<Matrix> K_A = vars_["K_A"];
    boost::shared_ptr<Matrix> D_B = vars_["D_B"];
    boost::shared_ptr<Matrix> P_B = vars_["P_B"];
    boost::shared_ptr<Matrix> V_B = vars_["V_B"];
    boost::shared_ptr<Matrix> J_B = vars_["J_B"];
    boost::shared_ptr<Matrix> K_B = vars_["K_B"];
    boost::shared_ptr<Matrix> K_O = vars_["K_O"];

    // => Auxiliary C matrices <= //

    boost::shared_ptr<Matrix> Cr1 = triplet(D_B,S,Cavir_A_);
    Cr1->scale(-1.0);
    Cr1->add(Cavir_A_);
    boost::shared_ptr<Matrix> Cs1 = triplet(D_A,S,Cavir_B_);
    Cs1->scale(-1.0);
    Cs1->add(Cavir_B_);
    boost::shared_ptr<Matrix> Ca2 = triplet(D_B,S,Caocc_A_);
    boost::shared_ptr<Matrix> Cb2 = triplet(D_A,S,Caocc_B_);
    boost::shared_ptr<Matrix> Cr3 = triplet(D_B,S,Cavir_A_);
    boost::shared_ptr<Matrix> CrX = triplet(triplet(D_A,S,D_B),S,Cavir_A_);
    Cr3->subtract(CrX);
    Cr3->scale(2.0);
    boost::shared_ptr<Matrix> Cs3 = triplet(D_A,S,Cavir_B_);
    boost::shared_ptr<Matrix> CsX = triplet(triplet(D_B,S,D_A),S,Cavir_B_);
    Cs3->subtract(CsX);
    Cs3->scale(2.0);
    boost::shared_ptr<Matrix> Ca4 = triplet(triplet(D_A,S,D_B),S,Caocc_A_);
    Ca4->scale(-2.0);
    boost::shared_ptr<Matrix> Cb4 = triplet(triplet(D_B,S,D_A),S,Caocc_B_);
    Cb4->scale(-2.0);

    // => Auxiliary V matrices <= //

    boost::shared_ptr<Matrix> Jbr = triplet(Caocc_B_,J_A,Cavir_A_,true,false,false);
    Jbr->scale(2.0);
    boost::shared_ptr<Matrix> Kbr = triplet(Caocc_B_,K_A,Cavir_A_,true,false,false);
    Kbr->scale(-1.0);

    boost::shared_ptr<Matrix> Jas = triplet(Caocc_A_,J_B,Cavir_B_,true,false,false);
    Jas->scale(2.0);
    boost::shared_ptr<Matrix> Kas = triplet(Caocc_A_,K_B,Cavir_B_,true,false,false);
    Kas->scale(-1.0);

    boost::shared_ptr<Matrix> KOas = triplet(Caocc_A_,K_O,Cavir_B_,true,false,false);
    KOas->scale(1.0);
    boost::shared_ptr<Matrix> KObr = triplet(Caocc_B_,K_O,Cavir_A_,true,true,false);
    KObr->scale(1.0);

    boost::shared_ptr<Matrix> JBas = triplet(triplet(Caocc_A_,S,D_B,true,false,false),J_A,Cavir_B_);
    JBas->scale(-2.0);
    boost::shared_ptr<Matrix> JAbr = triplet(triplet(Caocc_B_,S,D_A,true,false,false),J_B,Cavir_A_);
    JAbr->scale(-2.0);

    boost::shared_ptr<Matrix> Jbs = triplet(Caocc_B_,J_A,Cavir_B_,true,false,false);
    Jbs->scale(4.0);
    boost::shared_ptr<Matrix> Jar = triplet(Caocc_A_,J_B,Cavir_A_,true,false,false);
    Jar->scale(4.0);

    boost::shared_ptr<Matrix> JAas = triplet(triplet(Caocc_A_,J_B,D_A,true,false,false),S,Cavir_B_);
    JAas->scale(-2.0);
    boost::shared_ptr<Matrix> JBbr = triplet(triplet(Caocc_B_,J_A,D_B,true,false,false),S,Cavir_A_);
    JBbr->scale(-2.0);

    // Get your signs right Hesselmann!
    boost::shared_ptr<Matrix> Vbs = triplet(Caocc_B_,V_A,Cavir_B_,true,false,false);
    Vbs->scale(2.0);
    boost::shared_ptr<Matrix> Var = triplet(Caocc_A_,V_B,Cavir_A_,true,false,false);
    Var->scale(2.0);
    boost::shared_ptr<Matrix> VBas = triplet(triplet(Caocc_A_,S,D_B,true,false,false),V_A,Cavir_B_);
    VBas->scale(-1.0);
    boost::shared_ptr<Matrix> VAbr = triplet(triplet(Caocc_B_,S,D_A,true,false,false),V_B,Cavir_A_);
    VAbr->scale(-1.0);
    boost::shared_ptr<Matrix> VRas = triplet(triplet(Caocc_A_,V_B,P_A,true,false,false),S,Cavir_B_);
    VRas->scale(1.0);
    boost::shared_ptr<Matrix> VSbr = triplet(triplet(Caocc_B_,V_A,P_B,true,false,false),S,Cavir_A_);
    VSbr->scale(1.0);

    boost::shared_ptr<Matrix> Sas = triplet(Caocc_A_,S,Cavir_B_,true,false,false);
    boost::shared_ptr<Matrix> Sbr = triplet(Caocc_B_,S,Cavir_A_,true,false,false);

    boost::shared_ptr<Matrix> Qbr(Jbr->clone());
    Qbr->zero();
    Qbr->add(Jbr);
    Qbr->add(Kbr);
    Qbr->add(KObr);
    Qbr->add(JAbr);
    Qbr->add(JBbr);
    Qbr->add(VAbr);
    Qbr->add(VSbr);

    boost::shared_ptr<Matrix> Qas(Jas->clone());
    Qas->zero();
    Qas->add(Jas);
    Qas->add(Kas);
    Qas->add(KOas);
    Qas->add(JAas);
    Qas->add(JBas);
    Qas->add(VBas);
    Qas->add(VRas);

    boost::shared_ptr<Matrix> SBar = triplet(triplet(Caocc_A_,S,D_B,true,false,false),S,Cavir_A_);
    boost::shared_ptr<Matrix> SAbs = triplet(triplet(Caocc_B_,S,D_A,true,false,false),S,Cavir_B_);

    boost::shared_ptr<Matrix> Qar(Jar->clone());
    Qar->zero();
    Qar->add(Jar);
    Qar->add(Var);

    boost::shared_ptr<Matrix> Qbs(Jbs->clone());
    Qbs->zero();
    Qbs->add(Jbs);
    Qbs->add(Vbs);

    Jbr.reset();
    Kbr.reset();
    Jas.reset();
    Kas.reset();
    KOas.reset();
    KObr.reset();
    JBas.reset();
    JAbr.reset();
    Jbs.reset();
    Jar.reset();
    JAas.reset();
    JBbr.reset();
    Vbs.reset();
    Var.reset();
    VBas.reset();
    VAbr.reset();
    VRas.reset();
    VSbr.reset();

    S.reset();
    D_A.reset();
    P_A.reset();
    V_A.reset();
    J_A.reset();
    K_A.reset();
    D_B.reset();
    P_B.reset();
    V_B.reset();
    J_B.reset();
    K_B.reset();
    K_O.reset();

    vars_.clear();

    // => Memory <= //

    // => Integrals from the THCE <= //

    boost::shared_ptr<DFERI> df = DFERI::build(primary_,mp2fit_,Process::environment.options);
    df->clear();

    std::vector<boost::shared_ptr<Matrix> > Cs;
    Cs.push_back(Caocc_A_);
    Cs.push_back(Cavir_A_);
    Cs.push_back(Caocc_B_);
    Cs.push_back(Cavir_B_);
    Cs.push_back(Cr1);
    Cs.push_back(Cs1);
    Cs.push_back(Ca2);
    Cs.push_back(Cb2);
    Cs.push_back(Cr3);
    Cs.push_back(Cs3);
    Cs.push_back(Ca4);
    Cs.push_back(Cb4);
    boost::shared_ptr<Matrix> Call = Matrix::horzcat(Cs);
    Cs.clear();

    df->set_C(Call);
    df->set_memory(memory_ - Call->nrow() * Call->ncol());

    int offset = 0;
    df->add_space("a",offset,offset+Caocc_A_->colspi()[0]); offset += Caocc_A_->colspi()[0];
    df->add_space("r",offset,offset+Cavir_A_->colspi()[0]); offset += Cavir_A_->colspi()[0];
    df->add_space("b",offset,offset+Caocc_B_->colspi()[0]); offset += Caocc_B_->colspi()[0];
    df->add_space("s",offset,offset+Cavir_B_->colspi()[0]); offset += Cavir_B_->colspi()[0];
    df->add_space("r1",offset,offset+Cr1->colspi()[0]); offset += Cr1->colspi()[0];
    df->add_space("s1",offset,offset+Cs1->colspi()[0]); offset += Cs1->colspi()[0];
    df->add_space("a2",offset,offset+Ca2->colspi()[0]); offset += Ca2->colspi()[0];
    df->add_space("b2",offset,offset+Cb2->colspi()[0]); offset += Cb2->colspi()[0];
    df->add_space("r3",offset,offset+Cr3->colspi()[0]); offset += Cr3->colspi()[0];
    df->add_space("s3",offset,offset+Cs3->colspi()[0]); offset += Cs3->colspi()[0];
    df->add_space("a4",offset,offset+Ca4->colspi()[0]); offset += Ca4->colspi()[0];
    df->add_space("b4",offset,offset+Cb4->colspi()[0]); offset += Cb4->colspi()[0];

    df->add_pair_space("Aar", "a", "r");
    df->add_pair_space("Abs", "b", "s");
    df->add_pair_space("Bas", "a", "s1");
    df->add_pair_space("Bbr", "b", "r1");
    df->add_pair_space("Cas", "a2","s");
    df->add_pair_space("Cbr", "b2","r");
    df->add_pair_space("Dar", "a", "r3");
    df->add_pair_space("Dbs", "b", "s3");
    df->add_pair_space("Ear", "a4","r");
    df->add_pair_space("Ebs", "b4","s");

    Cr1.reset();
    Cs1.reset();
    Ca2.reset();
    Cb2.reset();
    Cr3.reset();
    Cs3.reset();
    Ca4.reset();
    Cb4.reset();
    Call.reset();

    df->print_header();
    df->compute();

    std::map<std::string, boost::shared_ptr<Tensor> >& ints = df->ints();

    boost::shared_ptr<Tensor> AarT = ints["Aar"];
    boost::shared_ptr<Tensor> AbsT = ints["Abs"];
    boost::shared_ptr<Tensor> BasT = ints["Bas"];
    boost::shared_ptr<Tensor> BbrT = ints["Bbr"];
    boost::shared_ptr<Tensor> CasT = ints["Cas"];
    boost::shared_ptr<Tensor> CbrT = ints["Cbr"];
    boost::shared_ptr<Tensor> DarT = ints["Dar"];
    boost::shared_ptr<Tensor> DbsT = ints["Dbs"];
    boost::shared_ptr<Tensor> EarT = ints["Ear"];
    boost::shared_ptr<Tensor> EbsT = ints["Ebs"];

    df.reset();

    // => Blocking <= //

    long int overhead = 0L;
    overhead += 2L * nT * nr * ns;
    overhead += 2L * na * ns + 2L * nb * nr + 2L * na * nr + 2L * nb * ns;
    long int rem = memory_ - overhead;

    if (rem < 0L) {
        throw PSIEXCEPTION("Too little static memory for DFTSAPT::mp2_terms");
    }

    long int cost_a = 2L * nr * nQ + 2L * ns * nQ;
    long int max_a = rem / (2L * cost_a);
    long int max_b = max_a;
    max_a = (max_a > na ? na : max_a);
    max_b = (max_b > nb ? nb : max_b);
    if (max_a < 1L || max_b < 1L) {
        throw PSIEXCEPTION("Too little dynamic memory for DFTSAPT::mp2_terms");
    }

    // => Tensor Slices <= //

    boost::shared_ptr<Matrix> Aar(new Matrix("Aar",max_a*nr,nQ));
    boost::shared_ptr<Matrix> Abs(new Matrix("Abs",max_b*ns,nQ));
    boost::shared_ptr<Matrix> Bas(new Matrix("Bas",max_a*ns,nQ));
    boost::shared_ptr<Matrix> Bbr(new Matrix("Bbr",max_b*nr,nQ));
    boost::shared_ptr<Matrix> Cas(new Matrix("Cas",max_a*ns,nQ));
    boost::shared_ptr<Matrix> Cbr(new Matrix("Cbr",max_b*nr,nQ));
    boost::shared_ptr<Matrix> Dar(new Matrix("Dar",max_a*nr,nQ));
    boost::shared_ptr<Matrix> Dbs(new Matrix("Dbs",max_b*ns,nQ));

    // => Thread Work Arrays <= //

    std::vector<boost::shared_ptr<Matrix> > Trs;
    std::vector<boost::shared_ptr<Matrix> > Vrs;
    for (int t = 0; t < nT; t++) {
        Trs.push_back(boost::shared_ptr<Matrix>(new Matrix("Trs",nr,ns)));
        Vrs.push_back(boost::shared_ptr<Matrix>(new Matrix("Vrs",nr,ns)));
    }

    // => Pointers <= //

    double** Aarp = Aar->pointer();
    double** Absp = Abs->pointer();
    double** Basp = Bas->pointer();
    double** Bbrp = Bbr->pointer();
    double** Casp = Cas->pointer();
    double** Cbrp = Cbr->pointer();
    double** Darp = Dar->pointer();
    double** Dbsp = Dbs->pointer();

    double** Sasp = Sas->pointer();
    double** Sbrp = Sbr->pointer();
    double** SBarp = SBar->pointer();
    double** SAbsp = SAbs->pointer();

    double** Qasp = Qas->pointer();
    double** Qbrp = Qbr->pointer();
    double** Qarp = Qar->pointer();
    double** Qbsp = Qbs->pointer();

    double*  eap  = eps_aocc_A_->pointer();
    double*  ebp  = eps_aocc_B_->pointer();
    double*  erp  = eps_avir_A_->pointer();
    double*  esp  = eps_avir_B_->pointer();

    // => File Pointers <= //

    FILE* Aarf = AarT->file_pointer();
    FILE* Absf = AbsT->file_pointer();
    FILE* Basf = BasT->file_pointer();
    FILE* Bbrf = BbrT->file_pointer();
    FILE* Casf = CasT->file_pointer();
    FILE* Cbrf = CbrT->file_pointer();
    FILE* Darf = DarT->file_pointer();
    FILE* Dbsf = DbsT->file_pointer();
    FILE* Earf = EarT->file_pointer();
    FILE* Ebsf = EbsT->file_pointer();

    // => Slice D + E -> D <= //

    fseek(Darf,0L,SEEK_SET);
    fseek(Earf,0L,SEEK_SET);
    for (int astart = 0; astart < na; astart += max_a) {
        int nablock = (astart + max_a >= na ? na - astart : max_a);
        fread(Darp[0],sizeof(double),nablock*nrQ,Darf);
        fread(Aarp[0],sizeof(double),nablock*nrQ,Earf);
        C_DAXPY(nablock*nrQ,1.0,Aarp[0],1,Darp[0],1);
        fseek(Darf,sizeof(double)*astart*nrQ,SEEK_SET);
        fwrite(Darp[0],sizeof(double),nablock*nrQ,Darf);
    }

    fseek(Dbsf,0L,SEEK_SET);
    fseek(Ebsf,0L,SEEK_SET);
    for (int bstart = 0; bstart < nb; bstart += max_b) {
        int nbblock = (bstart + max_b >= nb ? nb - bstart : max_b);
        fread(Dbsp[0],sizeof(double),nbblock*nsQ,Dbsf);
        fread(Absp[0],sizeof(double),nbblock*nsQ,Ebsf);
        C_DAXPY(nbblock*nsQ,1.0,Absp[0],1,Dbsp[0],1);
        fseek(Dbsf,sizeof(double)*bstart*nsQ,SEEK_SET);
        fwrite(Dbsp[0],sizeof(double),nbblock*nsQ,Dbsf);
    }

    // => Targets <= //

    double Disp20 = 0.0;
    double ExchDisp20 = 0.0;

    // ==> Master Loop <== //

    fseek(Aarf,0L,SEEK_SET);
    fseek(Basf,0L,SEEK_SET);
    fseek(Casf,0L,SEEK_SET);
    fseek(Darf,0L,SEEK_SET);
    for (int astart = 0; astart < na; astart += max_a) {
        int nablock = (astart + max_a >= na ? na - astart : max_a);

        fread(Aarp[0],sizeof(double),nablock*nrQ,Aarf);
        fread(Basp[0],sizeof(double),nablock*nsQ,Basf);
        fread(Casp[0],sizeof(double),nablock*nsQ,Casf);
        fread(Darp[0],sizeof(double),nablock*nrQ,Darf);

        fseek(Absf,0L,SEEK_SET);
        fseek(Bbrf,0L,SEEK_SET);
        fseek(Cbrf,0L,SEEK_SET);
        fseek(Dbsf,0L,SEEK_SET);
        for (int bstart = 0; bstart < nb; bstart += max_b) {
            int nbblock = (bstart + max_b >= nb ? nb - bstart : max_b);

            fread(Absp[0],sizeof(double),nbblock*nsQ,Absf);
            fread(Bbrp[0],sizeof(double),nbblock*nrQ,Bbrf);
            fread(Cbrp[0],sizeof(double),nbblock*nrQ,Cbrf);
            fread(Dbsp[0],sizeof(double),nbblock*nsQ,Dbsf);

            long int nab = nablock * nbblock;

            #pragma omp parallel for schedule(dynamic) reduction(+: Disp20, ExchDisp20)
            for (long int ab = 0L; ab < nab; ab++) {
                int a = ab / nbblock;
                int b = ab % nbblock;

                int thread = 0;
                #ifdef _OPENMP
                    thread = omp_get_thread_num();
                #endif

                double** Trsp = Trs[thread]->pointer();
                double** Vrsp = Vrs[thread]->pointer();

                // => Amplitudes, Disp20 <= //

                C_DGEMM('N','T',nr,ns,nQ,1.0,Aarp[(a)*nr],nQ,Absp[(b)*ns],nQ,0.0,Vrsp[0],ns);

                for (int r = 0; r < nr; r++) {
                    for (int s = 0; s < ns; s++) {
                        Trsp[r][s] = Vrsp[r][s] / (eap[a + astart] + ebp[b + bstart] - erp[r] - esp[s]);
                        Disp20 += 4.0 * Trsp[r][s] * Vrsp[r][s];
                    }
                }

                // => Exch-Disp20 <= //

                // > Q1-Q3 < //

                C_DGEMM('N','T',nr,ns,nQ,1.0,Bbrp[(b)*nr],nQ,Basp[(a)*ns],nQ,0.0,Vrsp[0],ns);
                C_DGEMM('N','T',nr,ns,nQ,1.0,Cbrp[(b)*nr],nQ,Casp[(a)*ns],nQ,1.0,Vrsp[0],ns);
                C_DGEMM('N','T',nr,ns,nQ,1.0,Aarp[(a)*nr],nQ,Dbsp[(b)*ns],nQ,1.0,Vrsp[0],ns);
                C_DGEMM('N','T',nr,ns,nQ,1.0,Darp[(a)*nr],nQ,Absp[(b)*ns],nQ,1.0,Vrsp[0],ns);

                // > V,J,K < //

                C_DGER(nr,ns,1.0,Qbrp[b + bstart],1,Sasp[a + astart],1,Vrsp[0],ns);
                C_DGER(nr,ns,1.0,Sbrp[b + bstart],1,Qasp[a + astart],1,Vrsp[0],ns);
                C_DGER(nr,ns,1.0,Qarp[a + astart],1,SAbsp[b + bstart],1,Vrsp[0],ns);
                C_DGER(nr,ns,1.0,SBarp[a + astart],1,Qbsp[b + bstart],1,Vrsp[0],ns);

                for (int r = 0; r < nr; r++) {
                    for (int s = 0; s < ns; s++) {
                        ExchDisp20 -= 2.0 * Trsp[r][s] * Vrsp[r][s];
                    }
                }
            }
        }
    }

    energies_["Disp20"] = Disp20;
    energies_["Exch-Disp20"] = ExchDisp20;
    fprintf(outfile,"    Disp20              = %18.12lf H\n",Disp20);
    fprintf(outfile,"    Exch-Disp20         = %18.12lf H\n",ExchDisp20);
    fprintf(outfile,"\n");
    fflush(outfile);
}
void DFTSAPT::local_fock_terms()
{
    fprintf(outfile, " LOCAL SCF TERMS:\n\n");

    // ==> Sizing <== //

    int nn = primary_->nbf();
    int na = Caocc_A_->colspi()[0];
    int nb = Caocc_B_->colspi()[0];

    int nA = 0;
    std::vector<int> cA;
    for (int A = 0; A < monomer_A_->natom(); A++) {
        if (monomer_A_->Z(A) != 0.0) {
            nA++;
            cA.push_back(A);
        }
    }

    int nB = 0;
    std::vector<int> cB;
    for (int B = 0; B < monomer_B_->natom(); B++) {
        if (monomer_B_->Z(B) != 0.0) {
            nB++;
            cB.push_back(B);
        }
    }

    int nr = Cavir_A_->colspi()[0];
    int ns = Cavir_B_->colspi()[0];

<<<<<<< HEAD
    // ==> Localization <== //

    fprintf(outfile,"  Local Orbitals for Monomer A:\n\n");

    boost::shared_ptr<Localizer> localA = Localizer::build(primary_, Cocc_A_, Process::environment.options);
    localA->localize();
    boost::shared_ptr<Matrix> L_A = localA->L();
    boost::shared_ptr<Matrix> U_A = localA->U();

    fprintf(outfile,"  Local Orbitals for Monomer B:\n\n");

    boost::shared_ptr<Localizer> localB = Localizer::build(primary_, Cocc_B_, Process::environment.options);
    localB->localize();
    boost::shared_ptr<Matrix> L_B = localB->L();
    boost::shared_ptr<Matrix> U_B = localB->U();

    // ==> S Matrix <== //

    boost::shared_ptr<Matrix> S = build_S(primary_);

    // ==> Population Analysis (Lowdin for now) <== //

    fprintf(outfile, "  Lowdin Population Analysis (Includes Ghosts):\n");

    boost::shared_ptr<Matrix> S12(S->clone());
    S12->copy(S);
    S12->power(0.5);
    boost::shared_ptr<Matrix> S12A = doublet(S12,L_A);
    boost::shared_ptr<Matrix> S12B = doublet(S12,L_B);
    double** S12Ap = S12A->pointer();
    double** S12Bp = S12B->pointer();
    
    boost::shared_ptr<Matrix> QA(new Matrix("QA (atoms x a)",dimer_->natom(), na)); 
    boost::shared_ptr<Matrix> QB(new Matrix("QB (atoms x b)",dimer_->natom(), nb)); 
    double** QAp = QA->pointer();
    double** QBp = QB->pointer();

    for (int a = 0; a < na; a++) {
        for (int M = 0; M < primary_->nshell(); M++) {
            int aM = primary_->shell(M).ncenter();
            int nM = primary_->shell(M).nfunction();
            int oM = primary_->shell(M).function_index();
            for (int m = 0; m < nM; m++) {
                QAp[aM][a] += (S12Ap[m+oM][a]*S12Ap[m+oM][a]);
            }
        }
    }

    for (int b = 0; b < nb; b++) {
        for (int M = 0; M < primary_->nshell(); M++) {
            int aM = primary_->shell(M).ncenter();
            int nM = primary_->shell(M).nfunction();
            int oM = primary_->shell(M).function_index();
            for (int m = 0; m < nM; m++) {
                QBp[aM][b] += (S12Bp[m+oM][b]*S12Bp[m+oM][b]);
            }
        }
    }

    QA->print();
    QB->print();

    fprintf(outfile, "  Population Analysis (Without Ghosts):\n");

    boost::shared_ptr<Matrix> Q2A(new Matrix("Q2A (A x a)", nA, na));
    boost::shared_ptr<Matrix> Q2B(new Matrix("Q2B (B x b)", nB, nb));
    double** Q2Ap = Q2A->pointer();
    double** Q2Bp = Q2B->pointer();

    for (int A = 0; A < nA; A++) {
        for (int a = 0; a < na; a++) {
            Q2Ap[A][a] = QAp[cA[A]][a];
        }
    }

    for (int B = 0; B < nB; B++) {
        for (int b = 0; b < nb; b++) {
            Q2Bp[B][b] = QBp[cB[B]][b];
        }
    }
    
    // Renormalize the bastards
    for (int a = 0; a < na; a++) {
        double val = 0.0;
        for (int A = 0; A < nA; A++) {
            val += Q2Ap[A][a];
        }
        C_DSCAL(nA,1.0/val,&Q2Ap[0][a],na);
    }
    for (int b = 0; b < nb; b++) {
        double val = 0.0;
        for (int B = 0; B < nB; B++) {
            val += Q2Bp[B][b];
        }
        C_DSCAL(nB,1.0/val,&Q2Bp[0][b],nb);
    }
    
    Q2A->print();
    Q2B->print();

    // ==> DF ERI Setup (JKFIT Type, in Local Basis) <== //    
=======
    // ==> DF ERI Setup (JKFIT Type, in Local Basis) <== //
>>>>>>> 1c242fb9

    boost::shared_ptr<BasisSetParser> parser(new Gaussian94BasisSetParser());
    boost::shared_ptr<BasisSet> jkfit = BasisSet::construct(parser, primary_->molecule(), "DF_BASIS_SCF");
    int nQ = jkfit->nbf();

    boost::shared_ptr<DFERI> df = DFERI::build(primary_,jkfit,Process::environment.options);
    df->clear();

    std::vector<boost::shared_ptr<Matrix> > Cs;
    Cs.push_back(L_A);
    Cs.push_back(Cavir_A_);
    Cs.push_back(L_B);
    Cs.push_back(Cavir_B_);
    boost::shared_ptr<Matrix> Call = Matrix::horzcat(Cs);
    Cs.clear();

    df->set_C(Call);
    df->set_memory(memory_ - Call->nrow() * Call->ncol());

    int offset = 0;
    df->add_space("a",offset,offset+Caocc_A_->colspi()[0]); offset += Caocc_A_->colspi()[0];
    df->add_space("r",offset,offset+Cavir_A_->colspi()[0]); offset += Cavir_A_->colspi()[0];
    df->add_space("b",offset,offset+Caocc_B_->colspi()[0]); offset += Caocc_B_->colspi()[0];
    df->add_space("s",offset,offset+Cavir_B_->colspi()[0]); offset += Cavir_B_->colspi()[0];

    df->add_pair_space("Aaa", "a", "a");
    df->add_pair_space("Abb", "b", "b");
    df->add_pair_space("Aar", "a", "r");
    df->add_pair_space("Abs", "b", "s");

    df->print_header();
    df->compute();

    std::map<std::string, boost::shared_ptr<Tensor> >& ints = df->ints();
    boost::shared_ptr<Tensor> AaaT = ints["Aaa"];
    boost::shared_ptr<Tensor> AbbT = ints["Abb"];
    boost::shared_ptr<Tensor> AarT = ints["Aar"];
    boost::shared_ptr<Tensor> AbsT = ints["Abs"];

    boost::shared_ptr<Matrix> Jm12 = df->Jpow(-1.0/2.0);
    boost::shared_ptr<Matrix> Jp1 = df->Jpow(1.0);
    double** Jm12p = Jm12->pointer();
    double** Jp1p  = Jp1->pointer(); 
    
    df.reset();

    // ==> DF Nuclear Potential Setup (JKFIT Type, in Local Basis) <== //

    boost::shared_ptr<Matrix> VAQ(new Matrix("VAQ",nA,nQ));
    boost::shared_ptr<Matrix> VBQ(new Matrix("VBQ",nB,nQ));
    boost::shared_ptr<Matrix> TAQ(new Matrix("TAQ",nA,nQ));
    boost::shared_ptr<Matrix> TBQ(new Matrix("TBQ",nB,nQ));
    double** VAQp = VAQ->pointer();
    double** VBQp = VBQ->pointer();
    double** TAQp = TAQ->pointer();
    double** TBQp = TBQ->pointer();

    boost::shared_ptr<IntegralFactory> Vfact(new IntegralFactory(jkfit,BasisSet::zero_ao_basis_set()));
    boost::shared_ptr<PotentialInt> Vint(static_cast<PotentialInt*>(Vfact->ao_potential()));
    boost::shared_ptr<Matrix> Zxyz(new Matrix("Zxyz",1,4));
    double** Zxyzp = Zxyz->pointer();
    Vint->set_charge_field(Zxyz);
    boost::shared_ptr<Matrix> Vtemp(new Matrix("Vtemp",nQ,1));
    double** Vtempp = Vtemp->pointer();

    for (int A = 0; A < nA; A++) {
        Vtemp->zero();
        Zxyzp[0][0] = monomer_A_->Z(cA[A]);
        Zxyzp[0][1] = monomer_A_->x(cA[A]);
        Zxyzp[0][2] = monomer_A_->y(cA[A]);
        Zxyzp[0][3] = monomer_A_->z(cA[A]);
        Vint->compute(Vtemp);
        ::memcpy(TAQp[A],Vtempp[0],sizeof(double)*nQ);
    }

    for (int B = 0; B < nB; B++) {
        Vtemp->zero();
        Zxyzp[0][0] = monomer_B_->Z(cB[B]);
        Zxyzp[0][1] = monomer_B_->x(cB[B]);
        Zxyzp[0][2] = monomer_B_->y(cB[B]);
        Zxyzp[0][3] = monomer_B_->z(cB[B]);
        Vint->compute(Vtemp);
        ::memcpy(TBQp[B],Vtempp[0],sizeof(double)*nQ);
    }

    Vtemp.reset();
    Zxyz.reset();
    Vint.reset();
    Vfact.reset();

    C_DGEMM('N','N',nA,nQ,nQ,1.0,TAQp[0],nQ,Jm12p[0],nQ,0.0,VAQp[0],nQ);
    C_DGEMM('N','N',nB,nQ,nQ,1.0,TBQp[0],nQ,Jm12p[0],nQ,0.0,VBQp[0],nQ);

    //TAQ.reset();
    //TBQ.reset();
    //Jm12.reset();

#if 0
    // ==> ELECTROSTATICS <== //

    double Elst10 = 0.0;
    std::vector<double> Elst10_terms;
    Elst10_terms.resize(4);

    boost::shared_ptr<Matrix> AaQ(new Matrix("AaQ",na,nQ));
    boost::shared_ptr<Matrix> AbQ(new Matrix("AbQ",nb,nQ));
    double** AaQp = AaQ->pointer();
    double** AbQp = AbQ->pointer();
    FILE* Aaaf = AaaT->file_pointer();
    FILE* Abbf = AbbT->file_pointer();

    for (int a = 0; a < na; a++) {
        fseek(Aaaf,(a*na+a)*(size_t)nQ*sizeof(double),SEEK_SET);
        fread(AaQp[a],sizeof(double),nQ,Aaaf);
    }

    for (int b = 0; b < nb; b++) {
        fseek(Abbf,(b*nb+b)*(size_t)nQ*sizeof(double),SEEK_SET);
        fread(AbQp[b],sizeof(double),nQ,Abbf);
    }

    boost::shared_ptr<Matrix> vA(new Matrix("vA",nQ,1));
    boost::shared_ptr<Matrix> vB(new Matrix("vB",nQ,1));
    boost::shared_ptr<Matrix> va(new Matrix("va",nQ,1));
    boost::shared_ptr<Matrix> vb(new Matrix("vb",nQ,1));
    double** vAp = vA->pointer();
    double** vBp = vB->pointer();
    double** vap = va->pointer();
    double** vbp = vb->pointer();

    for (int A = 0; A < nA; A++) {
        C_DAXPY(nQ,1.0,VAQp[A],1,vAp[0],1);
    }
    for (int B = 0; B < nB; B++) {
        C_DAXPY(nQ,1.0,VBQp[B],1,vBp[0],1);
    }
    for (int a = 0; a < na; a++) {
        C_DAXPY(nQ,1.0,AaQp[a],1,vap[0],1);
    }
    for (int b = 0; b < nb; b++) {
        C_DAXPY(nQ,1.0,AbQp[b],1,vbp[0],1);
    }

    double* tempp = new double[nQ];
    memcpy(tempp,vAp[0],sizeof(double) * nQ);
    C_DGEMV('N',nQ,nQ,1.0,Jm12p[0],nQ,tempp,1,0.0,vAp[0],1);    
    memcpy(tempp,vBp[0],sizeof(double) * nQ);
    C_DGEMV('N',nQ,nQ,1.0,Jm12p[0],nQ,tempp,1,0.0,vBp[0],1);    
    memcpy(tempp,vap[0],sizeof(double) * nQ);
    C_DGEMV('N',nQ,nQ,1.0,Jm12p[0],nQ,tempp,1,0.0,vap[0],1);    
    memcpy(tempp,vbp[0],sizeof(double) * nQ);
    C_DGEMV('N',nQ,nQ,1.0,Jm12p[0],nQ,tempp,1,0.0,vbp[0],1);    
    delete[] tempp;

    Jm12.reset();

    boost::shared_ptr<Matrix> Elst_atoms(new Matrix("Elst (A x B)", nA, nB));
    double** Elst_atomsp = Elst_atoms->pointer();

    for (int P = 0; P < jkfit->nshell(); P++) {
        for (int Q = 0; Q < jkfit->nshell(); Q++) {
            int cP = jkfit->shell(P).ncenter();
            int cQ = jkfit->shell(Q).ncenter();
            if (cP >= nA || cQ < nA) continue; // TODO: ALMO

            int nP = jkfit->shell(P).nfunction();
            int nQ = jkfit->shell(Q).nfunction();
            int oP = jkfit->shell(P).function_index();
            int oQ = jkfit->shell(Q).function_index();
            for (int p = 0; p < nP; p++) {
                for (int q = 0; q < nQ; q++) {
                    double val;
                    val = 2.0 * Jp1p[p+oP][q+oQ] * vap[p+oP][0] * vBp[q+oQ][0];
                    Elst10_terms[0] += val;
                    Elst_atomsp[cP][cQ-nA] += val;
                    val = 2.0 * Jp1p[p+oP][q+oQ] * vAp[p+oP][0] * vbp[q+oQ][0];
                    Elst10_terms[1] += val;
                    Elst_atomsp[cP][cQ-nA] += val;
                    val = 4.0 * Jp1p[p+oP][q+oQ] * vap[p+oP][0] * vbp[q+oQ][0];
                    Elst10_terms[2] += val;
                    Elst_atomsp[cP][cQ-nA] += val;
                    val = 1.0 * Jp1p[p+oP][q+oQ] * vAp[p+oP][0] * vBp[q+oQ][0];
                    Elst10_terms[3] += val;
                    Elst_atomsp[cP][cQ-nA] += val;
                }
            } 
        }
    }
    
    //Elst_atoms->print();
    local_vars_["Elst"] = Elst_atoms;
#endif

    double Elst10 = 0.0;
    std::vector<double> Elst10_terms;
    Elst10_terms.resize(4);

    boost::shared_ptr<Matrix> AaQ(new Matrix("AaQ",na,nQ));
    boost::shared_ptr<Matrix> AbQ(new Matrix("AbQ",nb,nQ));
    double** AaQp = AaQ->pointer();
    double** AbQp = AbQ->pointer();
    FILE* Aaaf = AaaT->file_pointer();
    FILE* Abbf = AbbT->file_pointer();

    for (int a = 0; a < na; a++) {
        fseek(Aaaf,(a*na+a)*(size_t)nQ*sizeof(double),SEEK_SET);
        fread(AaQp[a],sizeof(double),nQ,Aaaf);
    }

    for (int b = 0; b < nb; b++) {
        fseek(Abbf,(b*nb+b)*(size_t)nQ*sizeof(double),SEEK_SET);
        fread(AbQp[b],sizeof(double),nQ,Abbf);
    }

    boost::shared_ptr<Matrix> vA(new Matrix("vA",nQ,1));
    boost::shared_ptr<Matrix> vB(new Matrix("vB",nQ,1));
    boost::shared_ptr<Matrix> va(new Matrix("va",nQ,1));
    boost::shared_ptr<Matrix> vb(new Matrix("vb",nQ,1));
    double** vAp = vA->pointer();
    double** vBp = vB->pointer();
    double** vap = va->pointer();
    double** vbp = vb->pointer();

    for (int A = 0; A < nA; A++) {
        C_DAXPY(nQ,1.0,TAQp[A],1,vAp[0],1);
    }
    for (int B = 0; B < nB; B++) {
        C_DAXPY(nQ,1.0,TBQp[B],1,vBp[0],1);
    }
    for (int a = 0; a < na; a++) {
        C_DAXPY(nQ,1.0,AaQp[a],1,vap[0],1);
    }
    for (int b = 0; b < nb; b++) {
        C_DAXPY(nQ,1.0,AbQp[b],1,vbp[0],1);
    }

    double* tempp = new double[nQ];
    memcpy(tempp,vap[0],sizeof(double) * nQ);
    C_DGEMV('N',nQ,nQ,1.0,Jm12p[0],nQ,tempp,1,0.0,vap[0],1);    
    memcpy(tempp,vbp[0],sizeof(double) * nQ);
    C_DGEMV('N',nQ,nQ,1.0,Jm12p[0],nQ,tempp,1,0.0,vbp[0],1);    
    delete[] tempp;

    Jm12.reset();

    boost::shared_ptr<Matrix> Elst_atoms(new Matrix("Elst (A x B)", nA, nB));
    double** Elst_atomsp = Elst_atoms->pointer();
    
    // => A <-> B <= //
     
    for (int A = 0; A < nA; A++) {
        for (int B = 0; B < nB; B++) {
            double val = monomer_A_->Z(cA[A]) * monomer_B_->Z(cB[B]) / (monomer_A_->xyz(cA[A]).distance(monomer_B_->xyz(cB[B])));
            Elst10_terms[3] += val;
            Elst_atomsp[A][B] += val;
        }
    }

    // => a <-> b <= //

    for (int P = 0; P < jkfit->nshell(); P++) {
        for (int Q = 0; Q < jkfit->nshell(); Q++) {
            int cP = jkfit->shell(P).ncenter();
            int cQ = jkfit->shell(Q).ncenter();
            if (cP >= nA || cQ < nA) continue; // TODO: ALMO

            int nP = jkfit->shell(P).nfunction();
            int nQ = jkfit->shell(Q).nfunction();
            int oP = jkfit->shell(P).function_index();
            int oQ = jkfit->shell(Q).function_index();
            for (int p = 0; p < nP; p++) {
                for (int q = 0; q < nQ; q++) {
                    double val;
                    val = 4.0 * Jp1p[p+oP][q+oQ] * vap[p+oP][0] * vbp[q+oQ][0];
                    Elst10_terms[2] += val;
                    Elst_atomsp[cP][cQ-nA] += val;
                }
            } 
        }
    }

    // => A <-> b <= //

    for (int A = 0; A < nA; A++) {
        for (int Q = 0; Q < jkfit->nshell(); Q++) {
            int cQ = jkfit->shell(Q).ncenter();
            if (cQ < nA) continue; // TODO: ALMO

            int nQ = jkfit->shell(Q).nfunction();
            int oQ = jkfit->shell(Q).function_index();
            for (int q = 0; q < nQ; q++) {
                double val;
                val = 2.0 * TAQp[A][q + oQ] * vbp[q+oQ][0];
                Elst10_terms[1] += val;
                Elst_atomsp[A][cQ-nA] += val;
            }
        }
    }

    // => a <-> B <= //

    for (int P = 0; P < jkfit->nshell(); P++) {
        for (int B = 0; B < nB; B++) {
            int cP = jkfit->shell(P).ncenter();
            if (cP >= nA) continue; // TODO: ALMO

            int nP = jkfit->shell(P).nfunction();
            int oP = jkfit->shell(P).function_index();
            for (int p = 0; p < nP; p++) {
                    double val;
                    val = 2.0 * TBQp[B][p + oP] * vap[p+oP][0];
                    Elst10_terms[0] += val;
                    Elst_atomsp[cP][B] += val;
            } 
        }
    }

    //Elst_atoms->print();
    local_vars_["Elst"] = Elst_atoms;

#if 0
    // ==> ELECTROSTATICS <== //

    double Elst10 = 0.0;
    std::vector<double> Elst10_terms;
    Elst10_terms.resize(4);

    boost::shared_ptr<Matrix> E_elst(new Matrix("E_elst (A + a x B + b)", nA + na, nB + nb));
    double** E_elstp = E_elst->pointer();

    // => A <-> B <= //

    for (int A = 0; A < nA; A++) {
        for (int B = 0; B < nB; B++) {
            E_elstp[A][B] = monomer_A_->Z(cA[A]) * monomer_B_->Z(cB[B]) / (monomer_A_->xyz(cA[A]).distance(monomer_B_->xyz(cB[B])));
            Elst10_terms[3] += E_elstp[A][B];
        }
    }

    // => a <-> b <= //

    boost::shared_ptr<Matrix> AaQ(new Matrix("AaQ",na,nQ));
    boost::shared_ptr<Matrix> AbQ(new Matrix("AbQ",nb,nQ));
    double** AaQp = AaQ->pointer();
    double** AbQp = AbQ->pointer();
    FILE* Aaaf = AaaT->file_pointer();
    FILE* Abbf = AbbT->file_pointer();

    for (int a = 0; a < na; a++) {
        fseek(Aaaf,(a*na+a)*(size_t)nQ*sizeof(double),SEEK_SET);
        fread(AaQp[a],sizeof(double),nQ,Aaaf);
    }

    for (int b = 0; b < nb; b++) {
        fseek(Abbf,(b*nb+b)*(size_t)nQ*sizeof(double),SEEK_SET);
        fread(AbQp[b],sizeof(double),nQ,Abbf);
    }

    C_DGEMM('N','T',na,nb,nQ,4.0,AaQp[0],nQ,AbQp[0],nQ,0.0,&E_elstp[nA][nB],nB+nb);
    for (int a = 0; a < na; a++) {
        for (int b = 0; b < nb; b++) {
            Elst10_terms[2] += E_elstp[nA + a][nB + b];
        }
    }

    // => A <-> b <= //

    C_DGEMM('N','T',nA,nb,nQ,2.0,VAQp[0],nQ,AbQp[0],nQ,0.0,&E_elstp[0][nB],nB+nb);
    for (int A = 0; A < nA; A++) {
        for (int b = 0; b < nb; b++) {
            Elst10_terms[1] += E_elstp[A][nB + b];
        }
    }

    // => a <-> B <= //

    C_DGEMM('N','T',na,nB,nQ,2.0,AaQp[0],nQ,VBQp[0],nQ,0.0,&E_elstp[nA][0],nB+nb);
    for (int a = 0; a < na; a++) {
        for (int B = 0; B < nB; B++) {
            Elst10_terms[0] += E_elstp[nA + a][B];
        }
    }

    E_elst->print();

    // => Atomic Assignment <= //

    boost::shared_ptr<Matrix> Elst_atoms(new Matrix("Elst (A x B)", nA, nB));
    double** Elst_atomsp = Elst_atoms->pointer();
    for (int A = 0; A < nA; A++) {
        for (int B = 0; B < nB; B++) {
            Elst_atomsp[A][B] += E_elstp[A][B];
        }
    }
    
    for (int A = 0; A < nA; A++) {
        for (int b = 0; b < nb; b++) {
            for (int B = 0; B < nB; B++) {
                Elst_atomsp[A][B] += Q2Bp[B][b] * E_elstp[A][nB + b];
            }
        }
    }

    for (int B = 0; B < nB; B++) {
        for (int a = 0; a < na; a++) {
            for (int A = 0; A < nA; A++) {
                Elst_atomsp[A][B] += Q2Ap[A][a] * E_elstp[nA + a][B];
            }
        }
    }

    for (int b = 0; b < nb; b++) {
        for (int B = 0; B < nB; B++) {
            for (int a = 0; a < na; a++) {
                for (int A = 0; A < nA; A++) {
                    Elst_atomsp[A][B] += Q2Ap[A][a] * Q2Bp[B][b] * E_elstp[nA + a][nB + b];
                }
            }
        }
    }

    //Elst_atoms->print();
    local_vars_["Elst"] = Elst_atoms;
#endif

    for (int k = 0; k < Elst10_terms.size(); k++) {
        Elst10 += Elst10_terms[k];
    }
    if (debug_) {
        for (int k = 0; k < Elst10_terms.size(); k++) {
            fprintf(outfile,"    Elst10,r (%1d)        = %18.12lf H\n",k+1,Elst10_terms[k]);
        }
    }
    energies_["Elst10,r"] = Elst10;
    fprintf(outfile,"    Elst10,r            = %18.12lf H\n",Elst10);
    fflush(outfile);

    // ==> EXCHANGE <== //

    double Exch10_2 = 0.0;
    std::vector<double> Exch10_2_terms;
    Exch10_2_terms.resize(3);

    boost::shared_ptr<Matrix> Sab = triplet(L_A,S,L_B,true,false,false);
    boost::shared_ptr<Matrix> Sba = triplet(L_B,S,L_A,true,false,false);
    boost::shared_ptr<Matrix> Sas = triplet(L_A,S,Cvir_B_,true,false,false);
    boost::shared_ptr<Matrix> Sbr = triplet(L_B,S,Cvir_A_,true,false,false);
    double** Sabp = Sab->pointer();
    double** Sbap = Sba->pointer();
    double** Sasp = Sas->pointer();
    double** Sbrp = Sbr->pointer();

    boost::shared_ptr<Matrix> WBQ(new Matrix("WBQ",1,nQ));
    double** WBQp = WBQ->pointer();
    for (int B = 0; B < nB; B++) {
        C_DAXPY(nQ,1.0,VBQp[B],1,WBQp[0],1);
    }
    for (int b = 0; b < nb; b++) {
        C_DAXPY(nQ,2.0,AbQp[b],1,WBQp[0],1);
    }

    boost::shared_ptr<Matrix> WAQ(new Matrix("ABQ",1,nQ));
    double** WAQp = WAQ->pointer();
    for (int A = 0; A < nA; A++) {
        C_DAXPY(nQ,1.0,VAQp[A],1,WAQp[0],1);
    }
    for (int a = 0; a < na; a++) {
        C_DAXPY(nQ,2.0,AaQp[a],1,WAQp[0],1);
    }

    boost::shared_ptr<Matrix> WBar(new Matrix("WBar",na,nr));
    double** WBarp = WBar->pointer();
    boost::shared_ptr<Matrix> WAbs(new Matrix("WAbs",nb,ns));
    double** WAbsp = WAbs->pointer();

    boost::shared_ptr<Matrix> TrQ(new Matrix("TrQ",nr,nQ));
    double** TrQp = TrQ->pointer();
    boost::shared_ptr<Matrix> TsQ(new Matrix("TsQ",ns,nQ));
    double** TsQp = TsQ->pointer();

    FILE* Aarf = AarT->file_pointer();
    fseek(Aarf,0L,SEEK_SET);
    for (int a = 0; a < na; a++) {
        fread(TrQp[0],sizeof(double),nr*nQ,Aarf);
        C_DGEMV('N',nr,nQ,1.0,TrQp[0],nQ,WBQp[0],1,0.0,WBarp[a],1);
    }

    FILE* Absf = AbsT->file_pointer();
    fseek(Absf,0L,SEEK_SET);
    for (int b = 0; b < nb; b++) {
        fread(TsQp[0],sizeof(double),ns*nQ,Absf);
        C_DGEMV('N',ns,nQ,1.0,TsQp[0],nQ,WAQp[0],1,0.0,WAbsp[b],1);
    }

    boost::shared_ptr<Matrix> WBab(new Matrix("WBab",na,nb));
    double** WBabp = WBab->pointer();
    boost::shared_ptr<Matrix> WAba(new Matrix("WAba",nb,na));
    double** WAbap = WAba->pointer();

    C_DGEMM('N','T',na,nb,nr,1.0,WBarp[0],nr,Sbrp[0],nr,0.0,WBabp[0],nb);
    C_DGEMM('N','T',nb,na,ns,1.0,WAbsp[0],ns,Sasp[0],ns,0.0,WAbap[0],na);

    boost::shared_ptr<Matrix> E_exch1(new Matrix("E_exch [a <x- b]", na, nb));
    double** E_exch1p = E_exch1->pointer();
    boost::shared_ptr<Matrix> E_exch2(new Matrix("E_exch [a -x> b]", na, nb));
    double** E_exch2p = E_exch2->pointer();

    for (int a = 0; a < na; a++) {
        for (int b = 0; b < nb; b++) {
            E_exch1p[a][b] -= 2.0 * Sabp[a][b] * WBabp[a][b];
            E_exch2p[a][b] -= 2.0 * Sbap[b][a] * WAbap[b][a];
        }
    }

    E_exch1->print();
    E_exch2->print();

    boost::shared_ptr<Matrix> TbQ(new Matrix("TbQ",nb,nQ));
    double** TbQp = TbQ->pointer();
    boost::shared_ptr<Matrix> TaQ(new Matrix("TaQ",na,nQ));
    double** TaQp = TaQ->pointer();

    boost::shared_ptr<Tensor> BabT = DiskTensor::build("BabT","na",na,"nb",nb,"nQ",nQ,false,false);
    FILE* Babf = BabT->file_pointer();
    fseek(Babf,0L,SEEK_SET);
    fseek(Aarf,0L,SEEK_SET);
    for (int a = 0; a < na; a++) {
        fread(TrQp[0],sizeof(double),nr*nQ,Aarf);
        C_DGEMM('N','N',nb,nQ,nr,1.0,Sbrp[0],nr,TrQp[0],nQ,0.0,TbQp[0],nQ);
        fwrite(TbQp[0],sizeof(double),nb*nQ,Babf);
    }

    boost::shared_ptr<Tensor> BbaT = DiskTensor::build("BbaT","nb",nb,"na",na,"nQ",nQ,false,false);
    FILE* Bbaf = BbaT->file_pointer();
    fseek(Bbaf,0L,SEEK_SET);
    fseek(Absf,0L,SEEK_SET);
    for (int b = 0; b < nb; b++) {
        fread(TsQp[0],sizeof(double),ns*nQ,Absf);
        C_DGEMM('N','N',na,nQ,ns,1.0,Sasp[0],ns,TsQp[0],nQ,0.0,TaQp[0],nQ);
        fwrite(TaQp[0],sizeof(double),na*nQ,Bbaf);
    }

    boost::shared_ptr<Matrix> E_exch3(new Matrix("E_exch [a <x-x> b]", na, nb));
    double** E_exch3p = E_exch3->pointer();

    fseek(Babf,0L,SEEK_SET);
    for (int a = 0; a < na; a++) {
        fread(TbQp[0],sizeof(double),nb*nQ,Babf);
        for (int b = 0; b < nb; b++) {
            fseek(Bbaf,(b*na+a)*(size_t)nQ*sizeof(double),SEEK_SET);
            fread(TaQp[0],sizeof(double),nQ,Bbaf);
            E_exch3p[a][b] -= 2.0 * C_DDOT(nQ,TbQp[b],1,TaQp[0],1);
        }
    }

    E_exch3->print();

    boost::shared_ptr<Matrix> E_exch(new Matrix("E_exch (a x b)", na, nb));
    double** E_exchp = E_exch->pointer();

    for (int a = 0; a < na; a++) {
        for (int b = 0; b < nb; b++) {
            E_exchp[a][b] = E_exch1p[a][b] +
                            E_exch2p[a][b] +
                            E_exch3p[a][b];
            Exch10_2_terms[0] += E_exch1p[a][b];
            Exch10_2_terms[1] += E_exch2p[a][b];
            Exch10_2_terms[2] += E_exch3p[a][b];
        }
    }

    E_exch->print();

    boost::shared_ptr<Matrix> Exch_atoms(new Matrix("Exch (A x B)", nA, nB));
    double** Exch_atomsp = Exch_atoms->pointer();

    for (int b = 0; b < nb; b++) {
        for (int B = 0; B < nB; B++) {
            for (int a = 0; a < na; a++) {
                for (int A = 0; A < nA; A++) {
                    Exch_atomsp[A][B] += Q2Ap[A][a] * Q2Bp[B][b] * E_exchp[a][b];
                }
            }
        }
    }

    //Exch_atoms->print();
    local_vars_["Exch"] = Exch_atoms;

    for (int k = 0; k < Exch10_2_terms.size(); k++) {
        Exch10_2 += Exch10_2_terms[k];
    }
    if (debug_) {
        for (int k = 0; k < Exch10_2_terms.size(); k++) {
            fprintf(outfile,"    Exch10 (S^2) (%1d)    = %18.12lf H\n",k+1,Exch10_2_terms[k]);
        }
    }
    energies_["Exch10(S^2)"] = Exch10_2;
    fprintf(outfile,"    Exch10(S^2)         = %18.12lf H\n",Exch10_2);
    fprintf(outfile, "\n");
    fflush(outfile);
<<<<<<< HEAD
    
    // ==> INDUCTION (TODO) <== //
    
    boost::shared_ptr<Matrix> IndAB_atoms(new Matrix("Ind [B<-A] (A x B)", nA, nB));
    boost::shared_ptr<Matrix> IndBA_atoms(new Matrix("Ind [A<-B] (A x B)", nA, nB));
   
    local_vars_["IndAB"] = IndAB_atoms;
    local_vars_["IndBA"] = IndBA_atoms;
    
=======

>>>>>>> 1c242fb9
    // => Crap for MP2 <= //

    boost::shared_ptr<Matrix> D_A = doublet(Cocc_A_,Cocc_A_,false,true);
    boost::shared_ptr<Matrix> D_B = doublet(Cocc_B_,Cocc_B_,false,true);

    boost::shared_ptr<Matrix> P_A = doublet(Cvir_A_,Cvir_A_,false,true);
    boost::shared_ptr<Matrix> P_B = doublet(Cvir_B_,Cvir_B_,false,true);

    boost::shared_ptr<Matrix> V_A = build_V(primary_A_);
    boost::shared_ptr<Matrix> V_B = build_V(primary_B_);

    // => JK Object <= //

    boost::shared_ptr<JK> jk = JK::build_JK();

    // TODO: Account for 2-index overhead in memory
    int nso = Cocc_A_->nrow();
    long int jk_memory = (long int)memory_;
    jk_memory -= 14 * nso * nso;
    if (jk_memory < 0L) {
        throw PSIEXCEPTION("Too little static memory for DFTSAPT::fock_terms");
    }
    jk->set_memory((unsigned long int )jk_memory);

    // => Load the JK Object <= //

    boost::shared_ptr<Matrix> C_AS = triplet(D_B,S,Cocc_A_,false,false,false);

    std::vector<SharedMatrix>& Cl = jk->C_left();
    std::vector<SharedMatrix>& Cr = jk->C_right();
    Cl.clear();
    Cr.clear();

    // J/K[P^A]
    Cl.push_back(Cocc_A_);
    Cr.push_back(Cocc_A_);
    // J/K[S_as]
    Cl.push_back(Cocc_A_);
    Cr.push_back(C_AS);
    // J/K[P^B]
    Cl.push_back(Cocc_B_);
    Cr.push_back(Cocc_B_);

    // => Initialize the JK object <= //

    jk->set_do_J(true);
    jk->set_do_K(true);
    jk->initialize();
    jk->print_header();

    // => Compute the JK matrices <= //

    jk->compute();

    // => Unload the JK Object <= //

    const std::vector<SharedMatrix>& J = jk->J();
    const std::vector<SharedMatrix>& K = jk->K();

    boost::shared_ptr<Matrix> J_A      = J[0];
    boost::shared_ptr<Matrix> J_O      = J[1];
    boost::shared_ptr<Matrix> J_B      = J[2];
    boost::shared_ptr<Matrix> K_A      = K[0];
    boost::shared_ptr<Matrix> K_O      = K[1];
    boost::shared_ptr<Matrix> K_B      = K[2];

    // => Load <= //

    vars_["S"] = S;
    vars_["U_A"] = U_A;
    vars_["L_A"] = L_A;
    vars_["D_A"] = D_A;
    vars_["P_A"] = P_A;
    vars_["V_A"] = V_A;
    vars_["J_A"] = J_A;
    vars_["K_A"] = K_A;
    vars_["U_B"] = U_B;
    vars_["L_B"] = L_B;
    vars_["D_B"] = D_B;
    vars_["P_B"] = P_B;
    vars_["V_B"] = V_B;
    vars_["J_B"] = J_B;
    vars_["K_B"] = K_B;
    vars_["K_O"] = K_O;

    vars_["Q2A"] = Q2A;
    vars_["Q2B"] = Q2B;
}
void DFTSAPT::local_mp2_terms()
{
    fprintf(outfile, "  LOCAL PT2 TERMS:\n\n");

    // => Sizing <= //

    int nn = primary_->nbf();

    int na = Caocc_A_->colspi()[0];
    int nb = Caocc_B_->colspi()[0];
    int nA = 0;
    std::vector<int> cA;
    for (int A = 0; A < monomer_A_->natom(); A++) {
        if (monomer_A_->Z(A) != 0.0) {
            nA++;
            cA.push_back(A);
        }
    }

    int nB = 0;
    std::vector<int> cB;
    for (int B = 0; B < monomer_B_->natom(); B++) {
        if (monomer_B_->Z(B) != 0.0) {
            nB++;
            cB.push_back(B);
        }
    }

    int nr = Cavir_A_->colspi()[0];
    int ns = Cavir_B_->colspi()[0];
    int nQ = mp2fit_->nbf();
    size_t naQ = na * (size_t) nQ;
    size_t nbQ = nb * (size_t) nQ;

    int nT = 1;
    #ifdef _OPENMP
        nT = omp_get_max_threads();
    #endif

    // => Stashed Variables <= //

    boost::shared_ptr<Matrix> S   = vars_["S"];
    boost::shared_ptr<Matrix> U_A = vars_["U_A"];
    boost::shared_ptr<Matrix> L_A = vars_["L_A"];
    boost::shared_ptr<Matrix> D_A = vars_["D_A"];
    boost::shared_ptr<Matrix> P_A = vars_["P_A"];
    boost::shared_ptr<Matrix> V_A = vars_["V_A"];
    boost::shared_ptr<Matrix> J_A = vars_["J_A"];
    boost::shared_ptr<Matrix> K_A = vars_["K_A"];
    boost::shared_ptr<Matrix> U_B = vars_["U_B"];
    boost::shared_ptr<Matrix> L_B = vars_["L_B"];
    boost::shared_ptr<Matrix> D_B = vars_["D_B"];
    boost::shared_ptr<Matrix> P_B = vars_["P_B"];
    boost::shared_ptr<Matrix> V_B = vars_["V_B"];
    boost::shared_ptr<Matrix> J_B = vars_["J_B"];
    boost::shared_ptr<Matrix> K_B = vars_["K_B"];
    boost::shared_ptr<Matrix> K_O = vars_["K_O"];

    boost::shared_ptr<Matrix> Q2A = vars_["Q2A"];
    boost::shared_ptr<Matrix> Q2B = vars_["Q2B"];
    double** Q2Ap = Q2A->pointer();
    double** Q2Bp = Q2B->pointer();

    // => Auxiliary C matrices <= //

    boost::shared_ptr<Matrix> Cr1 = triplet(D_B,S,Cavir_A_);
    Cr1->scale(-1.0);
    Cr1->add(Cavir_A_);
    boost::shared_ptr<Matrix> Cs1 = triplet(D_A,S,Cavir_B_);
    Cs1->scale(-1.0);
    Cs1->add(Cavir_B_);
    boost::shared_ptr<Matrix> Ca2 = triplet(D_B,S,Caocc_A_);
    boost::shared_ptr<Matrix> Cb2 = triplet(D_A,S,Caocc_B_);
    boost::shared_ptr<Matrix> Cr3 = triplet(D_B,S,Cavir_A_);
    boost::shared_ptr<Matrix> CrX = triplet(triplet(D_A,S,D_B),S,Cavir_A_);
    Cr3->subtract(CrX);
    Cr3->scale(2.0);
    boost::shared_ptr<Matrix> Cs3 = triplet(D_A,S,Cavir_B_);
    boost::shared_ptr<Matrix> CsX = triplet(triplet(D_B,S,D_A),S,Cavir_B_);
    Cs3->subtract(CsX);
    Cs3->scale(2.0);
    boost::shared_ptr<Matrix> Ca4 = triplet(triplet(D_A,S,D_B),S,Caocc_A_);
    Ca4->scale(-2.0);
    boost::shared_ptr<Matrix> Cb4 = triplet(triplet(D_B,S,D_A),S,Caocc_B_);
    Cb4->scale(-2.0);

    // => Auxiliary V matrices <= //

    boost::shared_ptr<Matrix> Jbr = triplet(Caocc_B_,J_A,Cavir_A_,true,false,false);
    Jbr->scale(2.0);
    boost::shared_ptr<Matrix> Kbr = triplet(Caocc_B_,K_A,Cavir_A_,true,false,false);
    Kbr->scale(-1.0);

    boost::shared_ptr<Matrix> Jas = triplet(Caocc_A_,J_B,Cavir_B_,true,false,false);
    Jas->scale(2.0);
    boost::shared_ptr<Matrix> Kas = triplet(Caocc_A_,K_B,Cavir_B_,true,false,false);
    Kas->scale(-1.0);

    boost::shared_ptr<Matrix> KOas = triplet(Caocc_A_,K_O,Cavir_B_,true,false,false);
    KOas->scale(1.0);
    boost::shared_ptr<Matrix> KObr = triplet(Caocc_B_,K_O,Cavir_A_,true,true,false);
    KObr->scale(1.0);

    boost::shared_ptr<Matrix> JBas = triplet(triplet(Caocc_A_,S,D_B,true,false,false),J_A,Cavir_B_);
    JBas->scale(-2.0);
    boost::shared_ptr<Matrix> JAbr = triplet(triplet(Caocc_B_,S,D_A,true,false,false),J_B,Cavir_A_);
    JAbr->scale(-2.0);

    boost::shared_ptr<Matrix> Jbs = triplet(Caocc_B_,J_A,Cavir_B_,true,false,false);
    Jbs->scale(4.0);
    boost::shared_ptr<Matrix> Jar = triplet(Caocc_A_,J_B,Cavir_A_,true,false,false);
    Jar->scale(4.0);

    boost::shared_ptr<Matrix> JAas = triplet(triplet(Caocc_A_,J_B,D_A,true,false,false),S,Cavir_B_);
    JAas->scale(-2.0);
    boost::shared_ptr<Matrix> JBbr = triplet(triplet(Caocc_B_,J_A,D_B,true,false,false),S,Cavir_A_);
    JBbr->scale(-2.0);

    // Get your signs right Hesselmann!
    boost::shared_ptr<Matrix> Vbs = triplet(Caocc_B_,V_A,Cavir_B_,true,false,false);
    Vbs->scale(2.0);
    boost::shared_ptr<Matrix> Var = triplet(Caocc_A_,V_B,Cavir_A_,true,false,false);
    Var->scale(2.0);
    boost::shared_ptr<Matrix> VBas = triplet(triplet(Caocc_A_,S,D_B,true,false,false),V_A,Cavir_B_);
    VBas->scale(-1.0);
    boost::shared_ptr<Matrix> VAbr = triplet(triplet(Caocc_B_,S,D_A,true,false,false),V_B,Cavir_A_);
    VAbr->scale(-1.0);
    boost::shared_ptr<Matrix> VRas = triplet(triplet(Caocc_A_,V_B,P_A,true,false,false),S,Cavir_B_);
    VRas->scale(1.0);
    boost::shared_ptr<Matrix> VSbr = triplet(triplet(Caocc_B_,V_A,P_B,true,false,false),S,Cavir_A_);
    VSbr->scale(1.0);

    boost::shared_ptr<Matrix> Sas = triplet(Caocc_A_,S,Cavir_B_,true,false,false);
    boost::shared_ptr<Matrix> Sbr = triplet(Caocc_B_,S,Cavir_A_,true,false,false);

    boost::shared_ptr<Matrix> Qbr(Jbr->clone());
    Qbr->zero();
    Qbr->add(Jbr);
    Qbr->add(Kbr);
    Qbr->add(KObr);
    Qbr->add(JAbr);
    Qbr->add(JBbr);
    Qbr->add(VAbr);
    Qbr->add(VSbr);

    boost::shared_ptr<Matrix> Qas(Jas->clone());
    Qas->zero();
    Qas->add(Jas);
    Qas->add(Kas);
    Qas->add(KOas);
    Qas->add(JAas);
    Qas->add(JBas);
    Qas->add(VBas);
    Qas->add(VRas);

    boost::shared_ptr<Matrix> SBar = triplet(triplet(Caocc_A_,S,D_B,true,false,false),S,Cavir_A_);
    boost::shared_ptr<Matrix> SAbs = triplet(triplet(Caocc_B_,S,D_A,true,false,false),S,Cavir_B_);

    boost::shared_ptr<Matrix> Qar(Jar->clone());
    Qar->zero();
    Qar->add(Jar);
    Qar->add(Var);

    boost::shared_ptr<Matrix> Qbs(Jbs->clone());
    Qbs->zero();
    Qbs->add(Jbs);
    Qbs->add(Vbs);

    Jbr.reset();
    Kbr.reset();
    Jas.reset();
    Kas.reset();
    KOas.reset();
    KObr.reset();
    JBas.reset();
    JAbr.reset();
    Jbs.reset();
    Jar.reset();
    JAas.reset();
    JBbr.reset();
    Vbs.reset();
    Var.reset();
    VBas.reset();
    VAbr.reset();
    VRas.reset();
    VSbr.reset();

    S.reset();
    L_A.reset();
    D_A.reset();
    P_A.reset();
    V_A.reset();
    J_A.reset();
    K_A.reset();
    L_B.reset();
    D_B.reset();
    P_B.reset();
    V_B.reset();
    J_B.reset();
    K_B.reset();
    K_O.reset();

    vars_.clear();

    // => Memory <= //

    // => Integrals from the THCE <= //

    boost::shared_ptr<DFERI> df = DFERI::build(primary_,mp2fit_,Process::environment.options);
    df->clear();

    std::vector<boost::shared_ptr<Matrix> > Cs;
    Cs.push_back(Caocc_A_);
    Cs.push_back(Cavir_A_);
    Cs.push_back(Caocc_B_);
    Cs.push_back(Cavir_B_);
    Cs.push_back(Cr1);
    Cs.push_back(Cs1);
    Cs.push_back(Ca2);
    Cs.push_back(Cb2);
    Cs.push_back(Cr3);
    Cs.push_back(Cs3);
    Cs.push_back(Ca4);
    Cs.push_back(Cb4);
    boost::shared_ptr<Matrix> Call = Matrix::horzcat(Cs);
    Cs.clear();

    df->set_C(Call);
    df->set_memory(memory_ - Call->nrow() * Call->ncol());

    int offset = 0;
    df->add_space("a",offset,offset+Caocc_A_->colspi()[0]); offset += Caocc_A_->colspi()[0];
    df->add_space("r",offset,offset+Cavir_A_->colspi()[0]); offset += Cavir_A_->colspi()[0];
    df->add_space("b",offset,offset+Caocc_B_->colspi()[0]); offset += Caocc_B_->colspi()[0];
    df->add_space("s",offset,offset+Cavir_B_->colspi()[0]); offset += Cavir_B_->colspi()[0];
    df->add_space("r1",offset,offset+Cr1->colspi()[0]); offset += Cr1->colspi()[0];
    df->add_space("s1",offset,offset+Cs1->colspi()[0]); offset += Cs1->colspi()[0];
    df->add_space("a2",offset,offset+Ca2->colspi()[0]); offset += Ca2->colspi()[0];
    df->add_space("b2",offset,offset+Cb2->colspi()[0]); offset += Cb2->colspi()[0];
    df->add_space("r3",offset,offset+Cr3->colspi()[0]); offset += Cr3->colspi()[0];
    df->add_space("s3",offset,offset+Cs3->colspi()[0]); offset += Cs3->colspi()[0];
    df->add_space("a4",offset,offset+Ca4->colspi()[0]); offset += Ca4->colspi()[0];
    df->add_space("b4",offset,offset+Cb4->colspi()[0]); offset += Cb4->colspi()[0];

    // Disk stuff is all transposed for ab exposure

    df->add_pair_space("Aar", "r", "a" );
    df->add_pair_space("Abs", "s", "b" );
    df->add_pair_space("Bas", "s1","a" );
    df->add_pair_space("Bbr", "r1","b" );
    df->add_pair_space("Cas", "s", "a2");
    df->add_pair_space("Cbr", "r", "b2");
    df->add_pair_space("Dar", "r3","a" );
    df->add_pair_space("Dbs", "s3","b" );
    df->add_pair_space("Ear", "r", "a4");
    df->add_pair_space("Ebs", "s", "b4");

    Cr1.reset();
    Cs1.reset();
    Ca2.reset();
    Cb2.reset();
    Cr3.reset();
    Cs3.reset();
    Ca4.reset();
    Cb4.reset();
    Call.reset();

    df->print_header();
    df->compute();

    std::map<std::string, boost::shared_ptr<Tensor> >& ints = df->ints();

    boost::shared_ptr<Tensor> AarT = ints["Aar"];
    boost::shared_ptr<Tensor> AbsT = ints["Abs"];
    boost::shared_ptr<Tensor> BasT = ints["Bas"];
    boost::shared_ptr<Tensor> BbrT = ints["Bbr"];
    boost::shared_ptr<Tensor> CasT = ints["Cas"];
    boost::shared_ptr<Tensor> CbrT = ints["Cbr"];
    boost::shared_ptr<Tensor> DarT = ints["Dar"];
    boost::shared_ptr<Tensor> DbsT = ints["Dbs"];
    boost::shared_ptr<Tensor> EarT = ints["Ear"];
    boost::shared_ptr<Tensor> EbsT = ints["Ebs"];

    df.reset();

    // => Blocking <= //

    long int overhead = 0L;
    overhead += 5L * nT * na * nb;
    overhead += 2L * na * ns + 2L * nb * nr + 2L * na * nr + 2L * nb * ns;
    long int rem = memory_ - overhead;

    if (rem < 0L) {
        throw PSIEXCEPTION("Too little static memory for DFTSAPT::mp2_terms");
    }

    long int cost_r = 2L * na * nQ + 2L * nb * nQ;
    long int max_r = rem / (2L * cost_r);
    long int max_s = max_r;
    max_r = (max_r > nr ? nr : max_r);
    max_s = (max_s > ns ? ns : max_s);
    if (max_s < 1L || max_s < 1L) {
        throw PSIEXCEPTION("Too little dynamic memory for DFTSAPT::mp2_terms");
    }

    // => Tensor Slices <= //

    boost::shared_ptr<Matrix> Aar(new Matrix("Aar",max_r*na,nQ));
    boost::shared_ptr<Matrix> Abs(new Matrix("Abs",max_s*nb,nQ));
    boost::shared_ptr<Matrix> Bas(new Matrix("Bas",max_s*na,nQ));
    boost::shared_ptr<Matrix> Bbr(new Matrix("Bbr",max_r*nb,nQ));
    boost::shared_ptr<Matrix> Cas(new Matrix("Cas",max_s*na,nQ));
    boost::shared_ptr<Matrix> Cbr(new Matrix("Cbr",max_r*nb,nQ));
    boost::shared_ptr<Matrix> Dar(new Matrix("Dar",max_r*na,nQ));
    boost::shared_ptr<Matrix> Dbs(new Matrix("Dbs",max_s*nb,nQ));

    // => Thread Work Arrays <= //

    std::vector<boost::shared_ptr<Matrix> > Tab;
    std::vector<boost::shared_ptr<Matrix> > Vab;
    std::vector<boost::shared_ptr<Matrix> > T2ab;
    std::vector<boost::shared_ptr<Matrix> > V2ab;
    std::vector<boost::shared_ptr<Matrix> > Iab;
    for (int t = 0; t < nT; t++) {
        Tab.push_back(boost::shared_ptr<Matrix>(new Matrix("Tab",na,nb)));
        Vab.push_back(boost::shared_ptr<Matrix>(new Matrix("Vab",na,nb)));
        T2ab.push_back(boost::shared_ptr<Matrix>(new Matrix("T2ab",na,nb)));
        V2ab.push_back(boost::shared_ptr<Matrix>(new Matrix("V2ab",na,nb)));
        Iab.push_back(boost::shared_ptr<Matrix>(new Matrix("Iab",na,nb)));
    }

    // => Pointers <= //

    double** Aarp = Aar->pointer();
    double** Absp = Abs->pointer();
    double** Basp = Bas->pointer();
    double** Bbrp = Bbr->pointer();
    double** Casp = Cas->pointer();
    double** Cbrp = Cbr->pointer();
    double** Darp = Dar->pointer();
    double** Dbsp = Dbs->pointer();

    double** Sasp = Sas->pointer();
    double** Sbrp = Sbr->pointer();
    double** SBarp = SBar->pointer();
    double** SAbsp = SAbs->pointer();

    double** Qasp = Qas->pointer();
    double** Qbrp = Qbr->pointer();
    double** Qarp = Qar->pointer();
    double** Qbsp = Qbs->pointer();

    double*  eap  = eps_aocc_A_->pointer();
    double*  ebp  = eps_aocc_B_->pointer();
    double*  erp  = eps_avir_A_->pointer();
    double*  esp  = eps_avir_B_->pointer();

    // => File Pointers <= //

    FILE* Aarf = AarT->file_pointer();
    FILE* Absf = AbsT->file_pointer();
    FILE* Basf = BasT->file_pointer();
    FILE* Bbrf = BbrT->file_pointer();
    FILE* Casf = CasT->file_pointer();
    FILE* Cbrf = CbrT->file_pointer();
    FILE* Darf = DarT->file_pointer();
    FILE* Dbsf = DbsT->file_pointer();
    FILE* Earf = EarT->file_pointer();
    FILE* Ebsf = EbsT->file_pointer();

    // => Slice D + E -> D <= //

    fseek(Darf,0L,SEEK_SET);
    fseek(Earf,0L,SEEK_SET);
    for (int rstart = 0; rstart < nr; rstart += max_r) {
        int nrblock = (rstart + max_r >= nr ? nr - rstart : max_r);
        fread(Darp[0],sizeof(double),nrblock*naQ,Darf);
        fread(Aarp[0],sizeof(double),nrblock*naQ,Earf);
        C_DAXPY(nrblock*naQ,1.0,Aarp[0],1,Darp[0],1);
        fseek(Darf,sizeof(double)*rstart*naQ,SEEK_SET);
        fwrite(Darp[0],sizeof(double),nrblock*naQ,Darf);
    }

    fseek(Dbsf,0L,SEEK_SET);
    fseek(Ebsf,0L,SEEK_SET);
    for (int sstart = 0; sstart < ns; sstart += max_s) {
        int nsblock = (sstart + max_s >= ns ? ns - sstart : max_s);
        fread(Dbsp[0],sizeof(double),nsblock*nbQ,Dbsf);
        fread(Absp[0],sizeof(double),nsblock*nbQ,Ebsf);
        C_DAXPY(nsblock*nbQ,1.0,Absp[0],1,Dbsp[0],1);
        fseek(Dbsf,sizeof(double)*sstart*nbQ,SEEK_SET);
        fwrite(Dbsp[0],sizeof(double),nsblock*nbQ,Dbsf);
    }

    // => Targets <= //

    double Disp20 = 0.0;
    double ExchDisp20 = 0.0;

    // => Local Targets <= //

    boost::shared_ptr<Matrix> E_disp20(new Matrix("E_disp20", na, nb));
    boost::shared_ptr<Matrix> E_exch_disp20(new Matrix("E_exch_disp20", na, nb));
    double** E_disp20p = E_disp20->pointer();
    double** E_exch_disp20p = E_exch_disp20->pointer();

    // => MO => LO Transform <= //

    double** UAp = U_A->pointer();
    double** UBp = U_B->pointer();

    // ==> Master Loop <== //

    fseek(Aarf,0L,SEEK_SET);
    fseek(Bbrf,0L,SEEK_SET);
    fseek(Cbrf,0L,SEEK_SET);
    fseek(Darf,0L,SEEK_SET);
    for (int rstart = 0; rstart < nr; rstart += max_r) {
        int nrblock = (rstart + max_r >= nr ? nr - rstart : max_r);

        fread(Aarp[0],sizeof(double),nrblock*naQ,Aarf);
        fread(Bbrp[0],sizeof(double),nrblock*nbQ,Bbrf);
        fread(Cbrp[0],sizeof(double),nrblock*nbQ,Cbrf);
        fread(Darp[0],sizeof(double),nrblock*naQ,Darf);

        fseek(Absf,0L,SEEK_SET);
        fseek(Basf,0L,SEEK_SET);
        fseek(Casf,0L,SEEK_SET);
        fseek(Dbsf,0L,SEEK_SET);
        for (int sstart = 0; sstart < ns; sstart += max_s) {
            int nsblock = (sstart + max_s >= ns ? ns - sstart : max_s);

            fread(Absp[0],sizeof(double),nsblock*nbQ,Absf);
            fread(Basp[0],sizeof(double),nsblock*naQ,Basf);
            fread(Casp[0],sizeof(double),nsblock*naQ,Casf);
            fread(Dbsp[0],sizeof(double),nsblock*nbQ,Dbsf);

            long int nrs = nrblock * nsblock;

            #pragma omp parallel for schedule(dynamic) reduction(+: Disp20, ExchDisp20)
            for (long int rs = 0L; rs < nrs; rs++) {
                int r = rs / nsblock;
                int s = rs % nsblock;

                int thread = 0;
                #ifdef _OPENMP
                    thread = omp_get_thread_num();
                #endif

                double** Tabp  = Tab[thread]->pointer();
                double** Vabp  = Vab[thread]->pointer();
                double** T2abp = T2ab[thread]->pointer();
                double** V2abp = V2ab[thread]->pointer();
                double** Iabp  = Iab[thread]->pointer();

                // => Amplitudes, Disp20 <= //

                C_DGEMM('N','T',na,nb,nQ,1.0,Aarp[(r)*na],nQ,Absp[(s)*nb],nQ,0.0,Vabp[0],nb);
                for (int a = 0; a < na; a++) {
                    for (int b = 0; b < nb; b++) {
                        Tabp[a][b] = Vabp[a][b] / (eap[a] + ebp[b] - erp[r + rstart] - esp[s + sstart]);
                    }
                }

                C_DGEMM('N','N',na,nb,nb,1.0,Tabp[0],nb,UBp[0],nb,0.0,Iabp[0],nb);
                C_DGEMM('T','N',na,nb,na,1.0,UAp[0],na,Iabp[0],nb,0.0,T2abp[0],nb);
                C_DGEMM('N','N',na,nb,nb,1.0,Vabp[0],nb,UBp[0],nb,0.0,Iabp[0],nb);
                C_DGEMM('T','N',na,nb,na,1.0,UAp[0],na,Iabp[0],nb,0.0,V2abp[0],nb);

                for (int a = 0; a < na; a++) {
                    for (int b = 0; b < nb; b++) {
                        E_disp20p[a][b] += 4.0 * T2abp[a][b] * V2abp[a][b];
                        Disp20 += 4.0 * T2abp[a][b] * V2abp[a][b];
                    }
                }

                // => Exch-Disp20 <= //

                // > Q1-Q3 < //

                C_DGEMM('N','T',na,nb,nQ,1.0,Basp[(s)*na],nQ,Bbrp[(r)*nb],nQ,0.0,Vabp[0],nb);
                C_DGEMM('N','T',na,nb,nQ,1.0,Casp[(s)*na],nQ,Cbrp[(r)*nb],nQ,1.0,Vabp[0],nb);
                C_DGEMM('N','T',na,nb,nQ,1.0,Aarp[(r)*na],nQ,Dbsp[(s)*nb],nQ,1.0,Vabp[0],nb);
                C_DGEMM('N','T',na,nb,nQ,1.0,Darp[(r)*na],nQ,Absp[(s)*nb],nQ,1.0,Vabp[0],nb);

                // > V,J,K < //

                C_DGER(na,nb,1.0,&Sasp[0][s + sstart], ns,&Qbrp[0][r + rstart], nr,Vabp[0],nb);
                C_DGER(na,nb,1.0,&Qasp[0][s + sstart], ns,&Sbrp[0][r + rstart], nr,Vabp[0],nb);
                C_DGER(na,nb,1.0,&Qarp[0][r + rstart], nr,&SAbsp[0][s + sstart],ns,Vabp[0],nb);
                C_DGER(na,nb,1.0,&SBarp[0][r + rstart],nr,&Qbsp[0][s + sstart], ns,Vabp[0],nb);

                C_DGEMM('N','N',na,nb,nb,1.0,Vabp[0],nb,UBp[0],nb,0.0,Iabp[0],nb);
                C_DGEMM('T','N',na,nb,na,1.0,UAp[0],na,Iabp[0],nb,0.0,V2abp[0],nb);

                for (int a = 0; a < na; a++) {
                    for (int b = 0; b < nb; b++) {
                        E_exch_disp20p[a][b] -= 2.0 * T2abp[a][b] * V2abp[a][b];
                        ExchDisp20 -= 2.0 * T2abp[a][b] * V2abp[a][b];
                    }
                }
            }
        }
    }

    boost::shared_ptr<Matrix> E_disp(new Matrix("E_disp (a x b)", na, nb));
    double** E_dispp = E_disp->pointer();

    for (int a = 0; a < na; a++) {
        for (int b = 0; b < nb; b++) {
            E_dispp[a][b] = E_disp20p[a][b] +
                            E_exch_disp20p[a][b];
        }
    }


    E_disp20->print();
    E_exch_disp20->print();
    E_disp->print();

    boost::shared_ptr<Matrix> Disp_atoms(new Matrix("Disp (A x B)", nA, nB));
    double** Disp_atomsp = Disp_atoms->pointer();

    for (int b = 0; b < nb; b++) {
        for (int B = 0; B < nB; B++) {
            for (int a = 0; a < na; a++) {
                for (int A = 0; A < nA; A++) {
                    Disp_atomsp[A][B] += Q2Ap[A][a] * Q2Bp[B][b] * E_dispp[a][b];
                }
            }
        }
    }

    //Disp_atoms->print();
    local_vars_["Disp"] = Disp_atoms;

    energies_["Disp20"] = Disp20;
    energies_["Exch-Disp20"] = ExchDisp20;
    fprintf(outfile,"    Disp20              = %18.12lf H\n",Disp20);
    fprintf(outfile,"    Exch-Disp20         = %18.12lf H\n",ExchDisp20);
    fprintf(outfile,"\n");
    fflush(outfile);
}
void DFTSAPT::local_analysis()
{
    std::vector<std::string> keys;
    keys.push_back("Elst"); 
    keys.push_back("Exch"); 
    keys.push_back("IndAB"); 
    keys.push_back("IndBA"); 
    keys.push_back("Disp"); 

    boost::shared_ptr<Matrix> Tot(local_vars_["Elst"]->clone());
    Tot->zero();
    Tot->set_name("Total SAPT0 (A x B)");
    for (int i = 0; i < keys.size(); i++) {
        Tot->add(local_vars_[keys[i]]);
    }
    local_vars_["Total"] = Tot;

    std::map<std::string, boost::shared_ptr<Matrix> > mA;
    std::map<std::string, boost::shared_ptr<Matrix> > mB;

    for (int i = 0; i < keys.size(); i++) {
        std::string key = keys[i];
        boost::shared_ptr<Matrix> T = local_vars_[key];
        int nA = T->nrow();
        int nB = T->ncol();
        boost::shared_ptr<Matrix> TA(new Matrix(key,nA,1));
        boost::shared_ptr<Matrix> TB(new Matrix(key,nB,1));
        double** Tp = T->pointer();
        double** TAp = TA->pointer();
        double** TBp = TB->pointer();
        for (int A = 0; A < nA; A++) {
            for (int B = 0; B < nB; B++) {
                TAp[A][0] += Tp[A][B];
                TBp[B][0] += Tp[A][B];
            }
        }
        mA[key] = TA;
        mB[key] = TB;
    } 
    

    fprintf(outfile, "  L-SAPT0 Analysis [H]:\n\n");

    fprintf(outfile, "   Diatomic Partition:\n\n");
    for (int i = 0; i < keys.size(); i++) {
        local_vars_[keys[i]]->print();
    }
     
    fprintf(outfile, "   Monomer A Partition:\n\n");
    for (int i = 0; i < keys.size(); i++) {
        mA[keys[i]]->print();
    }

    fprintf(outfile, "   Monomer B Partition:\n\n");
    for (int i = 0; i < keys.size(); i++) {
        mB[keys[i]]->print();
    }

    monomer_A_->save_xyz("mA.xyz",false);
    monomer_B_->save_xyz("mB.xyz",false);

    for (int i = 0; i < keys.size(); i++) {
        std::string key = keys[i];
        boost::shared_ptr<Matrix> TA = mA[key]; 
        boost::shared_ptr<Matrix> TB = mB[key]; 
        double** TAp = TA->pointer();
        double** TBp = TB->pointer();
        int nA = TA->nrow();
        int nB = TB->nrow();

        std::stringstream ssA;
        ssA << key << "_A.dat";
        FILE* fhA = fopen(ssA.str().c_str(),"w");
        for (int A = 0; A < nA; A++) {
            fprintf(fhA,"%24.16E\n", TAp[A][0]);
        }
        fclose(fhA);

        std::stringstream ssB;
        ssB << key << "_B.dat";
        FILE* fhB = fopen(ssB.str().c_str(),"w");
        for (int B = 0; B < nB; B++) {
            fprintf(fhB,"%24.16E\n", TBp[B][0]);
        }
        fclose(fhB);
    }
}
void DFTSAPT::tdhf_demo()
{
    fprintf(outfile, "  TDHF Terms:\n\n");
    fflush(outfile);

    // => Sizing <= //

    int na = Caocc_A_->colspi()[0];
    int nb = Caocc_B_->colspi()[0];
    int nr = Cavir_A_->colspi()[0];
    int ns = Cavir_B_->colspi()[0];
    int nQ = mp2fit_->nbf();
    size_t nrQ = nr * (size_t) nQ;
    size_t nsQ = ns * (size_t) nQ;

    int nT = 1;
    #ifdef _OPENMP
        nT = omp_get_max_threads();
    #endif

    // => Integrals from the THCE <= //

    boost::shared_ptr<DFERI> df = DFERI::build(primary_,mp2fit_,Process::environment.options);
    df->clear();

    std::vector<boost::shared_ptr<Matrix> > Cs;
    Cs.push_back(Caocc_A_);
    Cs.push_back(Cavir_A_);
    Cs.push_back(Caocc_B_);
    Cs.push_back(Cavir_B_);
    boost::shared_ptr<Matrix> Call = Matrix::horzcat(Cs);
    Cs.clear();

    df->set_C(Call);
    df->set_memory(memory_ - Call->nrow() * Call->ncol());

    int offset = 0;
    df->add_space("a",offset,offset+Caocc_A_->colspi()[0]); offset += Caocc_A_->colspi()[0];
    df->add_space("r",offset,offset+Cavir_A_->colspi()[0]); offset += Cavir_A_->colspi()[0];
    df->add_space("b",offset,offset+Caocc_B_->colspi()[0]); offset += Caocc_B_->colspi()[0];
    df->add_space("s",offset,offset+Cavir_B_->colspi()[0]); offset += Cavir_B_->colspi()[0];

    df->add_pair_space("Aaa", "a", "a");
    df->add_pair_space("Aar", "a", "r");
    df->add_pair_space("Arr", "r", "r");
    df->add_pair_space("Abb", "b", "b");
    df->add_pair_space("Abs", "b", "s");
    df->add_pair_space("Ass", "s", "s");

    Call.reset();

    df->print_header();
    df->compute();

    std::map<std::string, boost::shared_ptr<Tensor> >& ints = df->ints();

    boost::shared_ptr<Tensor> AaaT = ints["Aaa"];
    boost::shared_ptr<Tensor> AarT = ints["Aar"];
    boost::shared_ptr<Tensor> ArrT = ints["Arr"];
    boost::shared_ptr<Tensor> AbbT = ints["Abb"];
    boost::shared_ptr<Tensor> AbsT = ints["Abs"];
    boost::shared_ptr<Tensor> AssT = ints["Ass"];

    boost::shared_ptr<Matrix> J = df->Jpow(1.0);
    boost::shared_ptr<Matrix> Jm12 = df->Jpow(-1.0/2.0);

    df.reset();

    // ==> Setup <== //

    // =>  D coefficients <= //

    boost::shared_ptr<Tensor> DarT = fitting("DarT",AarT,Jm12);
    boost::shared_ptr<Tensor> DbsT = fitting("DbsT",AbsT,Jm12);
    Jm12.reset();

    // => DF projectors <= //

    boost::shared_ptr<Matrix> D2ar = inner(DarT,DbsT);
    boost::shared_ptr<Matrix> D2bs = inner(DbsT,DbsT);
    D2ar->power(-1.0,1.0E-12);
    D2bs->power(-1.0,1.0E-12);

    // => P projectors <= //

    boost::shared_ptr<Tensor> Par = fitting("ParT",DarT,D2ar);
    boost::shared_ptr<Tensor> Pbs = fitting("PbsT",DbsT,D2bs);
    D2ar.reset();
    D2bs.reset();

    // => F integrals <= //

    // TODO

    // => H(2) D <= //

    // TODO

    //boost::shared_ptr<Tensor> H2DarT = H2_product("H2DarT",eps_aocc_A_,eps_avir_A_,AaaT,AarT,ArrT,DarT);
    //boost::shared_ptr<Tensor> H2DbsT = H2_product("H2DbsT",eps_aocc_B_,eps_avir_B_,AbsT,AbsT,AssT,DbsT);

    // => Variables Stack <= //

    // TODO
    std::map<std::string, boost::shared_ptr<Tensor> > vars;

    // => Frequencies <= //

    boost::shared_ptr<GaussChebyshev> quad(new GaussChebyshev(freq_points_,freq_scale_));
    quad->print_header();
    quad->compute();
    std::vector<double> omega = quad->nodes();
    std::vector<double> alpha = quad->weights();

    // ==> Master Loop <== //

    double Disp20 = 0.0;
    double Disp2C = 0.0;
    std::vector<double> Disp20_terms(omega.size());
    std::vector<double> Disp2C_terms(omega.size());;

    time_t start;
    time_t stop;

    start = time(NULL);
    fprintf(outfile,"    ----------------------------------------------------------------------\n");
    fprintf(outfile,"    %-3s %11s %15s %15s %11s %10s\n", "N", "Omega", "Disp20 [H]", "Disp2C [H]", "Ratio", "Time [s]");
    fprintf(outfile,"    ----------------------------------------------------------------------\n");
    fflush(outfile);

    for (int w = 0; w < omega.size(); w++) {

        boost::shared_ptr<Matrix> UA = uncoupled_susceptibility(omega[w],eps_aocc_A_,eps_avir_A_,DarT);
        boost::shared_ptr<Matrix> UAJ = doublet(UA,J);
        UA.reset();
        boost::shared_ptr<Matrix> UB = uncoupled_susceptibility(omega[w],eps_aocc_B_,eps_avir_B_,DbsT);
        boost::shared_ptr<Matrix> UBJ = doublet(UB,J);
        UB.reset();
        Disp20_terms[w] -= 1.0 / (2.0 * M_PI) * alpha[w] * UAJ->vector_dot(UBJ->transpose());
        UAJ.reset();
        UBJ.reset();

        boost::shared_ptr<Matrix> CA = coupled_susceptibility_debug(omega[w],eps_aocc_A_,eps_avir_A_,AaaT,AarT,ArrT,DarT);
        boost::shared_ptr<Matrix> CAJ = doublet(CA,J);
        CA.reset();
        boost::shared_ptr<Matrix> CB = coupled_susceptibility_debug(omega[w],eps_aocc_B_,eps_avir_B_,AbbT,AbsT,AssT,DbsT);
        boost::shared_ptr<Matrix> CBJ = doublet(CB,J);
        CB.reset();
        Disp2C_terms[w] -= 1.0 / (2.0 * M_PI) * alpha[w] * CAJ->vector_dot(CBJ->transpose());
        CAJ.reset();
        CBJ.reset();

        stop = time(NULL);
        fprintf(outfile,"    %-3d %11.3E %15.12lf %15.12lf %11.3E %10ld\n", w+1,omega[w],Disp20_terms[w],Disp2C_terms[w],Disp2C_terms[w] / Disp20_terms[w],stop-start);
        fflush(outfile);

    }

    fprintf(outfile,"    ----------------------------------------------------------------------\n");
    fprintf(outfile,"\n");

    for (int w = 0; w < omega.size(); w++) {
        Disp20 += Disp20_terms[w];
        Disp2C += Disp2C_terms[w];
    }

    fprintf(outfile,"    Disp20              = %18.12lf H\n",Disp20);
    fprintf(outfile,"    Disp2C              = %18.12lf H\n",Disp2C);
    fprintf(outfile,"    Ratio               = %18.12lf\n",Disp2C/Disp20);
    fprintf(outfile,"\n");
    fflush(outfile);
}
boost::shared_ptr<Matrix> DFTSAPT::uncoupled_susceptibility(
    double omega,
    boost::shared_ptr<Vector> ea,
    boost::shared_ptr<Vector> er,
    boost::shared_ptr<Tensor> Bar)
{
    int na = Bar->sizes()[0];
    int nr = Bar->sizes()[1];

    double* eap = ea->pointer();
    double* erp = er->pointer();

    boost::shared_ptr<Matrix> lambda(new Matrix("lambda",na,nr));
    double** lp = lambda->pointer();

    for (int a = 0; a < na; a++) {
        for (int r = 0; r < nr; r++) {
            double ear = erp[r] - eap[a];
            lp[a][r] = 4.0 * ear / (ear * ear + omega * omega);
        }
    }

    boost::shared_ptr<Matrix> U = inner(Bar,Bar,lambda);

    return U;
}
boost::shared_ptr<Matrix> DFTSAPT::coupled_susceptibility(
    double omega,
    boost::shared_ptr<Vector> ea,
    boost::shared_ptr<Vector> er,
    std::map<std::string, boost::shared_ptr<Tensor> >& vars,
    int nmax)
{
    // => Lambda (Preconditioner) <= //

    int na = ea->dimpi()[0];
    int nr = er->dimpi()[0];

    double* eap = ea->pointer();
    double* erp = er->pointer();

    boost::shared_ptr<Matrix> L(new Matrix("L",na,nr));
    double** Lp = L->pointer();

    for (int a = 0; a < na; a++) {
        for (int r = 0; r < nr; r++) {
            double ear = erp[r] - eap[a];
            Lp[a][r] = -4.0 / (ear * ear + omega * omega);
        }
    }

    // => IDF Inverse (Beats the shit out of n^6) <= //

    boost::shared_ptr<Matrix> IDF = inner(vars["DarT"],vars["FparT"],L);
    IDF->scale(-1.0);
    double** IDFp = IDF->pointer();
    int nQ = IDF->colspi()[0];
    for (int Q = 0; Q < nQ; Q++) {
        IDFp[Q][Q] += 1.0;
    }
    // TODO pseudoinverse

    // => k = 0 <= //

    boost::shared_ptr<Matrix> T = inner(vars["DarT"],vars["H2DarT"],L);
    boost::shared_ptr<Matrix> U = doublet(IDF,T);
    boost::shared_ptr<Tensor> S = fitting("SarT",vars["FparT"],U);
    axpy(vars["H2DarT"],S,1.0,1.0);
    boost::shared_ptr<Matrix> C = inner(vars["DarT"],S,L);

    // => k > 0 <= //

    for (int k = 1; k < nmax; k++) {
        boost::shared_ptr<Matrix> W = inner(vars["DarT"],S,L);
        boost::shared_ptr<Tensor> V = fitting("VarsT",vars["ParT"],W);
        W.reset();
        axpy(V,S,-1.0,1.0);
        boost::shared_ptr<Tensor> R;
        //boost::shared_ptr<Tensor> R = R_product("RQarT",S,vars); // TODO
        S.reset();
        boost::shared_ptr<Matrix> T = inner(vars["DarT"],R,L);
        boost::shared_ptr<Matrix> U = doublet(IDF,T);
        T.reset();
        S = fitting("SarT",vars["FparT"],U);
        U.reset();
        axpy(vars["H2DarT"],S,1.0/4.0,1.0/4.0);
        boost::shared_ptr<Matrix> C2 = inner(vars["DarT"],S,L);
        C->add(C2);
    }

    C->hermitivitize();

    return C;
}
boost::shared_ptr<Matrix> DFTSAPT::coupled_susceptibility_debug(
    double omega,
    boost::shared_ptr<Vector> ea,
    boost::shared_ptr<Vector> er,
    boost::shared_ptr<Tensor> AaaT,
    boost::shared_ptr<Tensor> AarT,
    boost::shared_ptr<Tensor> ArrT,
    boost::shared_ptr<Tensor> DarT)
{
    int na = AarT->sizes()[0];
    int nr = AarT->sizes()[1];
    int nQ = AarT->sizes()[2];

    FILE* Aaaf = AaaT->file_pointer();
    FILE* Aarf = AarT->file_pointer();
    FILE* Arrf = ArrT->file_pointer();
    FILE* Darf = DarT->file_pointer();

    fseek(Aaaf,0L,SEEK_SET);
    fseek(Aarf,0L,SEEK_SET);
    fseek(Arrf,0L,SEEK_SET);
    fseek(Darf,0L,SEEK_SET);

    boost::shared_ptr<Matrix> Aaa(new Matrix("Aaa",na*na,nQ));
    boost::shared_ptr<Matrix> Aar(new Matrix("Aar",na*nr,nQ));
    boost::shared_ptr<Matrix> Arr(new Matrix("Arr",nr*nr,nQ));
    boost::shared_ptr<Matrix> Dar(new Matrix("Dar",na*nr,nQ));
    double** Aaap = Aaa->pointer();
    double** Aarp = Aar->pointer();
    double** Arrp = Arr->pointer();
    double** Darp = Dar->pointer();

    fread(Aaap[0],sizeof(double),na*na*(size_t)nQ,Aaaf);
    fread(Aarp[0],sizeof(double),na*nr*(size_t)nQ,Aarf);
    fread(Arrp[0],sizeof(double),nr*nr*(size_t)nQ,Arrf);
    fread(Darp[0],sizeof(double),na*nr*(size_t)nQ,Darf);

    double* eap = ea->pointer();
    double* erp = er->pointer();

    boost::shared_ptr<Matrix> Iarar(new Matrix("Iarar",na*nr,na*nr));
    boost::shared_ptr<Matrix> Iaarr(new Matrix("Iaarr",na*na,nr*nr));
    double** Iararp = Iarar->pointer();
    double** Iaarrp = Iaarr->pointer();

    C_DGEMM('N','T',na*nr,na*nr,nQ,1.0,Aarp[0],nQ,Aarp[0],nQ,0.0,Iararp[0],na*nr);
    C_DGEMM('N','T',na*na,nr*nr,nQ,1.0,Aaap[0],nQ,Arrp[0],nQ,0.0,Iaarrp[0],nr*nr);

    boost::shared_ptr<Matrix> H1(new Matrix("H1",na*nr,na*nr));
    boost::shared_ptr<Matrix> H2(new Matrix("H2",na*nr,na*nr));
    double** H1p = H1->pointer();
    double** H2p = H2->pointer();

    for (int a1 = 0; a1 < na; a1++) {
    for (int a2 = 0; a2 < na; a2++) {
    for (int r1 = 0; r1 < nr; r1++) {
    for (int r2 = 0; r2 < nr; r2++) {
        H1p[a1*nr+r1][a2*nr+r2] = 4.0 * Iararp[a1*nr+r1][a2*nr+r2] - Iararp[a1*nr+r2][a2*nr+r1] - Iaarrp[a1*na+a2][r1*nr+r2];
        H2p[a1*nr+r1][a2*nr+r2] = Iararp[a1*nr+r2][a2*nr+r1] - Iaarrp[a1*na+a2][r1*nr+r2];
    }}}}

    for (int a1 = 0; a1 < na; a1++) {
    for (int r1 = 0; r1 < nr; r1++) {
        H1p[a1*nr+r1][a1*nr+r1] += (erp[r1] - eap[a1]);
        H2p[a1*nr+r1][a1*nr+r1] += (erp[r1] - eap[a1]);
    }}

    Iarar.reset();
    Iaarr.reset();

    boost::shared_ptr<Matrix> A(new Matrix("A",na*nr,na*nr));
    double** Ap = A->pointer();

    C_DGEMM('N','N',na*nr,na*nr,na*nr,1.0,H2p[0],na*nr,H1p[0],na*nr,0.0,Ap[0],na*nr);

    for (int a1 = 0; a1 < na; a1++) {
    for (int r1 = 0; r1 < nr; r1++) {
        Ap[a1*nr+r1][a1*nr+r1] += omega * omega;
    }}

    A->power(-1.0);

    C_DGEMM('N','N',na*nr,na*nr,na*nr,-4.0,Ap[0],na*nr,H2p[0],na*nr,0.0,H1p[0],na*nr);

    A.reset();
    H2.reset();

    boost::shared_ptr<Matrix> C2(new Matrix("C2",na*nr,nQ));
    boost::shared_ptr<Matrix> C(new Matrix("C",nQ,nQ));
    double** C2p = C2->pointer();
    double** Cp  = C->pointer();

    C_DGEMM('N','N',na*nr,nQ,na*nr,1.0,H1p[0],na*nr,Darp[0],nQ,0.0,C2p[0],nQ);
    C_DGEMM('T','N',nQ,nQ,na*nr,1.0,Darp[0],nQ,C2p[0],nQ,0.0,Cp[0],nQ);

    return C;
}

boost::shared_ptr<Matrix> DFTSAPT::inner(
    boost::shared_ptr<Tensor> LT,
    boost::shared_ptr<Tensor> RT,
    boost::shared_ptr<Matrix> lambda)
{
    // => Sizing <= //

    int na = LT->sizes()[0];
    int nr = LT->sizes()[1];
    int nQ = LT->sizes()[2];

    // => Diagonal (must be SPD) <= //

    double** lp;
    if (lambda) {
        lp = lambda->pointer();
    }

    // => File Pointer <= //

    FILE* Lf = LT->file_pointer();
    FILE* Rf = RT->file_pointer();
    bool symm = (LT == RT);

    // => Blocking <= //

    size_t nrQ = nr * (size_t) nQ;
    long int max_a = ((memory_ - nQ * (size_t) nQ) / (symm ? nrQ : 2L * nrQ));
    max_a = (max_a > na ? na : max_a);
    if (max_a < 1L) {
        throw PSIEXCEPTION("Not enough dynamic memory in DFTSAPT::inner");
    }

    // => Temp <= //

    boost::shared_ptr<Matrix> L(new Matrix("L",max_a*nr,nQ));
    boost::shared_ptr<Matrix> R = (symm ? L : boost::shared_ptr<Matrix>(new Matrix("R",max_a*nr,nQ)));
    double** Lp = L->pointer();
    double** Rp = R->pointer();

    // => Target <= //

    boost::shared_ptr<Matrix> U(new Matrix("U",nQ,nQ));
    double** Up = U->pointer();

    // => Work <= //

    fseek(Lf,0L,SEEK_SET);
    fseek(Rf,0L,SEEK_SET);
    for (int astart = 0; astart < na; astart+=max_a) {
        int ablock = (astart + max_a >= na ? na - astart : max_a);
        fread(Lp[0],sizeof(double),ablock*nrQ,Lf);
        if (!symm)
            fread(Rp[0],sizeof(double),ablock*nrQ,Rf);

        if (lambda) {
            for (int a = 0; a < ablock; a++) {
                for (int r = 0; r < nr; r++) {
                    C_DSCAL(nQ,(symm ? sqrt(lp[0][(a + astart)*nr + r]) : lp[0][(a + astart)*nr + r]),Rp[a*nr + r],1);
                }
            }
        }
        C_DGEMM('T','N',nQ,nQ,ablock*nr,1.0,Lp[0],nQ,Rp[0],nQ,1.0,Up[0],nQ);
    }

    return U;
}
boost::shared_ptr<Tensor> DFTSAPT::fitting(
    const std::string& name,
    boost::shared_ptr<Tensor> RT,
    boost::shared_ptr<Matrix> metric)
{
    // => Sizing <= //

    int na = RT->sizes()[0];
    int nr = RT->sizes()[1];
    int nQ = RT->sizes()[2];

    // => Target <= //

    boost::shared_ptr<Tensor> LT = DiskTensor::build(name,"a",na,"r",nr,"Q",nQ,false,false);

    // => File Pointer <= //

    FILE* Lf = LT->file_pointer();
    FILE* Rf = RT->file_pointer();

    // => Blocking <= //

    size_t nrQ = nr * (size_t) nQ;
    long int max_a = ((memory_ - nQ * (size_t) nQ) / 2L * nrQ);
    max_a = (max_a > na ? na : max_a);
    if (max_a < 1L) {
        throw PSIEXCEPTION("Not enough dynamic memory in DFTSAPT::inner");
    }

    // => Temp <= //

    boost::shared_ptr<Matrix> L(new Matrix("L",max_a*nr,nQ));
    boost::shared_ptr<Matrix> R(new Matrix("R",max_a*nr,nQ));
    double** Lp = L->pointer();
    double** Rp = R->pointer();
    double** Vp = metric->pointer();

    // => Work <= //

    fseek(Lf,0L,SEEK_SET);
    fseek(Rf,0L,SEEK_SET);
    for (int astart = 0; astart < na; astart+=max_a) {
        int ablock = (astart + max_a >= na ? na - astart : max_a);
        fread(Rp[0],sizeof(double),ablock*nrQ,Rf);
        C_DGEMM('N','N',ablock*nr,nQ,nQ,1.0,Rp[0],nQ,Vp[0],nQ,0.0,Lp[0],nQ);
        fwrite(Lp[0],sizeof(double),ablock*nrQ,Lf);
    }

    return LT;
}
void DFTSAPT::axpy(
    boost::shared_ptr<Tensor> LT,
    boost::shared_ptr<Tensor> RT,
    double alpha,
    double beta)
{
    // => Sizing <= //

    int na = LT->sizes()[0];
    int nr = LT->sizes()[1];
    int nQ = LT->sizes()[2];

    // => File Pointer <= //

    FILE* Lf = LT->file_pointer();
    FILE* Rf = RT->file_pointer();

    // => Blocking <= //

    size_t nrQ = nr * (size_t) nQ;
    long int max_a = ((memory_ - nQ * (size_t) nQ) / (2L * nrQ));
    max_a = (max_a > na ? na : max_a);
    if (max_a < 1L) {
        throw PSIEXCEPTION("Not enough dynamic memory in DFTSAPT::inner");
    }

    // => Temp <= //

    boost::shared_ptr<Matrix> L(new Matrix("L",max_a*nr,nQ));
    boost::shared_ptr<Matrix> R(new Matrix("R",max_a*nr,nQ));
    double** Lp = L->pointer();
    double** Rp = R->pointer();

    // => Work <= //

    fseek(Lf,0L,SEEK_SET);
    fseek(Rf,0L,SEEK_SET);
    for (int astart = 0; astart < na; astart+=max_a) {
        int ablock = (astart + max_a >= na ? na - astart : max_a);
        fread(Lp[0],sizeof(double),ablock*nrQ,Lf);
        fread(Rp[0],sizeof(double),ablock*nrQ,Rf);

        for (int a = 0; a < ablock; a++) {
            C_DSCAL(nr * nQ, beta, Rp[a*nr], 1);
            C_DAXPY(nr * nQ, alpha, Lp[a*nr], 1, Rp[a*nr],1);
        }

        fseek(Rf,sizeof(double) * astart * nrQ,SEEK_SET);
        fwrite(Rp[0],sizeof(double),ablock*nrQ,Rf);
    }
}

void DFTSAPT::print_trailer()
{
    energies_["delta HF,r (2)"] = 0.0;
    if (energies_["HF"] != 0.0) {
        energies_["delta HF,r (2)"] = energies_["HF"] - energies_["Elst10,r"] - energies_["Exch10"] - energies_["Ind20,r"] - energies_["Exch-Ind20,r"];
    }

    energies_["Electrostatics"] = energies_["Elst10,r"];
    energies_["Exchange"]       = energies_["Exch10"];
    energies_["Induction"]      = energies_["Ind20,r"] + energies_["Exch-Ind20,r"] + energies_["delta HF,r (2)"];
    energies_["Dispersion"]     = energies_["Disp20"] + energies_["Exch-Disp20"];
    energies_["SAPT"]           = energies_["Electrostatics"] + energies_["Exchange"] + energies_["Induction"] + energies_["Dispersion"];

    fprintf(outfile,"\n    SAPT Results  \n");
    fprintf(outfile,"  -----------------------------------------------------------------------\n");
    fprintf(outfile,"    Electrostatics     %16.8lf mH %16.8lf kcal mol^-1\n",
      energies_["Electrostatics"]*1000.0,energies_["Electrostatics"]*pc_hartree2kcalmol);
    fprintf(outfile,"      Elst10,r         %16.8lf mH %16.8lf kcal mol^-1\n\n",
      energies_["Elst10,r"]*1000.0,energies_["Elst10,r"]*pc_hartree2kcalmol);
    fprintf(outfile,"    Exchange           %16.8lf mH %16.8lf kcal mol^-1\n",
      energies_["Exchange"]*1000.0,energies_["Exchange"]*pc_hartree2kcalmol);
    fprintf(outfile,"      Exch10           %16.8lf mH %16.8lf kcal mol^-1\n",
      energies_["Exch10"]*1000.0,energies_["Exch10"]*pc_hartree2kcalmol);
    fprintf(outfile,"      Exch10(S^2)      %16.8lf mH %16.8lf kcal mol^-1\n\n",
      energies_["Exch10(S^2)"]*1000.0,energies_["Exch10(S^2)"]*pc_hartree2kcalmol);
    fprintf(outfile,"    Induction          %16.8lf mH %16.8lf kcal mol^-1\n",
      energies_["Induction"]*1000.0,energies_["Induction"]*pc_hartree2kcalmol);
    fprintf(outfile,"      Ind20,r          %16.8lf mH %16.8lf kcal mol^-1\n",
      energies_["Ind20,r"]*1000.0,energies_["Ind20,r"]*pc_hartree2kcalmol);
    fprintf(outfile,"      Exch-Ind20,r     %16.8lf mH %16.8lf kcal mol^-1\n",
      energies_["Exch-Ind20,r"]*1000.0,energies_["Exch-Ind20,r"]*pc_hartree2kcalmol);
    fprintf(outfile,"      delta HF,r (2)   %16.8lf mH %16.8lf kcal mol^-1\n\n",
      energies_["delta HF,r (2)"]*1000.0,energies_["delta HF,r (2)"]*pc_hartree2kcalmol);
    fprintf(outfile,"    Dispersion         %16.8lf mH %16.8lf kcal mol^-1\n",
      energies_["Dispersion"]*1000.0,energies_["Dispersion"]*pc_hartree2kcalmol);
    fprintf(outfile,"      Disp20           %16.8lf mH %16.8lf kcal mol^-1\n",
      energies_["Disp20"]*1000.0,energies_["Disp20"]*pc_hartree2kcalmol);
    fprintf(outfile,"      Exch-Disp20      %16.8lf mH %16.8lf kcal mol^-1\n\n",
      energies_["Exch-Disp20"]*1000.0,energies_["Exch-Disp20"]*pc_hartree2kcalmol);

    fprintf(outfile,"    Total HF           %16.8lf mH %16.8lf kcal mol^-1\n",
      energies_["HF"]*1000.0,energies_["HF"]*pc_hartree2kcalmol);
    fprintf(outfile,"    Total SAPT0        %16.8lf mH %16.8lf kcal mol^-1\n",
      energies_["SAPT"]*1000.0,energies_["SAPT"]*pc_hartree2kcalmol);
    fprintf(outfile,"\n");

    fprintf(outfile, "    Oh all the money that e'er I had, I spent it in good company.\n");
    fprintf(outfile, "\n");
}
boost::shared_ptr<Matrix> DFTSAPT::build_S(boost::shared_ptr<BasisSet> basis)
{
    boost::shared_ptr<IntegralFactory> factory(new IntegralFactory(basis));
    boost::shared_ptr<OneBodyAOInt> Sint(factory->ao_overlap());
    boost::shared_ptr<Matrix> S(new Matrix("S (AO)", basis->nbf(), basis->nbf()));
    Sint->compute(S);
    return S;
}
boost::shared_ptr<Matrix> DFTSAPT::build_V(boost::shared_ptr<BasisSet> basis)
{
    boost::shared_ptr<IntegralFactory> factory(new IntegralFactory(basis));
    boost::shared_ptr<OneBodyAOInt> Sint(factory->ao_potential());
    boost::shared_ptr<Matrix> S(new Matrix("V (AO)", basis->nbf(), basis->nbf()));
    Sint->compute(S);
    return S;
}
boost::shared_ptr<Matrix> DFTSAPT::build_Sij(boost::shared_ptr<Matrix> S)
{
    int nso = Cocc_A_->nrow();
    int nocc_A = Cocc_A_->ncol();
    int nocc_B = Cocc_B_->ncol();
    int nocc = nocc_A + nocc_B;

    boost::shared_ptr<Matrix> Sij(new Matrix("Sij (MO)", nocc, nocc));
    boost::shared_ptr<Matrix> T(new Matrix("T", nso, nocc_B));

    double** Sp = S->pointer();
    double** Tp = T->pointer();
    double** Sijp = Sij->pointer();
    double** CAp = Cocc_A_->pointer();
    double** CBp = Cocc_B_->pointer();

    C_DGEMM('N','N',nso,nocc_B,nso,1.0,Sp[0],nso,CBp[0],nocc_B,0.0,Tp[0],nocc_B);
    C_DGEMM('T','N',nocc_A,nocc_B,nso,1.0,CAp[0],nocc_A,Tp[0],nocc_B,0.0,&Sijp[0][nocc_A],nocc);

    Sij->copy_upper_to_lower();

    return Sij;
}
boost::shared_ptr<Matrix> DFTSAPT::build_Sij_n(boost::shared_ptr<Matrix> Sij)
{
    int nocc = Sij->nrow();

    boost::shared_ptr<Matrix> Sij2(new Matrix("Sij^inf (MO)", nocc, nocc));

    double** Sijp = Sij->pointer();
    double** Sij2p = Sij2->pointer();

    Sij2->copy(Sij);
    for (int i = 0; i < nocc; i++) {
        Sij2p[i][i] = 1.0;
    }

    int info;

    info = C_DPOTRF('L',nocc,Sij2p[0],nocc);
    if (info) {
        throw PSIEXCEPTION("Sij DPOTRF failed. How far up the steric wall are you?");
    }

    info = C_DPOTRI('L',nocc,Sij2p[0],nocc);
    if (info) {
        throw PSIEXCEPTION("Sij DPOTRI failed. How far up the steric wall are you?");
    }

    Sij2->copy_upper_to_lower();

    for (int i = 0; i < nocc; i++) {
        Sij2p[i][i] -= 1.0;
    }

    return Sij2;
}
std::map<std::string, boost::shared_ptr<Matrix> > DFTSAPT::build_Cbar(boost::shared_ptr<Matrix> S)
{
    std::map<std::string, boost::shared_ptr<Matrix> > Cbar;

    int nso = Cocc_A_->nrow();
    int nA = Cocc_A_->ncol();
    int nB = Cocc_B_->ncol();
    int no = nA + nB;

    double** Sp = S->pointer();
    double** CAp = Cocc_A_->pointer();
    double** CBp = Cocc_B_->pointer();
    double** Cp;

    Cbar["C_T_A"] = boost::shared_ptr<Matrix>(new Matrix("C_T_A", nso, nA));
    Cp = Cbar["C_T_A"]->pointer();
    C_DGEMM('N','N',nso,nA,nA,1.0,CAp[0],nA,&Sp[0][0],no,0.0,Cp[0],nA);

    Cbar["C_T_B"] = boost::shared_ptr<Matrix>(new Matrix("C_T_B", nso, nB));
    Cp = Cbar["C_T_B"]->pointer();
    C_DGEMM('N','N',nso,nB,nB,1.0,CBp[0],nB,&Sp[nA][nA],no,0.0,Cp[0],nB);

    Cbar["C_T_BA"] = boost::shared_ptr<Matrix>(new Matrix("C_T_BA", nso, nB));
    Cp = Cbar["C_T_BA"]->pointer();
    C_DGEMM('N','N',nso,nB,nA,1.0,CAp[0],nA,&Sp[0][nA],no,0.0,Cp[0],nB);

    Cbar["C_T_AB"] = boost::shared_ptr<Matrix>(new Matrix("C_T_AB", nso, nA));
    Cp = Cbar["C_T_AB"]->pointer();
    C_DGEMM('N','N',nso,nA,nB,1.0,CBp[0],nB,&Sp[nA][0],no,0.0,Cp[0],nA);

    return Cbar;
}
boost::shared_ptr<Matrix> DFTSAPT::doublet(boost::shared_ptr<Matrix> A, boost::shared_ptr<Matrix> B, bool tA, bool tB)
{
    int Ar = A->nrow();
    int Ac = A->ncol();
    int Br = B->nrow();
    int Bc = B->ncol();

    int Al = Ac;
    int Bl = Bc;

    if (tA) { int T = Ar; Ar = Ac; Ac = T; }
    if (tB) { int T = Br; Br = Bc; Bc = T; }

    if (Ac != Br) throw PSIEXCEPTION("Nonconforming GEMM");

    boost::shared_ptr<Matrix> D(new Matrix("T",Ar,Bc));

    double** Ap = A->pointer();
    double** Bp = B->pointer();
    double** Dp = D->pointer();

    C_DGEMM((tA ? 'T' : 'N'),(tB ? 'T' : 'N'),Ar,Bc,Ac,1.0,Ap[0],Al,Bp[0],Bl,0.0,Dp[0],Bc);

    return D;
}
boost::shared_ptr<Matrix> DFTSAPT::triplet(boost::shared_ptr<Matrix> A, boost::shared_ptr<Matrix> B, boost::shared_ptr<Matrix> C, bool tA, bool tB, bool tC)
{
    boost::shared_ptr<Matrix> AB = doublet(A,B,tA,tB);
    boost::shared_ptr<Matrix> ABC = doublet(AB,C,false,tC);
    return ABC;
}
std::pair<boost::shared_ptr<Matrix>, boost::shared_ptr<Matrix> > DFTSAPT::compute_x(boost::shared_ptr<JK> jk, boost::shared_ptr<Matrix> w_B, boost::shared_ptr<Matrix> w_A)
{
    boost::shared_ptr<CPKS_SAPT> cpks(new CPKS_SAPT);

    // Effective constructor
    cpks->delta_ = cpks_delta_;
    cpks->maxiter_ = cpks_maxiter_;
    cpks->jk_ = jk;

    cpks->w_A_ = w_B; // Reversal of convention
    cpks->Cocc_A_ = Cocc_A_;
    cpks->Cvir_A_ = Cvir_A_;
    cpks->eps_occ_A_ = eps_occ_A_;
    cpks->eps_vir_A_ = eps_vir_A_;

    cpks->w_B_ = w_A; // Reversal of convention
    cpks->Cocc_B_ = Cocc_B_;
    cpks->Cvir_B_ = Cvir_B_;
    cpks->eps_occ_B_ = eps_occ_B_;
    cpks->eps_vir_B_ = eps_vir_B_;

    // Gogo CPKS
    cpks->compute_cpks();

    // Unpack
    std::pair<boost::shared_ptr<Matrix>, boost::shared_ptr<Matrix> > x_sol = make_pair(cpks->x_A_,cpks->x_B_);

    return x_sol;
}

CPKS_SAPT::CPKS_SAPT()
{
}
CPKS_SAPT::~CPKS_SAPT()
{
}
void CPKS_SAPT::compute_cpks()
{
    // Allocate
    x_A_ = boost::shared_ptr<Matrix>(w_A_->clone());
    x_B_ = boost::shared_ptr<Matrix>(w_B_->clone());
    x_A_->zero();
    x_B_->zero();

    boost::shared_ptr<Matrix> r_A(w_A_->clone());
    boost::shared_ptr<Matrix> z_A(w_A_->clone());
    boost::shared_ptr<Matrix> p_A(w_A_->clone());
    boost::shared_ptr<Matrix> r_B(w_B_->clone());
    boost::shared_ptr<Matrix> z_B(w_B_->clone());
    boost::shared_ptr<Matrix> p_B(w_B_->clone());

    // Initialize (x_0 = 0)
    r_A->copy(w_A_);
    r_B->copy(w_B_);

    preconditioner(r_A,z_A,eps_occ_A_,eps_vir_A_);
    preconditioner(r_B,z_B,eps_occ_B_,eps_vir_B_);

    // Uncoupled value
    //fprintf(outfile, "(A<-B): %24.16E\n", -2.0 * z_A->vector_dot(w_A_));
    //fprintf(outfile, "(B<-A): %24.16E\n", -2.0 * z_B->vector_dot(w_B_));

    p_A->copy(z_A);
    p_B->copy(z_B);

    double zr_old_A = z_A->vector_dot(r_A);
    double zr_old_B = z_B->vector_dot(r_B);

    double r2A = 1.0;
    double r2B = 1.0;

    double b2A = sqrt(w_A_->vector_dot(w_A_));
    double b2B = sqrt(w_B_->vector_dot(w_B_));

    fprintf(outfile, "  ==> CPKS Iterations <==\n\n");

    fprintf(outfile, "    Maxiter     = %11d\n", maxiter_);
    fprintf(outfile, "    Convergence = %11.3E\n", delta_);
    fprintf(outfile, "\n");

    time_t start;
    time_t stop;

    start = time(NULL);

    fprintf(outfile, "    -----------------------------------------\n");
    fprintf(outfile, "    %-4s %11s  %11s  %10s\n", "Iter", "Monomer A", "Monomer B", "Time [s]");
    fprintf(outfile, "    -----------------------------------------\n");
    fflush(outfile);

    int iter;
    for (iter = 0; iter < maxiter_; iter++) {

        std::map<std::string, boost::shared_ptr<Matrix> > b;
        if (r2A > delta_) {
            b["A"] = p_A;
        }
        if (r2B > delta_) {
            b["B"] = p_B;
        }

        std::map<std::string, boost::shared_ptr<Matrix> > s =
            product(b);

        if (r2A > delta_) {
            boost::shared_ptr<Matrix> s_A = s["A"];
            double alpha = r_A->vector_dot(z_A) / p_A->vector_dot(s_A);
            if (alpha < 0.0) {
                throw PSIEXCEPTION("Monomer A: A Matrix is not SPD");
            }
            int no = x_A_->nrow();
            int nv = x_A_->ncol();
            double** xp = x_A_->pointer();
            double** rp = r_A->pointer();
            double** pp = p_A->pointer();
            double** sp = s_A->pointer();
            C_DAXPY(no*nv, alpha,pp[0],1,xp[0],1);
            C_DAXPY(no*nv,-alpha,sp[0],1,rp[0],1);
            r2A = sqrt(C_DDOT(no*nv,rp[0],1,rp[0],1)) / b2A;
        }

        if (r2B > delta_) {
            boost::shared_ptr<Matrix> s_B = s["B"];
            double alpha = r_B->vector_dot(z_B) / p_B->vector_dot(s_B);
            if (alpha < 0.0) {
                throw PSIEXCEPTION("Monomer B: A Matrix is not SPD");
            }
            int no = x_B_->nrow();
            int nv = x_B_->ncol();
            double** xp = x_B_->pointer();
            double** rp = r_B->pointer();
            double** pp = p_B->pointer();
            double** sp = s_B->pointer();
            C_DAXPY(no*nv, alpha,pp[0],1,xp[0],1);
            C_DAXPY(no*nv,-alpha,sp[0],1,rp[0],1);
            r2B = sqrt(C_DDOT(no*nv,rp[0],1,rp[0],1)) / b2B;
        }

        stop = time(NULL);
        fprintf(outfile, "    %-4d %11.3E%1s %11.3E%1s %10ld\n", iter+1,
            r2A, (r2A < delta_ ? "*" : " "),
            r2B, (r2B < delta_ ? "*" : " "),
            stop-start
            );
        fflush(outfile);

        if (r2A <= delta_ && r2B <= delta_) {
            break;
        }

        if (r2A > delta_) {
            preconditioner(r_A,z_A,eps_occ_A_,eps_vir_A_);
            double zr_new = z_A->vector_dot(r_A);
            double beta = zr_new / zr_old_A;
            zr_old_A = zr_new;
            int no = x_A_->nrow();
            int nv = x_A_->ncol();
            double** pp = p_A->pointer();
            double** zp = z_A->pointer();
            C_DSCAL(no*nv,beta,pp[0],1);
            C_DAXPY(no*nv,1.0,zp[0],1,pp[0],1);
        }

        if (r2B > delta_) {
            preconditioner(r_B,z_B,eps_occ_B_,eps_vir_B_);
            double zr_new = z_B->vector_dot(r_B);
            double beta = zr_new / zr_old_B;
            zr_old_B = zr_new;
            int no = x_B_->nrow();
            int nv = x_B_->ncol();
            double** pp = p_B->pointer();
            double** zp = z_B->pointer();
            C_DSCAL(no*nv,beta,pp[0],1);
            C_DAXPY(no*nv,1.0,zp[0],1,pp[0],1);
        }
    }

    fprintf(outfile, "    -----------------------------------------\n");
    fprintf(outfile, "\n");
    fflush(outfile);

    if (iter == maxiter_)
        throw PSIEXCEPTION("CPKS did not converge.");
}
void CPKS_SAPT::preconditioner(boost::shared_ptr<Matrix> r,
                               boost::shared_ptr<Matrix> z,
                               boost::shared_ptr<Vector> o,
                               boost::shared_ptr<Vector> v)
{
    int no = o->dim();
    int nv = v->dim();

    double** rp = r->pointer();
    double** zp = z->pointer();

    double* op = o->pointer();
    double* vp = v->pointer();

    for (int i = 0; i < no; i++) {
        for (int a = 0; a < nv; a++) {
            zp[i][a] = rp[i][a] / (vp[a] - op[i]);
        }
    }
}
std::map<std::string, boost::shared_ptr<Matrix> > CPKS_SAPT::product(std::map<std::string, boost::shared_ptr<Matrix> > b)
{
    std::map<std::string, boost::shared_ptr<Matrix> > s;

    bool do_A = b.count("A");
    bool do_B = b.count("B");

    std::vector<SharedMatrix>& Cl = jk_->C_left();
    std::vector<SharedMatrix>& Cr = jk_->C_right();
    Cl.clear();
    Cr.clear();

    if (do_A) {
        Cl.push_back(Cocc_A_);
        int no = b["A"]->nrow();
        int nv = b["A"]->ncol();
        int nso = Cvir_A_->nrow();
        double** Cp = Cvir_A_->pointer();
        double** bp = b["A"]->pointer();
        boost::shared_ptr<Matrix> T(new Matrix("T",nso,no));
        double** Tp = T->pointer();
        C_DGEMM('N','T',nso,no,nv,1.0,Cp[0],nv,bp[0],nv,0.0,Tp[0],no);
        Cr.push_back(T);
    }

    if (do_B) {
        Cl.push_back(Cocc_B_);
        int no = b["B"]->nrow();
        int nv = b["B"]->ncol();
        int nso = Cvir_B_->nrow();
        double** Cp = Cvir_B_->pointer();
        double** bp = b["B"]->pointer();
        boost::shared_ptr<Matrix> T(new Matrix("T",nso,no));
        double** Tp = T->pointer();
        C_DGEMM('N','T',nso,no,nv,1.0,Cp[0],nv,bp[0],nv,0.0,Tp[0],no);
        Cr.push_back(T);
    }

    jk_->compute();

    const std::vector<SharedMatrix>& J = jk_->J();
    const std::vector<SharedMatrix>& K = jk_->K();

    int indA = 0;
    int indB = (do_A ? 1 : 0);

    if (do_A) {
        boost::shared_ptr<Matrix> Jv = J[indA];
        boost::shared_ptr<Matrix> Kv = K[indA];
        Jv->scale(4.0);
        Jv->subtract(Kv);
        Jv->subtract(Kv->transpose());

        int no = b["A"]->nrow();
        int nv = b["A"]->ncol();
        int nso = Cvir_A_->nrow();
        boost::shared_ptr<Matrix> T(new Matrix("T", no, nso));
        s["A"] = boost::shared_ptr<Matrix>(new Matrix("S", no, nv));
        double** Cop = Cocc_A_->pointer();
        double** Cvp = Cvir_A_->pointer();
        double** Jp = Jv->pointer();
        double** Tp = T->pointer();
        double** Sp = s["A"]->pointer();
        C_DGEMM('T','N',no,nso,nso,1.0,Cop[0],no,Jp[0],nso,0.0,Tp[0],nso);
        C_DGEMM('N','N',no,nv,nso,1.0,Tp[0],nso,Cvp[0],nv,0.0,Sp[0],nv);

        double** bp = b["A"]->pointer();
        double* op = eps_occ_A_->pointer();
        double* vp = eps_vir_A_->pointer();
        for (int i = 0; i < no; i++) {
            for (int a = 0; a < nv; a++) {
                Sp[i][a] += bp[i][a] * (vp[a] - op[i]);
            }
        }
    }

    if (do_B) {
        boost::shared_ptr<Matrix> Jv = J[indB];
        boost::shared_ptr<Matrix> Kv = K[indB];
        Jv->scale(4.0);
        Jv->subtract(Kv);
        Jv->subtract(Kv->transpose());

        int no = b["B"]->nrow();
        int nv = b["B"]->ncol();
        int nso = Cvir_B_->nrow();
        boost::shared_ptr<Matrix> T(new Matrix("T", no, nso));
        s["B"] = boost::shared_ptr<Matrix>(new Matrix("S", no, nv));
        double** Cop = Cocc_B_->pointer();
        double** Cvp = Cvir_B_->pointer();
        double** Jp = Jv->pointer();
        double** Tp = T->pointer();
        double** Sp = s["B"]->pointer();
        C_DGEMM('T','N',no,nso,nso,1.0,Cop[0],no,Jp[0],nso,0.0,Tp[0],nso);
        C_DGEMM('N','N',no,nv,nso,1.0,Tp[0],nso,Cvp[0],nv,0.0,Sp[0],nv);

        double** bp = b["B"]->pointer();
        double* op = eps_occ_B_->pointer();
        double* vp = eps_vir_B_->pointer();
        for (int i = 0; i < no; i++) {
            for (int a = 0; a < nv; a++) {
                Sp[i][a] += bp[i][a] * (vp[a] - op[i]);
            }
        }
    }

    return s;
}

GaussChebyshev::GaussChebyshev(int npoint, double scale) :
    npoint_(npoint), scale_(scale)
{
}
GaussChebyshev::~GaussChebyshev()
{
}
void GaussChebyshev::print_header()
{
    fprintf(outfile,"  ==> Gauss-Chebyshev Quadrature <==\n\n");
    fprintf(outfile,"    Points = %11d\n", npoint_);
    fprintf(outfile,"    Scale  = %11.3E\n",scale_);
    fprintf(outfile,"\n");
    fflush(outfile);
}
void GaussChebyshev::compute()
{
    // Compute Becke-style mapping
    // (Seems to span the space better)
    nodes_.resize(npoint_);
    weights_.resize(npoint_);
    double x,temp;
    double INVLN2 = 1.0/log(2.0);
    for (int tau = 1; tau<=npoint_; tau++) {
        x = cos(tau/(npoint_+1.0)*M_PI);
        nodes_[tau-1] = scale_*(1.0-x)/(1.0+x);
        temp = sin(tau/(npoint_+1.0)*M_PI);
        weights_[tau-1] = 2.0*M_PI/(npoint_+1)*temp*temp*scale_/((1.0+x)*(1.0+x)*
          sqrt(1.0-x*x));
    }
}

}}<|MERGE_RESOLUTION|>--- conflicted
+++ resolved
@@ -1096,7 +1096,6 @@
     int nr = Cavir_A_->colspi()[0];
     int ns = Cavir_B_->colspi()[0];
 
-<<<<<<< HEAD
     // ==> Localization <== //
 
     fprintf(outfile,"  Local Orbitals for Monomer A:\n\n");
@@ -1198,9 +1197,6 @@
     Q2B->print();
 
     // ==> DF ERI Setup (JKFIT Type, in Local Basis) <== //    
-=======
-    // ==> DF ERI Setup (JKFIT Type, in Local Basis) <== //
->>>>>>> 1c242fb9
 
     boost::shared_ptr<BasisSetParser> parser(new Gaussian94BasisSetParser());
     boost::shared_ptr<BasisSet> jkfit = BasisSet::construct(parser, primary_->molecule(), "DF_BASIS_SCF");
@@ -1802,7 +1798,6 @@
     fprintf(outfile,"    Exch10(S^2)         = %18.12lf H\n",Exch10_2);
     fprintf(outfile, "\n");
     fflush(outfile);
-<<<<<<< HEAD
     
     // ==> INDUCTION (TODO) <== //
     
@@ -1812,9 +1807,6 @@
     local_vars_["IndAB"] = IndAB_atoms;
     local_vars_["IndBA"] = IndBA_atoms;
     
-=======
-
->>>>>>> 1c242fb9
     // => Crap for MP2 <= //
 
     boost::shared_ptr<Matrix> D_A = doublet(Cocc_A_,Cocc_A_,false,true);
