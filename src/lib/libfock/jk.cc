--- conflicted
+++ resolved
@@ -66,17 +66,7 @@
 
     } else if (options.get_str("SCF_TYPE") == "PK") {
 
-<<<<<<< HEAD
-        PKJK* jk;
-
-        if (!lr_symmetric) {
-            std::vector<SharedMatrix > C_left;
-            std::vector<SharedMatrix > C_right;
-            jk = new PKJK(C_left, C_right, primary);
-        } else {
-            std::vector<SharedMatrix > C_left;
-            jk = new PKJK(C_left, primary);
-        }
+        PKJK* jk = new DiskJK(primary);;
 
         if (options["INTS_TOLERANCE"].has_changed())
             jk->set_cutoff(options.get_double("INTS_TOLERANCE"));
@@ -89,19 +79,7 @@
 
     } else if (options.get_str("SCF_TYPE") == "OUT_OF_CORE") {
 
-        DiskJK* jk;
-
-        if (!lr_symmetric) {
-            std::vector<SharedMatrix > C_left;
-            std::vector<SharedMatrix > C_right;
-            jk = new DiskJK(C_left, C_right, primary);
-        } else {
-            std::vector<SharedMatrix > C_left;
-            jk = new DiskJK(C_left, primary);
-        }
-=======
         DiskJK* jk = new DiskJK(primary);;
->>>>>>> f55ec496
 
         if (options["INTS_TOLERANCE"].has_changed())
             jk->set_cutoff(options.get_double("INTS_TOLERANCE"));
@@ -129,7 +107,7 @@
 
         return boost::shared_ptr<JK>(jk);
 
-    } else if (options.get_str("SCF_TYPE") == "PK") {
+    } else if (options.get_str("SCF_TYPE") == "PS") {
     
         PSJK* jk = new PSJK(primary,options);
 
@@ -796,18 +774,8 @@
     delete[] so2index_;
 }
 
-<<<<<<< HEAD
-PKJK::PKJK(std::vector<SharedMatrix >& C_left,
-   std::vector<SharedMatrix >& C_right,
-   boost::shared_ptr<BasisSet> primary) :
-   JK(C_left,C_right,primary)
-{
-    common_init();
-}
-
-PKJK::PKJK(std::vector<SharedMatrix >& C_symm,
-   boost::shared_ptr<BasisSet> primary) :
-   JK(C_symm,primary)
+PKJK::PKJK(boost::shared_ptr<BasisSet> primary) :
+    JK(primary)
 {
     common_init();
 }
@@ -1166,20 +1134,8 @@
 }
 
 
-DirectJK::DirectJK(std::vector<SharedMatrix >& C_left,
-   std::vector<SharedMatrix >& C_right,
-   boost::shared_ptr<BasisSet> primary) :
-   JK(C_left,C_right,primary)
-{
-    common_init();
-}
-DirectJK::DirectJK(std::vector<SharedMatrix >& C_symm,
-   boost::shared_ptr<BasisSet> primary) :
-   JK(C_symm,primary)
-=======
 DirectJK::DirectJK(boost::shared_ptr<BasisSet> primary) :
    JK(primary)
->>>>>>> f55ec496
 {
     common_init();
 }
