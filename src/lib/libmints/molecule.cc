#include <boost/regex.hpp>
#include <boost/algorithm/string.hpp>
#include <boost/algorithm/string/trim.hpp>
#include <boost/python.hpp>
#include <boost/foreach.hpp>

#include <cmath>
#include <cstdio>
#include <fstream>
#include <locale>
#include <iostream>
#include <algorithm>
#include <vector>
#include <string>
#include <limits>

#include <libpsio/psio.hpp>
#include <libchkpt/chkpt.hpp>

#include <libmints/molecule.h>
#include <libmints/matrix.h>
#include <libmints/vector.h>
#include <libmints/pointgrp.h>
#include <libparallel/parallel.h>
#include <libciomr/libciomr.h>

#include "vector3.h"
#include "coordentry.h"
#include "corrtab.h"
#include "petitelist.h"

#include <masses.h>
#include <physconst.h>
#include <element_to_Z.h>
#include <psi4-dec.h>

using namespace std;
using namespace psi;
using namespace boost;

#include <string>
#include <sstream>
#include <iostream>

namespace {
const double dzero = 0.0;
}

// the third parameter of from_string() should be
// one of std::hex, std::dec or std::oct
template <class T>
bool from_string(T& t,
                 const std::string& s,
                 std::ios_base& (*f)(std::ios_base&))
{
    std::istringstream iss(s);
    return !(iss >> f >> t).fail();
}

// TODO: These should probably be moved to psi4-def.h
#define ZERO_MOMENT_INERTIA 1.0E-10     /*Tolerance for degenerate rotational constants*/
#define ZERO 1.0E-14

namespace psi {

boost::regex realNumber_("(-?\\d+\\.\\d+)|(-?\\d+\\.)|(-?\\.\\d+)|(-?\\d+)", boost::regbase::normal | boost::regbase::icase);
boost::regex integerNumber_("(-?\\d+)", boost::regbase::normal | boost::regbase::icase);
boost::regex atomSymbol_("([A-Z]{1,2})\\d*", boost::regbase::normal | boost::regbase::icase);
boost::regex variableDefinition_("\\s*(\\w+)\\s*=\\s*((-?\\d+\\.\\d+)|(-?\\d+\\.)|(-?\\.\\d+)|(-?\\d+)|(tda))\\s*", boost::regbase::normal | boost::regbase::icase);
boost::regex blankLine_("[\\s%]*", boost::regbase::normal | boost::regbase::icase);
boost::regex commentLine_("\\s*[#%].*", boost::regbase::normal | boost::regbase::icase);
boost::regex unitLabel_("\\s*units?[\\s=]+((ang)|(angstrom)|(bohr)|(au)|(a\\.u\\.))\\s*", boost::regbase::normal | boost::regbase::icase);
boost::regex chargeAndMultiplicity_("\\s*(-?\\d+)\\s+(\\d+)\\s*", boost::regbase::normal);
boost::regex fragmentMarker_("\\s*--\\s*", boost::regbase::normal);
boost::regex orientCommand_("\\s*no_?reorient\\s*", boost::regbase::normal| boost::regbase::icase);
boost::regex comCommand_("\\s*no_?com\\s*", boost::regbase::normal| boost::regbase::icase);
boost::regex symmetry_("\\s*symmetry[\\s=]+(\\w+)\\s*", boost::regbase::normal| boost::regbase::icase);
boost::regex pubchemError_("\\s*PubchemError\\s*", boost::regbase::normal| boost::regbase::icase);
boost::regex pubchemInput_("\\s*PubchemInput\\s*", boost::regbase::normal| boost::regbase::icase);
boost::smatch reMatches_;

/**
 * Interprets a string as an integer, throwing if it's unsuccesful.
 */
int
str_to_int(const std::string& s)
{
    int i;
    std::istringstream iss(s);
    if((iss >> std::dec >> i).fail())
        throw PSIEXCEPTION("Unable to convert " + s + " to an integer");
    return i;
}

/**
 * Interprets a string as an double, throwing if it's unsuccesful.
 */
double
str_to_double(const std::string& s)
{
    double d;
    std::istringstream iss(s);
    if((iss >> std::dec >> d).fail())
        throw PSIEXCEPTION("Unable to convert " + s + " to a double");
    return d;
}

void if_to_invert_axis(const Vector3& v1, int& must_invert, int& should_invert, double& maxproj)
{
    int xyz, nzero;
    double vabs;

    maxproj = 0.0;
    must_invert = 0;
    should_invert = 0;

    nzero = 0;

    for(xyz=0; xyz<3; xyz++) {

        vabs = fabs(v1[xyz]);

        if (vabs < ZERO)
            nzero++;

        if (vabs > fabs(maxproj)) {
            maxproj = v1[xyz];
        }

    }

    if (nzero == 2) {
        if (maxproj < 0.0)
            must_invert = 1;
        else
            must_invert = 0;
    }
    else if (nzero < 2) {
        if (maxproj < 0.0)
            should_invert = 1;
        else
            should_invert = 0;
    }
}

} // end explicit psi namespace

Molecule::Molecule():
    name_("default"),
    fix_orientation_(false),
    move_to_com_(true),
    molecular_charge_(0),
    multiplicity_(1),
    units_(Angstrom),
    input_units_to_au_(1.0/_bohr2angstroms),
    nunique_(0),
    nequiv_(0),
    equiv_(0),
    multiplicity_specified_(false),
    charge_specified_(false),
    atom_to_unique_(0),
    reinterpret_coordentries_(true)
{
}

Molecule::~Molecule()
{
    clear();
    release_symmetry_information();
}

Molecule& Molecule::operator=(const Molecule& other)
{
    // Self assignment is bad
    if (this == &other)
        return *this;

    name_                    = other.name_;
    all_variables_           = other.all_variables_;
    fragments_               = other.fragments_;
    fragment_charges_        = other.fragment_charges_;
    fragment_multiplicities_ = other.fragment_multiplicities_;
    fix_orientation_         = other.fix_orientation_;
    move_to_com_             = other.move_to_com_;
    molecular_charge_        = other.molecular_charge_;
    multiplicity_            = other.multiplicity_;
    units_                   = other.units_;
    input_units_to_au_       = other.input_units_to_au_;
    all_variables_           = other.all_variables_;
    fragment_types_          = other.fragment_types_;
    geometry_variables_      = other.geometry_variables_;
    charge_specified_        = other.charge_specified_;
    multiplicity_specified_  = other.multiplicity_specified_;
    reinterpret_coordentries_= other.reinterpret_coordentries_;

    // These are symmetry related variables, and are filled in by the following funtions
    pg_             = boost::shared_ptr<PointGroup>();
    nunique_        = 0;
    nequiv_         = 0;
    equiv_          = 0;
    atom_to_unique_ = 0;
    symmetry_from_input_ = other.symmetry_from_input_;
    form_symmetry_information();

    atoms_.clear();
    // Deep copy the map of variables
    std::vector<boost::shared_ptr<CoordEntry> >::const_iterator iter = other.full_atoms_.begin();
    for(; iter != other.full_atoms_.end(); ++iter)
        full_atoms_.push_back((*iter)->clone(full_atoms_, geometry_variables_));

    // This is called here, so that the atoms list is populated
    update_geometry();

    return *this;
}

Molecule::Molecule(const Molecule& other)
{
    *this = other;
}

void Molecule::set_reinterpret_coordentry(bool rc)
{
    reinterpret_coordentries_ = rc;
}

/// Addition
//Molecule Molecule::operator+(const Molecule& other)
//{

//}

///// Subtraction
//Molecule Molecule::operator-(const Molecule& other)
//{

//}

/// Plus equals
void Molecule::operator+=(const Molecule& other)
{

}

void Molecule::clear()
{
    atoms_.empty();
    full_atoms_.empty();
}

void Molecule::add_atom(int Z, double x, double y, double z,
                        const char *label, double mass, double charge, int lineno)
{
    Vector3 temp(x, y, z);
    std::string l(label);

    if (atom_at_position2(temp) == -1) {
        // Dummies go to full_atoms_, ghosts need to go to both.
        full_atoms_.push_back(boost::shared_ptr<CoordEntry>(new CartesianEntry(full_atoms_.size(), Z, charge, mass, l, l,
                                                                               boost::shared_ptr<CoordValue>(new NumberValue(x)),
                                                                               boost::shared_ptr<CoordValue>(new NumberValue(y)),
                                                                               boost::shared_ptr<CoordValue>(new NumberValue(z)))));
        if(strcmp(label, "X") && strcmp(label, "x")) atoms_.push_back(full_atoms_.back());
    }
    else {
        throw PSIEXCEPTION("Molecule::add_atom: Adding atom on top of an existing atom.");
    }
}

double Molecule::mass(int atom) const
{
    if (atoms_[atom]->mass() != 0.0)
        return atoms_[atom]->mass();

    if (fabs(atoms_[atom]->Z() - static_cast<int>(atoms_[atom]->Z())) > 0.0)
        fprintf(outfile, "WARNING: Obtaining masses from atom with fractional charge...may be incorrect!!!\n");

    return an2masses[static_cast<int>(atoms_[atom]->Z())];
}

std::string Molecule::symbol(int atom) const
{
    return atoms_[atom]->symbol();
}

std::string Molecule::label(int atom) const
{
    return atoms_[atom]->label();
}

int Molecule::atom_at_position1(double *coord, double tol) const
{
    Vector3 b(coord);
    for (int i=0; i < natom(); ++i) {
        Vector3 a = xyz(i);
        if (b.distance(a) < tol)
            return i;
    }
    return -1;
}

int Molecule::atom_at_position2(Vector3& b, double tol) const
{
    for (int i=0; i < natom(); ++i) {
        Vector3 a = xyz(i);
        if (b.distance(a) < tol)
            return i;
    }
    return -1;
}

Vector3 Molecule::center_of_mass() const
{
    Vector3 ret;
    double total_m;

    ret = 0.0;
    total_m = 0.0;

    for (int i=0; i<natom(); ++i) {
        double m = mass(i);
        ret += m * xyz(i);
        total_m += m;
    }

    ret *= 1.0/total_m;

    return ret;
}

Matrix Molecule::distance_matrix() const
{
    Matrix distance("Distances between atoms in Bohr", natom(), natom());

    for (int i=0; i<natom(); ++i) {
        for (int j=0; j<=i; ++j) {
            distance(i, j) = distance(j, i) = xyz(i).distance(xyz(j));
        }
    }

    return distance;
}

double Molecule::nuclear_repulsion_energy() const
{
    double e=0.0;

    for (int i=1; i<natom(); ++i) {
        for (int j=0; j<i; ++j) {
            double Zi = Z(i);
            double Zj = Z(j);
            double distance = xyz(i).distance(xyz(j));
            e += Zi * Zj / distance;
        }
    }

    return e;
}

Matrix Molecule::nuclear_repulsion_energy_deriv1() const
{
    Matrix de("Nuclear Repulsion Energy 1st Derivatives", natom(), 3);

    for (int i=0; i<natom(); ++i) {
        for (int j=0; j<natom(); ++j) {
            if (i != j) {
                double temp = pow((xyz(i).distance(xyz(j))), 3.0);
                double Zi = Z(i);
                double Zj = Z(j);
                de(i, 0) -= (x(i) - x(j)) * Zi * Zj / temp;
                de(i, 1) -= (y(i) - y(j)) * Zi * Zj / temp;
                de(i, 2) -= (z(i) - z(j)) * Zi * Zj / temp;
            }
        }
    }

    return de;
}

/*
    TODO Test nuclear_repulsion_energy_deriv2
*/
Matrix Molecule::nuclear_repulsion_energy_deriv2() const
{
    Matrix hess("Nuclear Repulsion Energy 2nd Derivatives", 3*natom(), 3*natom());
    double sx, sy, sz, x2, y2, z2, r2, r, r5, pfac;

    for (int i=1; i<natom(); ++i) {
        int ix = 3*i;
        int iy = ix+1;
        int iz = iy+1;

        for (int j=0; j<i; ++j) {
            int jx = 3*j;
            int jy = jx+1;
            int jz = jy+1;

            sx = x(i) - x(j);
            sy = y(i) - y(j);
            sz = z(i) - z(j);

            x2 = sx*sx; y2 = sy*sy; z2 = sz*sz;
            r2 = x2 + y2 + z2;
            r = sqrt(r2);
            r5 = r2*r2*r;
            pfac = Z(i) * Z(j) / r5;

            hess.add(ix, ix, pfac * (3*x2 - r2));
            hess.add(iy, iy, pfac * (3*y2 - r2));
            hess.add(iz, iz, pfac * (3*z2 - r2));
            hess.add(ix, iy, pfac*3*sx*sy);
            hess.add(ix, iz, pfac*3*sx*sz);
            hess.add(iy, iz, pfac*3*sy*sz);

            hess.add(jx, jx, pfac * (3*x2 - r2));
            hess.add(jy, jy, pfac * (3*y2 - r2));
            hess.add(jz, jz, pfac * (3*z2 - r2));
            hess.add(jx, jy, pfac*3*sx*sy);
            hess.add(jx, jz, pfac*3*sx*sz);
            hess.add(jy, jz, pfac*3*sy*sz);

            hess.add(ix, jx, -pfac*(3*sx*sx-r2));
            hess.add(ix, jy, -pfac*(3*sx*sy));
            hess.add(ix, jz, -pfac*(3*sx*sz));
            hess.add(iy, jx, -pfac*(3*sy*sx));
            hess.add(iy, jy, -pfac*(3*sy*sy-r2));
            hess.add(iy, jz, -pfac*3*sy*sz);
            hess.add(iz, jx, -pfac*3*sz*sx);
            hess.add(iz, jy, -pfac*3*sz*sy);
            hess.add(iz, jz, -pfac*(3*sz*sz-r2));
        }
    }

    hess.element_add_mirror();

    return hess;
}

void Molecule::translate(const Vector3& r)
{
    Vector3 temp;
    for (int i=0; i<nallatom(); ++i) {
        temp = input_units_to_au_ * full_atoms_[i]->compute();
        temp += r;
        temp = temp/input_units_to_au_;
        full_atoms_[i]->set_coordinates(temp[0], temp[1], temp[2]);
    }
}

void Molecule::move_to_com()
{
    Vector3 com = -center_of_mass();
    translate(com);
}

Matrix Molecule::geometry() const
{
    Matrix geom(natom(), 3);
    for (int i=0; i<natom(); ++i) {
        geom(i, 0) = x(i);
        geom(i, 1) = y(i);
        geom(i, 2) = z(i);
    }

    return geom;
}

Matrix Molecule::full_geometry() const
{
    Matrix geom(nallatom(), 3);
    for (int i=0; i<nallatom(); ++i) {
        geom(i, 0) = fx(i);
        geom(i, 1) = fy(i);
        geom(i, 2) = fz(i);
    }

    return geom;
}

void Molecule::set_geometry(double** geom)
{
    for (int i=0; i<natom(); ++i) {
        atoms_[i]->set_coordinates(geom[i][0] / input_units_to_au_,
                                   geom[i][1] / input_units_to_au_,
                                   geom[i][2] / input_units_to_au_);
    }
}

void Molecule::set_full_geometry(double** geom)
{
    for (int i=0; i<nallatom(); ++i) {
        full_atoms_[i]->set_coordinates(geom[i][0] / input_units_to_au_,
                                        geom[i][1] / input_units_to_au_,
                                        geom[i][2] / input_units_to_au_);
    }
}

void Molecule::set_geometry(const Matrix& geom)
{
    for (int i=0; i<natom(); ++i) {
        atoms_[i]->set_coordinates(geom.get(i,0) / input_units_to_au_,
                                   geom.get(i,1) / input_units_to_au_,
                                   geom.get(i,2) / input_units_to_au_);
    }
}

void Molecule::set_full_geometry(const Matrix& geom)
{
    for (int i=0; i<nallatom(); ++i) {
        full_atoms_[i]->set_coordinates(geom.get(i,0) / input_units_to_au_,
                                        geom.get(i,1) / input_units_to_au_,
                                        geom.get(i,2) / input_units_to_au_);
    }
}

void Molecule::rotate(const Matrix& R)
{
    Matrix new_geom(natom(), 3);
    Matrix geom = geometry();

    // Multiple the geometry by the rotation matrix.
    new_geom.gemm(false, false, 1.0, geom, R, 0.0);

    set_geometry(new_geom);
}

void Molecule::rotate_full(const Matrix& R)
{
    Matrix new_geom(nallatom(), 3);
    Matrix geom = full_geometry();

    // Multiply the geometry by the rotation matrix.
    new_geom.gemm(false, false, 1.0, geom, R, 0.0);

    set_full_geometry(new_geom);
}

int Molecule::nfrozen_core(const std::string& depth)
{
    string local = depth;
    if (depth.empty())
        local = Process::environment.options.get_str("FREEZE_CORE");

    if (local == "FALSE") {
        return 0;
    }
    else if (local == "TRUE" || local == "SMALL") {
        int nfzc = 0;
        for (int A = 0; A < natom(); A++) {
            if (Z(A) > 2 && Z(A) <= 10)
                nfzc++;
            else if (Z(A) > 10)
                nfzc+=2;
        }
        return nfzc;
    }
    else if (local == "LARGE") {
        int nfzc = 0;
        for (int A = 0; A < natom(); A++) {
            if (Z(A) > 2 && Z(A) <= 10)
                nfzc++;
            else if (Z(A) > 10)
                nfzc+=5;
        }
        return nfzc;
    }
    else {
        throw std::invalid_argument("Frozen core spec is not supported, options are {true, false, small, large}.");
    }
}

void Molecule::init_with_psio(boost::shared_ptr<PSIO> psio)
{
    // User sent a psio object. Create a chkpt object based on it.
    boost::shared_ptr<Chkpt> chkpt(new Chkpt(psio.get(), PSIO_OPEN_OLD));
    init_with_chkpt(chkpt);
}

void Molecule::init_with_chkpt(boost::shared_ptr<Chkpt> chkpt)
{
    int natoms = 0;
    double *zvals, **geom;
    molecular_charge_       = 0;
    multiplicity_           = 1;

    natoms = chkpt->rd_natom();
    zvals = chkpt->rd_zvals();
    geom = chkpt->rd_geom();

    for (int i=0; i<natoms; ++i) {
        add_atom((int)zvals[i], geom[i][0], geom[i][1], geom[i][2], atomic_labels[(int)zvals[i]], an2masses[(int)zvals[i]]);
    }

    // We need to make 1 fragment with all atoms
    fragments_.push_back(std::make_pair(0, natoms));
    fragment_types_.push_back(Real);

    // chkpt is already in AU set the conversion to 1
    input_units_to_au_ = 1.0;

    Chkpt::free(zvals);
    Chkpt::free(geom);
}

void Molecule::init_with_xyz(const std::string& xyzfilename)
{
    Element_to_Z Z;
    Z.load_values();

    if (xyzfilename.empty())
        throw PSIEXCEPTION("Molecule::init_with_xyz: given filename is blank.");

    ifstream infile(xyzfilename.c_str());
    string line, natom_str;
    const string bohr("bohr"), au("au");
    bool angstrom_in_file = true;

    if (!infile)
        throw PSIEXCEPTION("Molecule::init_with_xyz: Unable to open xyz file.");

    // Read in first line
    getline(infile, line);

    // This is what we should match on the first line
    boost::regex rx("(\\d+)\\s*(bohr|au)?", boost::regbase::normal | boost::regbase::icase);
    boost::smatch what;

    int natom;
    // Try to match the first line
    if (regex_match(line, what, rx)) {
        // matched
        // Convert the matches to what we need.
        if (!from_string<int>(natom, what[1], std::dec))
            throw PSIEXCEPTION("Molecule::init_with_xyz: Unable to convert number of atoms from xyz file.");

        if (what.size() == 3) {
            string s(what[2].first, what[2].second);
            if (boost::iequals(bohr, s) || boost::iequals(au, s)) {
                angstrom_in_file = false;
            }
        }
    }
    else
        throw PSIEXCEPTION("Molecule::init_with_xyz: Malformed first line\n"+line);

    // Next line is a comment line, ignore it
    getline(infile, line);

    // Next line begins the useful information.
    // This is the regex for the remaining lines
    rx.assign("(?:\\s*)([A-Z](?:[a-z])?)(?:\\s+)(-?\\d+\\.\\d+)(?:\\s+)(-?\\d+\\.\\d+)(?:\\s+)(-?\\d+\\.\\d+)(?:\\s*)", boost::regbase::normal | boost::regbase::icase);
    for (int i=0; i<natom; ++i) {
        // Get an atom info line.
        getline(infile, line);

        // Try to match it
        if (regex_match(line, what, rx))
        {
            // First is a string
            string atomSym(what[1].first, what[1].second);
            transform(atomSym.begin(), atomSym.end(), atomSym.begin(), ::toupper);

            // Then the coordinates:
            double x, y, z;
            if (!from_string<double>(x, what[2], std::dec))
                throw PSIEXCEPTION("Molecule::init_with_xyz: Unable to convert x coordinate.\n" + line);
            if (!from_string<double>(y, what[3], std::dec))
                throw PSIEXCEPTION("Molecule::init_with_xyz: Unable to convert y coordinate.\n" + line);
            if (!from_string<double>(z, what[4], std::dec))
                throw PSIEXCEPTION("Molecule::init_with_xyz: Unable to convert z coordinate.\n" + line);

            if (angstrom_in_file) {
                // Coordinates in Molecule must be bohr.
                x /= _bohr2angstroms;
                y /= _bohr2angstroms;
                z /= _bohr2angstroms;
            }

            // Add it to the molecule.
            add_atom((int)Z[atomSym], x, y, z, atomSym.c_str(), an2masses[(int)Z[atomSym]]);
        }
        else {
            throw PSIEXCEPTION("Molecule::init_with_xyz: Malformed atom information line.\n"+line);
        }
    }

    // We need to make 1 fragment with all atoms
    fragments_.push_back(std::make_pair(0, natom));
    fragment_types_.push_back(Real);
    fragment_multiplicities_.push_back(0);
    fragment_charges_.push_back(0);

    // chkpt is already in AU set the conversion to 1
    input_units_to_au_ = 1.0;

    // Set the units to bohr since we did the conversion above, if needed.
    units_ = Bohr;

    update_geometry();
}

/**
 * Checks whether the user has specified the charge in the options, and returns the appropriate value.
 * @return The charge from the options keywords, if specified.  If not, the value passed to the molecule
 *         specification, which takes the default value provided by liboptions if not specified.
 */
int Molecule::molecular_charge() const
{
    return molecular_charge_;
}

/**
 * Checks whether the user has specified the multiplicity in the options, and returns the appropriate value.
 * @return The multiplicity from the options keywords, if specified.  If not, the value passed to the molecule
 *         specification, which takes the default value provided by liboptions if not specified.
 */
int Molecule::multiplicity() const
{
    return multiplicity_;
}

boost::shared_ptr<Molecule> Molecule::create_molecule_from_string(const std::string &text)
{
    smatch reMatches;
    // Split the input at newlines, storing the result in "lines"
    std::vector<std::string> lines;
    boost::split(lines, text, boost::is_any_of("\n"));

    boost::shared_ptr<Molecule> mol(new Molecule);
    std::string units = Process::environment.options.get_str("UNITS");

    if(boost::iequals(units, "ANG") || boost::iequals(units, "ANGSTROM") || boost::iequals(units, "ANGSTROMS")) {
        mol->set_units(Angstrom);
    }
    else if(boost::iequals(units, "BOHR") || boost::iequals(units, "AU") || boost::iequals(units, "A.U.")) {
        mol->set_units(Bohr);
    }
    else {
        throw PSIEXCEPTION("Unit " + units + " is not recognized");
    }

    mol->molecular_charge_ = 0;
    mol->multiplicity_ = 1;

    bool pubchemerror = false;
    bool pubcheminput = false;
    /*
     * Time to look for lines that look like they describe charge and multiplicity,
     * a variable, units, comment lines, and blank lines.  When found, process them
     * and remove them so that only the raw geometry remains.  Iterated backwards, as
     * elements are deleted as they are processed.
     */
    for (int lineNumber = lines.size() - 1 ; lineNumber >= 0; --lineNumber) {
        if (regex_match(lines[lineNumber], reMatches, variableDefinition_)) {
            // A variable definition
            double value = (reMatches[2].str() == "TDA" ?
                                360.0*atan(sqrt(2))/M_PI : str_to_double(reMatches[2]));
            mol->geometry_variables_[reMatches[1].str()] = value;
            lines.erase(lines.begin() + lineNumber);
        }
        else if(regex_match(lines[lineNumber], reMatches, blankLine_)) {
            // A blank line, nuke it
            lines.erase(lines.begin() + lineNumber);
        }
        else if(regex_match(lines[lineNumber], reMatches, pubchemError_)) {
            // A marker to flag that pubchem gave a problem nuke the line
            pubchemerror = true;
            lines.erase(lines.begin() + lineNumber);
        }
        else if(regex_match(lines[lineNumber], reMatches, pubchemInput_)) {
            // A marker to flag that pubchem gave us this geometry, nuke the line
            pubcheminput = true;
            lines.erase(lines.begin() + lineNumber);
        }
        else if(regex_match(lines[lineNumber], reMatches, commentLine_)) {
            // A comment line, just nuke it
            lines.erase(lines.begin() + lineNumber);
        }
        else if(regex_match(lines[lineNumber], reMatches, unitLabel_)) {
            // A units specifier
            if(   boost::iequals("ang", reMatches[1].str())
                  || boost::iequals("angstrom",   reMatches[1].str())){
                mol->set_units(Angstrom);
            }
            else {
                mol->set_units(Bohr);
            }
            lines.erase(lines.begin() + lineNumber);
        }
        else if(regex_match(lines[lineNumber], reMatches, orientCommand_)) {
            // Fix the orientation
            mol->set_orientation_fixed(true);
            lines.erase(lines.begin() + lineNumber);
        }
        else if(regex_match(lines[lineNumber], reMatches, comCommand_)) {
            mol->move_to_com_ = false;
            lines.erase(lines.begin() + lineNumber);
        }
        else if(regex_match(lines[lineNumber], reMatches, symmetry_)) {
            mol->symmetry_from_input_ = boost::to_lower_copy(reMatches[1].str());
            lines.erase(lines.begin() + lineNumber);
        }
        else if(regex_match(lines[lineNumber], reMatches, chargeAndMultiplicity_)) {
            int tempCharge       = str_to_int(reMatches[1]);
            int tempMultiplicity = str_to_int(reMatches[2]);
            if(lineNumber && !regex_match(lines[lineNumber-1], reMatches, fragmentMarker_)) {
                // As long as this does not follow a "--", it's a global charge/multiplicity
                // specifier, so we process it, then nuke it
                mol->charge_specified_       = true;
                mol->multiplicity_specified_ = true;
                mol->molecular_charge_       = tempCharge;
                mol->multiplicity_           = tempMultiplicity;
                lines.erase(lines.begin() + lineNumber);
            }
        }
    }

    // Now go through the rest of the lines looking for fragment markers
    unsigned int firstAtom  = 0;
    unsigned int atomCount = 0;

    mol->input_units_to_au_ = mol->units_ == Bohr ? 1.0 : 1.0 / _bohr2angstroms;
    mol->fragment_multiplicities_.push_back(mol->multiplicity_);
    mol->fragment_charges_.push_back(mol->molecular_charge_);

    for(unsigned int lineNumber = 0; lineNumber < lines.size(); ++lineNumber) {
        if(pubchemerror)
            fprintf(outfile, "%s\n", lines[lineNumber].c_str());
        if(regex_match(lines[lineNumber], reMatches, fragmentMarker_)) {
            // Check that there are more lines remaining
            if(lineNumber == lines.size() - 1)
                throw PSIEXCEPTION("Nothing specified after the final \"--\" in geometry");

            // Now we process the atom markers
            mol->fragments_.push_back(std::make_pair(firstAtom, atomCount));
            mol->fragment_types_.push_back(Real);
            firstAtom = atomCount;

            // Figure out how to handle the multiplicity
            if(regex_match(lines[lineNumber+1], reMatches, chargeAndMultiplicity_)) {
                // The user specified a charge/multiplicity for this fragment
                mol->fragment_charges_.push_back(str_to_int(reMatches[1]));
                mol->fragment_multiplicities_.push_back(str_to_int(reMatches[2]));
                // Don't forget to skip over the charge multiplicity line..
                ++lineNumber;
            }
            else {
                // The user didn't give us charge/multiplicity - use the molecule default
                mol->fragment_charges_.push_back(mol->molecular_charge_);
                mol->fragment_multiplicities_.push_back(mol->multiplicity_);
            }
        }
        else {
            ++atomCount;
        }
    }
    if(pubchemerror){
        exit(EXIT_SUCCESS);
    }
    mol->fragments_.push_back(std::make_pair(firstAtom, atomCount));
    mol->fragment_types_.push_back(Real);

    // Clean up the "--" and charge/multiplicity specifiers - they're no longer needed
    for(int lineNumber = lines.size() - 1 ; lineNumber >= 0; --lineNumber){
        if(   regex_match(lines[lineNumber], reMatches, fragmentMarker_)
              || regex_match(lines[lineNumber], reMatches, chargeAndMultiplicity_))
            lines.erase(lines.begin() + lineNumber);
    }


    if(!lines.size()) throw PSIEXCEPTION("No geometry specified");

    std::vector<std::string> splitLine;
    Element_to_Z zVals;
    zVals.load_values();
    int currentAtom = 0, rTo, aTo, dTo;
    string atomSym, atomLabel;

    std::vector<std::string>::iterator line = lines.begin();
    for(; line != lines.end(); ++line) {
        // Trim leading and trailing whitespace
        boost::algorithm::trim(*line);
        boost::split(splitLine, *line, boost::is_any_of("\t ,"),token_compress_on);
        int numEntries = splitLine.size();

        // Grab the original label the user used. (H1)
        atomLabel = boost::to_upper_copy(splitLine[0]);

        // Check that the atom symbol is valid
        if(!regex_match(atomLabel, reMatches, atomSymbol_))
            throw PSIEXCEPTION("Illegal atom symbol in geometry specification: " + atomLabel
                               + " on line\n" + *(line));

        // Save the actual atom symbol (H1 => H)
        atomSym = reMatches[1].str();

        if(numEntries == 4){
            // This is a Cartesian entry
            boost::shared_ptr<CoordValue> xval(mol->get_coord_value(splitLine[1]));
            boost::shared_ptr<CoordValue> yval(mol->get_coord_value(splitLine[2]));
            boost::shared_ptr<CoordValue> zval(mol->get_coord_value(splitLine[3]));
            mol->full_atoms_.push_back(boost::shared_ptr<CoordEntry>(new CartesianEntry(currentAtom, zVals[atomSym], zVals[atomSym],
                                                                                        an2masses[(int)zVals[atomSym]], atomSym, atomLabel,
                                                                                        xval, yval, zval)));
        }
        else if(numEntries == 1) {
            // This is the first line of a Z-Matrix
            mol->full_atoms_.push_back(boost::shared_ptr<CoordEntry>(new ZMatrixEntry(currentAtom, zVals[atomSym], zVals[atomSym],
                                                                                      an2masses[(int)zVals[atomSym]], atomSym, atomLabel)));
        }
        else if(numEntries == 3) {
            // This is the second line of a Z-Matrix
            rTo = mol->get_anchor_atom(splitLine[1], *line);
            if(rTo >= currentAtom)
                throw PSIEXCEPTION("Error on geometry input line " + *line + "\nAtom "
                                   + splitLine[1] + " has not been defined yet.");
            boost::shared_ptr<CoordValue> rval(mol->get_coord_value(splitLine[2]));
            mol->full_atoms_.push_back(boost::shared_ptr<CoordEntry>(new ZMatrixEntry(currentAtom, zVals[atomSym], 0,
                                                                                      an2masses[(int)zVals[atomSym]], atomSym, atomLabel,
                                                                                      mol->full_atoms_[rTo], rval)));
        }
        else if(numEntries == 5) {
            // This is the third line of a Z-Matrix
            rTo = mol->get_anchor_atom(splitLine[1], *line);
            if(rTo >= currentAtom)
                throw PSIEXCEPTION("Error on geometry input line " + *line + "\nAtom "
                                   + splitLine[1] + " has not been defined yet.");
            aTo = mol->get_anchor_atom(splitLine[3], *line);
            if(aTo >= currentAtom)
                throw PSIEXCEPTION("Error on geometry input line " + *line + "\nAtom "
                                   + splitLine[3] + " has not been defined yet.");
            if(aTo == rTo)
                throw PSIEXCEPTION("Atom used multiple times on line " + *line);
            boost::shared_ptr<CoordValue> rval(mol->get_coord_value(splitLine[2]));
            boost::shared_ptr<CoordValue> aval(mol->get_coord_value(splitLine[4]));
            mol->full_atoms_.push_back(boost::shared_ptr<CoordEntry>(new ZMatrixEntry(currentAtom, zVals[atomSym], zVals[atomSym],
                                                                                      an2masses[(int)zVals[atomSym]], atomSym, atomLabel,
                                                                                      mol->full_atoms_[rTo], rval, mol->full_atoms_[aTo], aval)));
        }
        else if(numEntries == 7) {
            // This is line 4 onwards of a Z-Matrix
            rTo = mol->get_anchor_atom(splitLine[1], *line);
            if(rTo >= currentAtom)
                throw PSIEXCEPTION("Error on geometry input line " + *line + "\nAtom "
                                   + splitLine[1] + " has not been defined yet.");
            aTo = mol->get_anchor_atom(splitLine[3], *line);
            if(aTo >= currentAtom)
                throw PSIEXCEPTION("Error on geometry input line " + *line + "\nAtom "
                                   + splitLine[3] + " has not been defined yet.");
            dTo = mol->get_anchor_atom(splitLine[5], *line);
            if(dTo >= currentAtom)
                throw PSIEXCEPTION("Error on geometry input line " + *line + "\nAtom "
                                   + splitLine[5] + " has not been defined yet.");
            if(aTo == rTo || rTo == dTo /* for you star wars fans */ || aTo == dTo)
                throw PSIEXCEPTION("Atom used multiple times on line " + *line);

            int zval = (int)zVals[atomSym];
            boost::shared_ptr<CoordValue> rval(mol->get_coord_value(splitLine[2]));
            boost::shared_ptr<CoordValue> aval(mol->get_coord_value(splitLine[4]));
            boost::shared_ptr<CoordValue> dval(mol->get_coord_value(splitLine[6]));
            mol->full_atoms_.push_back(boost::shared_ptr<CoordEntry>(new ZMatrixEntry(currentAtom, zVals[atomSym], zVals[atomSym],
                                                                                      an2masses[(int)zVals[atomSym]], atomSym, atomLabel,
                                                                                      mol->full_atoms_[rTo], rval, mol->full_atoms_[aTo],
                                                                                      aval, mol->full_atoms_[dTo], dval)));
        }
        else {
            throw PSIEXCEPTION("Illegal geometry specification line : " + lines[0] +
                               ".  You should provide either Z-Matrix or Cartesian input");
        }
        ++currentAtom;
    }

    if(pubcheminput){
        // The coordinates are a bit crude, so we symmetrize them
        // First, populate the atom list
        mol->reinterpret_coordentries();
        double tol = 1.0e-3;
        // Now, redetect the symmetry with a really crude tolerance
        SharedMatrix frame = mol->symmetry_frame(tol);
        // Put it on the center of mass and rotate
        mol->move_to_com();
        mol->rotate_full(*frame.get());
        mol->set_point_group(mol->find_point_group(tol));
        // Clean up the molecule, to make sure it actually has the correct symmetry
        mol->symmetrize();
    }
    return mol;
}

void Molecule::reinterpret_coordentries()
{
    atoms_.clear();
    EntryVectorIter iter;
    for (iter = full_atoms_.begin(); iter != full_atoms_.end(); ++iter){
        (*iter)->invalidate();
    }
    int temp_charge = molecular_charge_;
    int temp_multiplicity = multiplicity_;
    molecular_charge_ = 0;
    multiplicity_    = 1;
    for(int fragment = 0; fragment < fragments_.size(); ++fragment){
        if(fragment_types_[fragment] == Absent)
            continue;
        if(fragment_types_[fragment] == Real) {
            molecular_charge_ += fragment_charges_[fragment];
            multiplicity_    += fragment_multiplicities_[fragment] - 1;
        }
        for(int atom = fragments_[fragment].first; atom < fragments_[fragment].second; ++atom){
            full_atoms_[atom]->compute();
            full_atoms_[atom]->set_ghosted(fragment_types_[fragment] == Ghost);
            if(full_atoms_[atom]->symbol() != "X") atoms_.push_back(full_atoms_[atom]);
        }
    }
    // TODO: This is a hack to ensure that set_multiplicity and set_molecular_charge
    // work for single-fragment molecules.
    if (fragments_.size() < 2) {
        molecular_charge_ = temp_charge;
        multiplicity_ = temp_multiplicity;
    }
}

void Molecule::update_geometry()
{
    if (fragments_.size() == 0)
        throw PSIEXCEPTION("Molecule::update_geometry: There are no fragments in this molecule.");

<<<<<<< HEAD
    if (reinterpret_coordentries_)
        reinterpret_coordentries();
=======
    if (reinterpret_coordentries_) {
        atoms_.clear();
        EntryVectorIter iter;
        for (iter = full_atoms_.begin(); iter != full_atoms_.end(); ++iter){
            (*iter)->invalidate();
        }
        int temp_charge = molecular_charge_;
        int temp_multiplicity = multiplicity_;
        molecular_charge_ = 0;
        multiplicity_    = 1;
        for(int fragment = 0; fragment < fragments_.size(); ++fragment){
            if(fragment_types_[fragment] == Absent)
                continue;
            if(fragment_types_[fragment] == Real) {
                molecular_charge_ += fragment_charges_[fragment];
                multiplicity_    += fragment_multiplicities_[fragment] - 1;
            }
            for(int atom = fragments_[fragment].first; atom < fragments_[fragment].second; ++atom){
                full_atoms_[atom]->compute();
                full_atoms_[atom]->set_ghosted(fragment_types_[fragment] == Ghost);
                if(full_atoms_[atom]->symbol() != "X") atoms_.push_back(full_atoms_[atom]);
            }
        }
        // TODO: This is a hack to ensure that set_multiplicity and set_molecular_charge
        // work for single-fragment molecules.
        if (fragments_.size() < 2) {
            molecular_charge_ = temp_charge;
            multiplicity_ = temp_multiplicity;
        }
    }
>>>>>>> 184e159f

    if (move_to_com_)
        move_to_com();

    // If the no_reorient command was given, don't reorient
    if (fix_orientation_ == false) {
        // Now we need to rotate the geometry to its symmetry frame
        // to align the axes correctly for the point group
        // symmetry_frame looks for the highest point group so that we can align
        // the molecule according to its actual symmetry, rather than the symmetry
        // the the user might have provided.
        SharedMatrix frame = symmetry_frame();
        rotate_full(*frame.get());
    }

    // Recompute point group of the molecule, so the symmetry info is updated to the new frame
    set_point_group(find_point_group());

    // Disabling symmetrize for now if orientation is fixed, as it is not correct.  We may want
    // to fix this in the future, but in some cases of finite-differences the set geometry is not
    // totally symmetric anyway.
    //if (!fix_orientation_)
    symmetrize(); // Symmetrize the molecule to remove any noise.
}

void Molecule::activate_all_fragments()
{
    for(int i = 0; i < fragment_types_.size(); ++i){
        fragment_types_[i] = Real;
    }
}

void Molecule::deactivate_all_fragments()
{
    for(int i = 0; i < fragment_types_.size(); ++i){
        fragment_types_[i] = Absent;
    }
}

void Molecule::set_active_fragments(boost::python::list reals)
{
    for(int i = 0; i < boost::python::len(reals); ++i){
        int fragment = boost::python::extract<int>(reals[i]);
        fragment_types_[fragment - 1] = Real;
    }
}

void Molecule::set_active_fragment(int fragment)
{
    fragment_types_[fragment - 1] = Real;
}

void Molecule::set_ghost_fragments(boost::python::list ghosts)
{
    for(int i = 0; i < boost::python::len(ghosts); ++i){
        int fragment = boost::python::extract<int>(ghosts[i]);
        fragment_types_[fragment - 1] = Ghost;
    }
}

void Molecule::set_ghost_fragment(int fragment)
{
    fragment_types_[fragment - 1] = Ghost;
}

boost::shared_ptr<Molecule> Molecule::py_extract_subsets_1(boost::python::list reals,
                                                           boost::python::list ghosts)
{
    std::vector<int> realVec;
    for(int i = 0; i < boost::python::len(reals); ++i)
        realVec.push_back(boost::python::extract<int>(reals[i] )- 1);

    std::vector<int> ghostVec;
    for(int i = 0; i < boost::python::len(ghosts); ++i)
        ghostVec.push_back(boost::python::extract<int>(ghosts[i]) - 1);

    return extract_subsets(realVec, ghostVec);
}

boost::shared_ptr<Molecule> Molecule::py_extract_subsets_2(boost::python::list reals,
                                                           int ghost)
{
    std::vector<int> realVec;
    for(int i = 0; i < boost::python::len(reals); ++i)
        realVec.push_back(boost::python::extract<int>(reals[i])-1);

    std::vector<int> ghostVec;
    if (ghost >= 1)
        ghostVec.push_back(ghost - 1 );

    return extract_subsets(realVec, ghostVec);
}

boost::shared_ptr<Molecule> Molecule::py_extract_subsets_3(int reals,
                                                           boost::python::list ghost)
{
    std::vector<int> realVec;
    realVec.push_back(reals - 1);
    std::vector<int> ghostVec;
    for(int i = 0; i < boost::python::len(ghost); ++i)
        ghostVec.push_back(boost::python::extract<int>(ghost[i]) - 1);

    return extract_subsets(realVec, ghostVec);
}

boost::shared_ptr<Molecule> Molecule::py_extract_subsets_4(int reals,
                                                           int ghost)
{
    std::vector<int> realVec;
    realVec.push_back(reals -1 );
    std::vector<int> ghostVec;
    if (ghost >= 0)
        ghostVec.push_back(ghost - 1);

    return extract_subsets(realVec, ghostVec);
}

boost::shared_ptr<Molecule> Molecule::py_extract_subsets_5(boost::python::list reals)
{
    return py_extract_subsets_2(reals, -1);
}

boost::shared_ptr<Molecule> Molecule::py_extract_subsets_6(int reals)
{
    return py_extract_subsets_4(reals, -1);
}

boost::shared_ptr<Molecule> Molecule::extract_subsets(const std::vector<int> &real_list, const std::vector<int> &ghost_list) const
{
    if(ghost_list.size() + real_list.size() > fragments_.size())
        throw PSIEXCEPTION("The sum of real- and ghost-atom subsets is greater than the number of subsets");

    boost::shared_ptr<Molecule> clone(new Molecule(*this));
    clone->deactivate_all_fragments();
    for(int fragment = 0; fragment < real_list.size(); ++fragment){
        clone->set_active_fragment(real_list[fragment]+1); // The active fragment code subtracts 1
    }
    for(int fragment = 0; fragment < ghost_list.size(); ++fragment){
        clone->set_ghost_fragment(ghost_list[fragment]+1); // The ghost fragment code subtracts 1
    }
    clone->update_geometry();
    return clone;
}

void Molecule::save_to_chkpt(boost::shared_ptr<Chkpt> chkpt, std::string prefix)
{
    // Save the current prefix
    string pre = chkpt->get_prefix();
    // If needed switch the prefix in the chkpt file.
    if (!prefix.empty()) {
        chkpt->set_prefix(prefix.c_str());
    }

    // Need to save natom, zvals, geom
    chkpt->wt_natom(natom());
    chkpt->wt_nallatom(nallatom());

    double *zvals = new double[natom()];
    double **geom = block_matrix(natom(), 3);
    double **fgeom = block_matrix(nallatom(), 3);
    int *dummyflags = new int[nallatom()];

    for (int i=0; i<natom(); ++i) {
        zvals[i] = static_cast<double>(Z(i));
        geom[i][0] = x(i); geom[i][1] = y(i); geom[i][2] = z(i);
    }

    for (int i=0; i<nallatom(); ++i) {
        fgeom[i][0] = fx(i); geom[i][1] = fy(i); geom[i][2] = fz(i);
        dummyflags[i] = fZ(i) > 0 ? 0 : 1;
    }

    chkpt->wt_zvals(zvals);
    chkpt->wt_atom_dummy(dummyflags);
    chkpt->wt_fgeom(fgeom);

    chkpt->wt_enuc(nuclear_repulsion_energy());

    // Reset the prefix
    if (!prefix.empty()) {
        chkpt->set_prefix(pre.c_str());
    }

    delete[]dummyflags;
    delete[]zvals;
    free_block(geom);
    free_block(fgeom);
}

void Molecule::print_in_bohr() const
{
    // I'm tired of wanting to compare geometries with cints and psi4 will use what's in the input
    // and psi3 using bohr.
    if (Communicator::world->me() == 0) {
        if (natom()) {
            if (pg_) fprintf(outfile,"    Molecular point group: %s\n\n", pg_->symbol().c_str());
            fprintf(outfile,"    Geometry (in %s), charge = %d, multiplicity = %d:\n\n",
                    "Bohr", molecular_charge_, multiplicity_);
            fprintf(outfile,"       Center              X                  Y                   Z       \n");
            fprintf(outfile,"    ------------   -----------------  -----------------  -----------------\n");

            for(int i = 0; i < natom(); ++i){
                fprintf(outfile, "    %8s%4s ",symbol(i).c_str(),Z(i) ? "" : "(Gh)"); fflush(outfile);
                for(int j = 0; j < 3; j++)
                    fprintf(outfile, "  %17.12f", xyz(i, j));
                fprintf(outfile,"\n");
            }
            fprintf(outfile,"\n");
            fflush(outfile);
        }
        else
            fprintf(outfile, "  No atoms in this molecule.\n");
    }
}

void Molecule::print_in_input_format() const
{
    if (Communicator::world->me() == 0) {
        if (nallatom()) {
            // It's only worth echoing these if the user either input some variables,
            // or they used a Z matrix for input
            if(full_atoms_[0]->type()==CoordEntry::ZMatrixCoord
                    || geometry_variables_.size()){
                fprintf(outfile, "\n\tFinal optimized geometry and variables (in %s):\n\n",
                        units_==Angstrom ? "Angstrom" : "bohr");
                for(int i = 0; i < nallatom(); ++i){
                    full_atoms_[i]->print_in_input_format();
                }
                fprintf(outfile,"\n");
                fflush(outfile);
                if(geometry_variables_.size()){
                    std::map<std::string, double>::const_iterator iter;
                    for(iter = geometry_variables_.begin(); iter!=geometry_variables_.end(); ++iter){
                        fprintf(outfile, "\t%-10s=%16.10f\n", iter->first.c_str(), iter->second);
                    }
                    fprintf(outfile, "\n");
                }
            }
        }
    }
}

void Molecule::print() const
{
    if (Communicator::world->me() == 0) {
        if (natom()) {
            if (pg_) fprintf(outfile,"    Molecular point group: %s\n\n", pg_->symbol().c_str());
            fprintf(outfile,"    Geometry (in %s), charge = %d, multiplicity = %d:\n\n",
                    units_ == Angstrom ? "Angstrom" : "Bohr", molecular_charge_, multiplicity_);
            fprintf(outfile,"       Center              X                  Y                   Z       \n");
            fprintf(outfile,"    ------------   -----------------  -----------------  -----------------\n");

            for(int i = 0; i < natom(); ++i){
                Vector3 geom = atoms_[i]->compute();
                fprintf(outfile, "    %8s%4s ",symbol(i).c_str(),Z(i) ? "" : "(Gh)"); fflush(outfile);
                for(int j = 0; j < 3; j++)
                    fprintf(outfile, "  %17.12f", geom[j]);
                fprintf(outfile,"\n");
            }
            fprintf(outfile,"\n");
            fflush(outfile);

            // Print symmetry information, if available
            if (nunique_) {
                fprintf(outfile, "    Number of unique atoms: %d\n\n", nunique_);
                fprintf(outfile, "    Atoms equivalency:\n");
                for (int i=0; i<nunique_; ++i) {
                    fprintf(outfile, "       unique atom %d: ", i);
                    for (int j=0; j<nequiv_[i]; ++j) {
                        fprintf(outfile, "%d ", equiv_[i][j]);
                    }
                    fprintf(outfile, "\n");
                }
                fprintf(outfile, "\n");
                fflush(outfile);
            }
        }
        else
            fprintf(outfile, "  No atoms in this molecule.\n");
    }
}

void Molecule::print_distances() const
{
    fprintf(outfile, "        Interatomic Distances (Bohr)\n\n");
    for(int i=0;i<natom();i++) {
        for(int j=i;j<natom();j++) {
            double xx = x(i) - x(j);
            double yy = y(i) - y(j);
            double zz = z(i) - z(j);
            double distance = sqrt(xx*xx+yy*yy+zz*zz);
            fprintf(outfile, "        %3d  %3d  %6.3lf\n",i,j,distance);
        }
    }
}

void Molecule::print_bond_angles() const
{
    fprintf(outfile, "        Bond Angles (degrees)\n\n");
    for(int i=0;i<natom();i++) {
        for(int j=i+1;j<natom();j++) {
            for(int k=j+1;k<natom();k++) {
                double rijxx = x(i) - x(j);
                double rijyy = y(i) - y(j);
                double rijzz = z(i) - z(j);
                double rij = sqrt(rijxx*rijxx+rijyy*rijyy+rijzz*rijzz);

                double rjkxx = x(j) - x(k);
                double rjkyy = y(j) - y(k);
                double rjkzz = z(j) - z(k);
                double rjk = sqrt(rjkxx*rjkxx+rjkyy*rjkyy+rjkzz*rjkzz);

                double rikxx = x(i) - x(k);
                double rikyy = y(i) - y(k);
                double rikzz = z(i) - z(k);
                double rik = sqrt(rikxx*rikxx+rikyy*rikyy+rikzz*rikzz);

                double invAngle = (rij*rij+rjk*rjk-rik*rik) / (2*rij*rjk);
                double bondAngle = acos(invAngle);
                printf("        %3d  %3d  %3d  %6.3lf\n", i, j, k, (bondAngle*180));
            }
        }
    }
}

void Molecule::print_dihedrals() const
{

}

void Molecule::save_xyz(const std::string& filename) const
{

    double factor = (units_ == Angstrom ? 1.0 : _bohr2angstroms);

    if (Communicator::world->me() == 0) {
        FILE* fh = fopen(filename.c_str(), "w");

        fprintf(fh,"%d\n\n", natom());

        for (int i = 0; i < natom(); i++) {
            Vector3 geom = atoms_[i]->compute();
            fprintf(fh, "%2s %17.12f %17.12f %17.12f\n", (Z(i) ? symbol(i).c_str() : "Gh"), factor*geom[0], factor*geom[1], factor*geom[2]);
        }

        fclose(fh);
    }
}

std::string Molecule::save_string_xyz() const
{
    double factor = (units_ == Angstrom ? 1.0 : _bohr2angstroms);
    char buffer[120];
    std::stringstream ss;

    if (Communicator::world->me() == 0) {
        sprintf(buffer,"%d %d\n", molecular_charge(), multiplicity());
        ss << buffer;

        for (int i = 0; i < natom(); i++) {
            Vector3 geom = atoms_[i]->compute();
            sprintf(buffer, "%2s %17.12f %17.12f %17.12f\n", (Z(i) ? symbol(i).c_str() : "Gh"), factor*geom[0], factor*geom[1], factor*geom[2]);
            ss << buffer;
        }
    }
    return ss.str();
}

Matrix* Molecule::inertia_tensor() const
{
    int i;
    Matrix* tensor = new Matrix("Inertia Tensor", 3, 3);
    Matrix& temp = *tensor;

    for (i = 0; i < natom(); i++) {
        // I(alpha, alpha)
        temp(0, 0) += mass(i) * (y(i) * y(i) + z(i) * z(i));
        temp(1, 1) += mass(i) * (x(i) * x(i) + z(i) * z(i));
        temp(2, 2) += mass(i) * (x(i) * x(i) + y(i) * y(i));

        // I(alpha, beta)
        temp(0, 1) -= mass(i) * x(i) * y(i);
        temp(0, 2) -= mass(i) * x(i) * z(i);
        temp(1, 2) -= mass(i) * y(i) * z(i);
    }

    //    mirror
    temp(1, 0) = temp(0, 1);
    temp(2, 0) = temp(0, 2);
    temp(2, 1) = temp(1, 2);

    // Check the elements for zero and make them a hard zero.
    for (int i=0; i < 3; ++i) {
        for (int j=0; j<3; ++j) {
            if (fabs(tensor->get(i, j)) < ZERO)
                tensor->set(i, j, 0.0);
        }
    }

    return tensor;
}

//
// Symmetry
//
bool Molecule::has_inversion(Vector3& origin, double tol) const
{
    for (int i=0; i<natom(); ++i) {
        Vector3 inverted = origin-(xyz(i) - origin);
        int atom = atom_at_position2(inverted, tol);
        if (atom < 0 || !atoms_[atom]->is_equivalent_to(atoms_[i])) {
            return false;
        }
    }
    return true;
}

bool Molecule::is_plane(Vector3& origin, Vector3& uperp, double tol) const
{
    for (int i=0; i<natom(); ++i) {
        Vector3 A = xyz(i)-origin;
        Vector3 Apar = uperp.dot(A)*uperp;
        Vector3 Aperp = A - Apar;
        A = (Aperp- Apar) + origin;
        int atom = atom_at_position2(A, tol);
        if (atom < 0 || !atoms_[atom]->is_equivalent_to(atoms_[i])) {
            return false;
        }
    }
    return true;
}

bool Molecule::is_axis(Vector3& origin, Vector3& axis, int order, double tol) const
{
    for (int i=0; i<natom(); ++i) {
        Vector3 A = xyz(i) - origin;
        for (int j=1; j<order; ++j) {
            Vector3 R = A;
            R.rotate(j*2.0*M_PI/order, axis);
            R += origin;
            int atom = atom_at_position2(R, tol);
            if (atom < 0 || !atoms_[atom]->is_equivalent_to(atoms_[i])) {
                return false;
            }
        }
    }
    return true;
}

enum AxisName { XAxis, YAxis, ZAxis };

static AxisName like_world_axis(Vector3& axis, const Vector3& worldxaxis, const Vector3& worldyaxis, const Vector3& worldzaxis)
{
    AxisName like;
    double xlikeness = fabs(axis.dot(worldxaxis));
    double ylikeness = fabs(axis.dot(worldyaxis));
    double zlikeness = fabs(axis.dot(worldzaxis));
    if (xlikeness > ylikeness && xlikeness > zlikeness) {
        like = XAxis;
        if (axis.dot(worldxaxis) < 0) axis = - axis;
    }
    else if (ylikeness > zlikeness) {
        like = YAxis;
        if (axis.dot(worldyaxis) < 0) axis = - axis;
    }
    else {
        like = ZAxis;
        if (axis.dot(worldzaxis) < 0) axis = - axis;
    }
    return like;
}

void Molecule::is_linear_planar(bool& linear, bool& planar, double tol) const
{
    if (natom() < 3) {
        linear = true;
        planar = true;
        return;
    }

    // find three atoms not on the same line
    Vector3 A = xyz(0);
    Vector3 B = xyz(1);
    Vector3 BA = B-A;
    BA.normalize();
    Vector3 CA;

    int i;
    double min_BAdotCA = 1.0;
    for (i=2; i<natom(); ++i) {
        Vector3 tmp = xyz(i) - A;
        tmp.normalize();
        if (fabs(BA.dot(tmp)) < min_BAdotCA) {
            CA = tmp;
            min_BAdotCA = fabs(BA.dot(tmp));
        }
    }
    if (min_BAdotCA >= 1.0 - tol) {
        linear = true;
        planar = true;
        return;
    }

    linear = false;
    if (natom() < 4) {
        planar = true;
        return;
    }

    // check for nontrivial planar molecules
    Vector3 BAxCA = BA.cross(CA);
    BAxCA.normalize();
    for (i=2; i<natom(); ++i) {
        Vector3 tmp = xyz(i)-A;
        if (fabs(tmp.dot(BAxCA)) > tol) {
            planar = false;
            return;
        }
    }
    planar = true;
}

int Molecule::atom_to_unique_offset(int iatom) const
{
    int iuniq = atom_to_unique_[iatom];
    int nequiv = nequiv_[iuniq];
    for (int i=0; i<nequiv; ++i) {
        if (equiv_[iuniq][i] == iatom)
            return i;
    }
    throw PSIEXCEPTION("Molecule::atom_to_unique_offset: I should've found the atom requested...but didn't.");
    return -1;
}

int Molecule::max_nequivalent() const
{
    int max = 0;
    for (int i=0; i<nunique(); ++i)
        if (max < nequivalent(i))
            max = nequivalent(i);
    return max;
}

boost::shared_ptr<Matrix> Molecule::symmetry_frame(double tol)
{
    int i, j;

    Vector3 com = center_of_mass();

    Vector3 worldxaxis(1.0, 0.0, 0.0);
    Vector3 worldyaxis(0.0, 1.0, 0.0);
    Vector3 worldzaxis(0.0, 0.0, 1.0);

    bool linear, planar;
    is_linear_planar(linear, planar, tol);

    bool have_inversion = has_inversion(com, tol);

    // check for C2 axis
    Vector3 c2axis;
    bool have_c2axis = false;
    if (natom() < 2) {
        have_c2axis = true;
        c2axis = Vector3(0.0, 0.0, 1.0);
    }
    else if (linear) {
        have_c2axis = true;
        c2axis = xyz(1) - xyz(0);
        c2axis.normalize();
    }
    else if (planar && have_inversion) {
        // there is a c2 axis that won't be found using the usual
        // algorithm. fine two noncolinear atom-atom vectors (we know
        // that linear == 0)
        Vector3 BA = xyz(1) - xyz(0);
        BA.normalize();
        for (i=2; i<natom(); ++i) {
            Vector3 CA = xyz(i) - xyz(0);
            CA.normalize();
            Vector3 BAxCA = BA.cross(CA);
            if (BAxCA.norm() > tol) {
                have_c2axis = true;
                BAxCA.normalize();
                c2axis = BAxCA;
                break;
            }
        }
    }
    else {
        // loop through pairs of atoms o find c2 axis candidates
        for (i=0; i<natom(); ++i) {
            Vector3 A = xyz(i) - com;
            double AdotA = A.dot(A);
            for (j=0; j<=i; ++j) {
                // the atoms must be identical
                if (!atoms_[i]->is_equivalent_to(atoms_[j])) continue;
                Vector3 B = xyz(j)-com;
                // the atoms must be the same distance from the com
                if (fabs(AdotA - B.dot(B)) > tol) continue;
                Vector3 axis = A+B;
                // atoms colinear with the com don't work
                if (axis.norm() < tol) continue;
                axis.normalize();
                if (is_axis(com, axis, 2, tol)) {
                    have_c2axis = true;
                    c2axis = axis;
                    goto symmframe_found_c2axis;
                }
            }
        }
    }
symmframe_found_c2axis:

    AxisName c2like = ZAxis;
    if (have_c2axis) {
        // try to make the sign of the axis correspond to one of the
        // world axes
        c2like = like_world_axis(c2axis, worldxaxis, worldyaxis, worldzaxis);
    }

    // check for c2 axis perp to first c2 axis
    Vector3 c2axisperp;
    bool have_c2axisperp = false;
    if (have_c2axis) {
        if (natom() < 2) {
            have_c2axisperp = true;
            c2axisperp = Vector3(1.0, 0.0, 0.0);
        }
        else if (linear) {
            if (have_inversion) {
                have_c2axisperp = true;
                c2axisperp = c2axis.perp_unit(Vector3(0.0,0.0,1.0));
            }
        }
        else {
            // loop through paris of atoms to find c2 axis candidates
            for (i=0; i<natom(); ++i) {
                Vector3 A = xyz(i) - com;
                double AdotA = A.dot(A);
                for (j=0; j<i; ++j) {
                    // the atoms must be identical
                    if (!atoms_[i]->is_equivalent_to(atoms_[j])) continue;
                    Vector3 B = xyz(j) - com;
                    // the atoms must be the same distance from the com
                    if (fabs(AdotA - B.dot(B)) > tol) continue;
                    Vector3 axis= A+B;
                    // atoms colinear with the com don't work
                    if (axis.norm() < tol) continue;
                    axis.normalize();
                    // if axis is not perp continue
                    if (fabs(axis.dot(c2axis)) > tol) continue;
                    if (is_axis(com, axis, 2, tol)) {
                        have_c2axisperp = true;
                        c2axisperp = axis;
                        goto symmframe_found_c2axisperp;
                    }
                }
            }
        }
    }
symmframe_found_c2axisperp:

    AxisName c2perplike;
    if (have_c2axisperp) {
        // try to make the sign of the axis correspond to one of
        // the world axes
        c2perplike = like_world_axis(c2axisperp, worldxaxis, worldyaxis, worldzaxis);

        // try to make c2axis the z axis
        if (c2perplike == ZAxis) {
            Vector3 tmpv = c2axisperp;
            tmpv = c2axisperp; c2axisperp = c2axis; c2axis = tmpv;
            c2perplike = c2like;
            c2like = ZAxis;
        }
        if (c2like != ZAxis) {
            if (c2like == XAxis) c2axis = c2axis.cross(c2axisperp);
            else c2axis = c2axisperp.cross(c2axis);
            c2like = like_world_axis(c2axis, worldxaxis, worldyaxis, worldzaxis);
        }
        // try to make c2axisperplike the x axis
        if (c2perplike == YAxis) {
            c2axisperp = c2axisperp.cross(c2axis);
            c2perplike = like_world_axis(c2axisperp, worldxaxis, worldyaxis, worldzaxis);
        }
    }

    // Check for vertical plane
    bool have_sigmav = false;
    Vector3 sigmav;
    if (have_c2axis) {
        if (natom() < 2) {
            have_sigmav = true;
            sigmav = c2axisperp;
        }
        else if (linear) {
            have_sigmav = true;
            if (have_c2axisperp) {
                sigmav = c2axisperp;
            }
            else {
                sigmav = c2axis.perp_unit(Vector3(0.0, 0.0, 1.0));
            }
        }
        else {
            // loop through pairs of atoms to find sigma v plane
            // candidates
            for (i=0; i<natom(); ++i) {
                Vector3 A = xyz(i) - com;
                double AdotA = A.dot(A);
                // the second atom can equal i because i might be
                // in the plane
                for (j=0; j<=i; ++j) {
                    // the atoms must be identical
                    if (!atoms_[i]->is_equivalent_to(atoms_[j])) continue;
                    Vector3 B = xyz(j) - com;
                    // the atoms must be the same distance from the com
                    if (fabs(AdotA - B.dot(B)) > tol) continue;
                    Vector3 inplane = B+A;
                    double norm_inplane = inplane.norm();
                    if (norm_inplane < tol) continue;
                    inplane *= 1.0/norm_inplane;
                    Vector3 perp = c2axis.cross(inplane);
                    double norm_perp = perp.norm();
                    if (norm_perp < tol) continue;
                    perp *= 1.0/norm_perp;
                    if (is_plane(com, perp, tol)) {
                        have_sigmav = true;
                        sigmav = perp;
                        goto symmframe_found_sigmav;
                    }
                }
            }
        }
    }

symmframe_found_sigmav:
    if (have_sigmav) {
        // try to make the sign of the oop vec correspond to one of
        // the world axes
        int sigmavlike = like_world_axis(sigmav, worldxaxis, worldyaxis, worldzaxis);

        // Choose sigmav to be the world x axis, if possible
        if (c2like == ZAxis && sigmavlike == YAxis) {
            sigmav = sigmav.cross(c2axis);
        }
        else if (c2like == YAxis && sigmavlike == ZAxis) {
            sigmav = c2axis.cross(sigmav);
        }
    }

    // under certain conditions i need to know if there is any sigma
    // plane
    bool have_sigma = false;
    Vector3 sigma;
    if (!have_inversion && !have_c2axis) {
        if (planar) {
            // find two noncolinear atom-atom vectors
            // we know that linear==0 since !have_c2axis
            Vector3 BA = xyz(1) - xyz(0);
            BA.normalize();
            for (i=2; i<natom(); ++i) {
                Vector3 CA = xyz(i) - xyz(0);
                CA.normalize();
                Vector3 BAxCA = BA.cross(CA);
                if (BAxCA.norm() > tol) {
                    have_sigma = true;
                    BAxCA.normalize();
                    sigma = BAxCA;
                    break;
                }
            }
        }
        else {
            // loop through pairs of atoms to contruct trial planes
            for (i=0; i<natom(); ++i) {
                Vector3 A = xyz(i) - com;
                double AdotA = A.dot(A);
                for (j=0; j<i; ++j) {
                    // the atomsmust be identical
                    if (!atoms_[i]->is_equivalent_to(atoms_[j])) continue;
                    Vector3 B = xyz(j)-com;
                    double BdotB = B.dot(B);
                    // the atoms must be the same distance from the com
                    if (fabs(AdotA - BdotB) > tol) continue;
                    Vector3 perp = B-A;
                    double norm_perp = perp.norm();
                    if (norm_perp < tol) continue;
                    perp *= 1.0 / norm_perp;
                    if (is_plane(com, perp, tol)) {
                        have_sigma = true;
                        sigma = perp;
                        goto found_sigma;
                    }
                }
            }
        }
    }
found_sigma:

    if (have_sigma) {
        // try to make the sign of the oop vec correspond to one of
        // the world axes
        double xlikeness = fabs(sigma.dot(worldxaxis));
        double ylikeness = fabs(sigma.dot(worldyaxis));
        double zlikeness = fabs(sigma.dot(worldzaxis));

        if (xlikeness > ylikeness && xlikeness > zlikeness) {
            if (sigma.dot(worldxaxis) < 0) sigma = -sigma;
        }
        else if (ylikeness > zlikeness) {
            if (sigma.dot(worldyaxis) < 0) sigma = -sigma;
        }
        else {
            if (sigma.dot(worldzaxis) < 0) sigma = -sigma;
        }
    }

    // Find the three axes for the symmetry frame
    Vector3 xaxis = worldxaxis;
    Vector3 yaxis;
    Vector3 zaxis = worldzaxis;
    if (have_c2axis) {
        zaxis = c2axis;
        if (have_sigmav) {
            xaxis = sigmav;
        }
        else if (have_c2axisperp) {
            xaxis = c2axisperp;
        }
        else {
            // any axis orthogonal to the zaxis will do
            xaxis = zaxis.perp_unit(zaxis);
        }
    }
    else if (have_sigma) {
        zaxis = sigma;
        xaxis = zaxis.perp_unit(zaxis);
    }
    // the y is then -x cross z
    yaxis = -xaxis.cross(zaxis);

    SharedMatrix frame(new Matrix(3, 3));
    for (i=0; i<3; ++i) {
        frame->set(0, i,0, xaxis[i]);
        frame->set(0, i,1, yaxis[i]);
        frame->set(0, i,2, zaxis[i]);
    }

    return frame;
}

boost::shared_ptr<PointGroup> Molecule::find_highest_point_group(double tol) const
{
    unsigned char pg_bits = 0;

    typedef void (SymmetryOperation::*symm_func)();

    // The order of the next 2 arrays MUST match!
    unsigned char symm_bit[] = {
        SymmOps::C2_z,
        SymmOps::C2_y,
        SymmOps::C2_x,
        SymmOps::i,
        SymmOps::Sigma_xy,
        SymmOps::Sigma_xz,
        SymmOps::Sigma_yz
    };

    symm_func ptrs[] = {
        &SymmetryOperation::c2_z,
        &SymmetryOperation::c2_y,
        &SymmetryOperation::c2_x,
        &SymmetryOperation::i,
        &SymmetryOperation::sigma_xy,
        &SymmetryOperation::sigma_xz,
        &SymmetryOperation::sigma_yz
    };

    SymmetryOperation symop;

    int matching_atom = -1;
    // Only needs to detect the 8 symmetry operations
    for (int g=0; g<7; ++g) {

        symm_func local_ptr = ptrs[g];

        // Call the function pointer
        (symop.*local_ptr)();

        bool found = true;

        for (int i=0; i<natom(); ++i) {
            Vector3 op(symop(0,0), symop(1,1), symop(2,2));
            Vector3 pos = xyz(i) * op;

            if ((matching_atom = atom_at_position2(pos, tol)) >= 0) {
                if (atoms_[i]->is_equivalent_to(atoms_[matching_atom]) == false) {
                    found = false;
                    break;
                }
            }
            else {
                found = false;
                break;
            }
        }

        if (found) {
            pg_bits |= symm_bit[g];
        }
    }

    boost::shared_ptr<PointGroup> pg = boost::shared_ptr<PointGroup>(new PointGroup(pg_bits));

    return pg;
}

void Molecule::reset_point_group(const std::string& pgname)
{
    symmetry_from_input_ = boost::to_lower_copy(pgname);
    set_point_group(find_point_group());
}


boost::shared_ptr<PointGroup> Molecule::find_point_group(double tol) const
{
    boost::shared_ptr<PointGroup> pg = find_highest_point_group(tol);
    const std::string user = symmetry_from_input();

    if (!user.empty()) {
        // Need to handle the cases that the user only provides C2, C2v, C2h, Cs.
        // These point groups need directionality.

        int end = user.length() - 1;

        bool user_specified_direction = false;
        // Did the user provide directionality? If they did, the last letter would be x, y, or z
        if (user[end] == 'X' || user[end] == 'x' || user[end] == 'Y' || user[end] == 'y' || user[end] == 'Z' || user[end] == 'z') {
            // Directionality given, assume the user is smart enough to know what they're doing.
            user_specified_direction = true;
        }

        if (symmetry_from_input() != pg->symbol()) {
            boost::shared_ptr<PointGroup> user(new PointGroup(symmetry_from_input().c_str()));

            if (user_specified_direction == true) {
                // Assume the user knows what they're doing.

                // Make sure user is subgroup of pg
                if ((pg->bits() & user->bits()) != user->bits()) {
                    std::stringstream err;

                    err << "User specified point group (" << PointGroup::bits_to_full_name(user->bits()) <<
                           ") is not a subgroup of the highest detected point group (" <<
                           PointGroup::bits_to_full_name(pg->bits()) << ")";
                    throw PSIEXCEPTION(err.str());
                }
            }
            else {
                unsigned char similars[3];
                char count;

                PointGroups::similar(user->bits(), similars, count);

                int type=0;
                bool found = false;
                for (type=0; type < count; ++type) {
                    // If what the user specified and the similar type matches the full point group we've got a
                    // match
                    if ((similars[type] & pg->bits()) == similars[type]) {
                        found = true;
                        break;
                    }
                }

                if (found) {
                    // Construct a point group object using the found similar
                    user = boost::shared_ptr<PointGroup>(new PointGroup(similars[type]));
                }
                else {
                    std::stringstream err;

                    err << "User specified point group (" << PointGroup::bits_to_full_name(user->bits()) <<
                           ") is not a subgroup of the highest detected point group (" <<
                           PointGroup::bits_to_full_name(pg->bits()) << ")";
                    throw PSIEXCEPTION(err.str());
                }
            }

            // If we make it here, what the user specified is good.
            pg = user;
        }
    }

    return pg;
}

boost::shared_ptr<PointGroup> Molecule::point_group() const
{
    return pg_;
}

void Molecule::set_point_group(boost::shared_ptr<PointGroup> pg)
{
    pg_ = pg;
    // Call this here, the programmer will forget to call it, as I have many times.
    form_symmetry_information();
}

bool Molecule::has_symmetry_element(Vector3& op, double tol) const
{
    for (int i=0; i<natom(); ++i) {
        Vector3 result = xyz(i) * op;
        int atom = atom_at_position2(result, tol);

        if (atom != -1) {
            if (!atoms_[atom]->is_equivalent_to(atoms_[i]))
                return false;
        }
        else
            return false;
    }

    return true;
}

void Molecule::symmetrize()
{
    Matrix temp(natom(), 3);
    CharacterTable ct = point_group()->char_table();

    // Obtain atom mapping of atom * symm op to atom
    int **atom_map = compute_atom_map(this);

    // Symmetrize the molecule to remove any noise
    for (int atom=0; atom<natom(); ++atom) {
        for (int g=0; g<ct.order(); ++g) {

            int Gatom = atom_map[atom][g];

            SymmetryOperation so = ct.symm_operation(g);

            // Full so must be used if molecule is not in standard orientation
            temp.add(0, atom, 0, so(0, 0) * x(Gatom) / ct.order());
            temp.add(0, atom, 0, so(0, 1) * y(Gatom) / ct.order());
            temp.add(0, atom, 0, so(0, 2) * z(Gatom) / ct.order());
            temp.add(0, atom, 1, so(1, 0) * x(Gatom) / ct.order());
            temp.add(0, atom, 1, so(1, 1) * y(Gatom) / ct.order());
            temp.add(0, atom, 1, so(1, 2) * z(Gatom) / ct.order());
            temp.add(0, atom, 2, so(2, 0) * x(Gatom) / ct.order());
            temp.add(0, atom, 2, so(2, 1) * y(Gatom) / ct.order());
            temp.add(0, atom, 2, so(2, 2) * z(Gatom) / ct.order());
        }
    }

    // Delete the atom map.
    delete_atom_map(atom_map, this);
    // Set the geometry to ensure z-matrix variables get updated
    set_geometry(temp);

}

void Molecule::release_symmetry_information()
{
    for (int i=0; i<nunique_; ++i) {
        delete[] equiv_[i];
    }
    delete[] equiv_;
    delete[] nequiv_;
    delete[] atom_to_unique_;
    nunique_ = 0;
    equiv_   = 0;
    nequiv_  = 0;
    atom_to_unique_ = 0;
}

void Molecule::form_symmetry_information(double tol)
{
    if (equiv_)
        release_symmetry_information();

    if (natom() == 0) {
        nunique_ = 0;
        equiv_   = 0;
        nequiv_  = 0;
        atom_to_unique_ = 0;
        //fprintf(outfile, "No atoms detected, returning\n");fflush(outfile);
        return;
    }

    nequiv_         = new int[natom()];
    atom_to_unique_ = new int[natom()];
    equiv_          = new int*[natom()];

    if (point_group()->symbol() == "c1") {
        nunique_ = natom();
        for (int i=0; i<natom(); ++i) {
            nequiv_[i] = 1;
            equiv_[i] = new int[1];
            equiv_[i][0] = i;
            atom_to_unique_[i] = i;
        }
        return;
    }

    // The first atom is always unique
    nunique_           = 1;
    nequiv_[0]         = 1;
    equiv_[0]          = new int[1];
    equiv_[0][0]       = 0;
    atom_to_unique_[0] = 0;

    CharacterTable ct  = point_group()->char_table();

    Vector3 ac;
    SymmetryOperation so;
    Vector3 np;

    // Find the equivalent atoms
    int i;
    for (i=1; i<natom(); ++i) {
        ac = xyz(i);
        int i_is_unique = 1;
        int i_equiv = 0;

        // Apply all symmetry ops in the group to the atom
        for (int g=0; g<ct.order(); ++g) {
            so = ct.symm_operation(g);
            for (int ii=0; ii<3; ++ii) {
                np[ii] = 0;
                for (int jj=0; jj<3; ++jj)
                    np[ii] += so(ii, jj) * ac[jj];
            }

            // See if the transformed atom is equivalent to a
            // unique atom
            for (int j=0; j<nunique_; ++j) {
                int unique = equiv_[j][0];
                Vector3 aj(xyz(unique));
                if (np.distance(aj) < tol
                    && Z(unique) == Z(i)
                    && fabs(mass(unique)-mass(i)) < tol) {
                    i_is_unique = 0;
                    i_equiv = j;
                    break;
                }
            }
        }
        if (i_is_unique) {
            nequiv_[nunique_] = 1;
            equiv_[nunique_] = new int[1];
            equiv_[nunique_][0] = i;
            atom_to_unique_[i] = nunique_;
            nunique_++;
        }
        else {
            int *tmp = new int[nequiv_[i_equiv]+1];
            memcpy(tmp, equiv_[i_equiv], nequiv_[i_equiv]*sizeof(int));
            delete[] equiv_[i_equiv];
            equiv_[i_equiv] = tmp;
            equiv_[i_equiv][nequiv_[i_equiv]] = i;
            nequiv_[i_equiv]++;
            atom_to_unique_[i] = i_equiv;
        }
    }

    // The first atom in the equiv list is considered the primary
    // unique atom. Just to make things look pretty, make the
    // atom with the most zeros in its x, y, z coordinate the
    // unique atom. Nothing else should rely on this being done.
    double ztol=1.0e-5;
    for (i=0; i<nunique_; ++i) {
        int maxzero = 0;
        int jmaxzero = 0;
        for (int j=0; j<nequiv_[i]; ++j) {
            int nzero = 0;
            for (int k=0; k<3; ++k) {
                double tmp = equiv_[i][j];
                if (fabs(xyz(tmp, k)) < ztol)
                    nzero++;
            }
            if (nzero > maxzero) {
                maxzero = nzero;
                jmaxzero = j;
            }
        }
        int tmp = equiv_[i][jmaxzero];
        equiv_[i][jmaxzero] = equiv_[i][0];
        equiv_[i][0] = tmp;
    }
}

std::string Molecule::sym_label()
{
    if (!pg_) set_point_group(find_point_group());
    return pg_->symbol();
}

char** Molecule::irrep_labels()
{
    if (pg_==NULL) set_point_group(find_point_group());
    int nirreps = pg_->char_table().nirrep();
    char **irreplabel = (char **) malloc(sizeof(char *)*nirreps);
    for (int i=0; i<nirreps; i++) {
        irreplabel[i] = (char *) malloc(sizeof(char)*5);
        ::memset(irreplabel[i], 0, sizeof(char)*5);
        strcpy(irreplabel[i],pg_->char_table().gamma(i).symbol());
    }
    return irreplabel;
}

Vector3 Molecule::xyz(int atom) const
{
    return input_units_to_au_ * atoms_[atom]->compute();
}

Vector3 Molecule::fxyz(int atom) const
{
    return input_units_to_au_ * full_atoms_[atom]->compute();
}

double Molecule::xyz(int atom, int _xyz) const
{
    return input_units_to_au_ * atoms_[atom]->compute()[_xyz];
}

const double& Molecule::Z(int atom) const
{
    return atoms_[atom]->Z();
}

double Molecule::fZ(int atom) const
{
    return full_atoms_[atom]->Z();
}

double Molecule::x(int atom) const
{
    return input_units_to_au_ * atoms_[atom]->compute()[0];
}

double Molecule::y(int atom) const
{
    return input_units_to_au_ * atoms_[atom]->compute()[1];
}

double Molecule::z(int atom) const
{
    return input_units_to_au_ * atoms_[atom]->compute()[2];
}

double Molecule::fx(int atom) const
{
    return input_units_to_au_ * full_atoms_[atom]->compute()[0];
}

double Molecule::fy(int atom) const
{
    return input_units_to_au_ * full_atoms_[atom]->compute()[1];
}

double Molecule::fz(int atom) const
{
    return input_units_to_au_ * full_atoms_[atom]->compute()[2];
}

double Molecule::charge(int atom) const
{
    return atoms_[atom]->charge();
}

double Molecule::fcharge(int atom) const
{
    return full_atoms_[atom]->charge();
}

void Molecule::set_basis_all_atoms(const std::string& name, const std::string& type)
{
    std::string uc = boost::to_upper_copy(name);
    // These aren't really basis set specifications, just return.
    if(uc == "SPECIAL" || uc == "GENERAL" || uc == "CUSTOM") return;

    BOOST_FOREACH(boost::shared_ptr<CoordEntry> atom, full_atoms_) {
        atom->set_basisset(name, type);
    }
}

void Molecule::set_basis_by_number(int number, const std::string& name, const std::string& type)
{
    if (number >= nallatom()){
        char msg[100];
        sprintf(&msg[0], "Basis specified for atom %d, but there are only %d atoms in this molecule", number, natom());
        throw PSIEXCEPTION(msg);
    }
    full_atoms_[number-1]->set_basisset(name, type);
}

void Molecule::set_basis_by_symbol(const std::string& symbol, const std::string& name, const std::string& type)
{
    BOOST_FOREACH(boost::shared_ptr<CoordEntry> atom, full_atoms_) {
        if (atom->symbol() == symbol)
            atom->set_basisset(name, type);
    }
}

void Molecule::set_basis_by_label(const std::string& label, const std::string& name, const std::string& type)
{
    BOOST_FOREACH(boost::shared_ptr<CoordEntry> atom, full_atoms_) {
        if (atom->label() == label)
            atom->set_basisset(name, type);
    }
}

const boost::shared_ptr<CoordEntry>& Molecule::atom_entry(int atom) const
{
    return atoms_[atom];
}

double Molecule::fmass(int atom) const
{
    return full_atoms_[atom]->mass();
}

std::string Molecule::flabel(int atom) const
{
    return full_atoms_[atom]->label();
}

int Molecule::get_anchor_atom(const std::string &str, const std::string &line)
{
    if(regex_match(str, reMatches_, integerNumber_)) {
        // This is just a number, return it
        return str_to_int(str) - 1;
    }
    else{
        // Look to see if this string is known
        for (int i=0; i <nallatom(); ++i) {
            if (full_atoms_[i]->label() == str)
                return i;
        }
        throw PSIEXCEPTION("Illegal value " + str + " in atom specification"
                           + " on line " + line + "\n\n");
    }
}

void Molecule::set_variable(const std::string &str, double val)
{
    geometry_variables_[str] = val;
    if (Communicator::world->me() == 0)
        fprintf(outfile, "Setting geometry variable %s to %f\n", str.c_str(), val);
    try {
        update_geometry();
    }
    catch (...) {
        // Update geometry might have added some atoms, delete them to be safe.
        atoms_.clear();
    }
}

double Molecule::get_variable(const std::string &str)
{
    if(geometry_variables_.count(str)) {
        return geometry_variables_[str];
    }
    else{
        throw PSIEXCEPTION(str + " not known");
    }
}

bool Molecule::is_variable(const std::string &str) const
{
    return find(all_variables_.begin(), all_variables_.end(), str) != all_variables_.end();
}

CoordValue* Molecule::get_coord_value(const std::string &str)
{
    if(regex_match(str, reMatches_, realNumber_)) {
        // This is already a number
        return new NumberValue(str_to_double(str));
    }
    else {
        // Register this as variable, whether it's defined or not
        // Make sure this special case is in the map
        if(str == "TDA") geometry_variables_[str] = 360.0*atan(sqrt(2))/M_PI;
        if(str[0] == '-'){
            // This is negative; ignore the leading '-' and return minus the value
            all_variables_.push_back(str.substr(1, str.size() - 1));
            return new VariableValue(str.substr(1, str.size() - 1), geometry_variables_, true);
        }else{
            all_variables_.push_back(str);
            // This is positive; return the value using the string as-is
            return new VariableValue(str, geometry_variables_);
        }
    }
}

std::string Molecule::schoenflies_symbol() const
{
    return point_group()->symbol();
}

void Molecule::set_orientation_fixed(bool _fix) {
    if (_fix) {
        fix_orientation_ = true; // tells update_geometry() not to change orientation

        // Compute original cartesian coordinates - code coped from update_geometry()
        atoms_.clear();
        EntryVectorIter iter;
        for (iter = full_atoms_.begin(); iter != full_atoms_.end(); ++iter)
            (*iter)->invalidate();

        for(int fragment = 0; fragment < fragments_.size(); ++fragment){
            for(int atom = fragments_[fragment].first; atom < fragments_[fragment].second; ++atom){
                full_atoms_[atom]->compute();
                full_atoms_[atom]->set_ghosted(fragment_types_[fragment] == Ghost);
                if(full_atoms_[atom]->symbol() != "X") atoms_.push_back(full_atoms_[atom]);
            }
        }
    }
    else { // release orientation to be free
        fix_orientation_ = false;
    }
}

void Molecule::set_com_fixed(bool _fix) {

    if (_fix) {
        move_to_com_ = false; // tells update_geometry() not to shift

        // Compute original cartesian coordinates - code coped from update_geometry()
        atoms_.clear();
        EntryVectorIter iter;
        for (iter = full_atoms_.begin(); iter != full_atoms_.end(); ++iter)
            (*iter)->invalidate();

        for(int fragment = 0; fragment < fragments_.size(); ++fragment){
            for(int atom = fragments_[fragment].first; atom < fragments_[fragment].second; ++atom){
                full_atoms_[atom]->compute();
                full_atoms_[atom]->set_ghosted(fragment_types_[fragment] == Ghost);
                if(full_atoms_[atom]->symbol() != "X") atoms_.push_back(full_atoms_[atom]);
            }
        }
    }
    else { // release com to be shifted
        move_to_com_ = true;
    }
}
<|MERGE_RESOLUTION|>--- conflicted
+++ resolved
@@ -1024,41 +1024,8 @@
     if (fragments_.size() == 0)
         throw PSIEXCEPTION("Molecule::update_geometry: There are no fragments in this molecule.");
 
-<<<<<<< HEAD
     if (reinterpret_coordentries_)
         reinterpret_coordentries();
-=======
-    if (reinterpret_coordentries_) {
-        atoms_.clear();
-        EntryVectorIter iter;
-        for (iter = full_atoms_.begin(); iter != full_atoms_.end(); ++iter){
-            (*iter)->invalidate();
-        }
-        int temp_charge = molecular_charge_;
-        int temp_multiplicity = multiplicity_;
-        molecular_charge_ = 0;
-        multiplicity_    = 1;
-        for(int fragment = 0; fragment < fragments_.size(); ++fragment){
-            if(fragment_types_[fragment] == Absent)
-                continue;
-            if(fragment_types_[fragment] == Real) {
-                molecular_charge_ += fragment_charges_[fragment];
-                multiplicity_    += fragment_multiplicities_[fragment] - 1;
-            }
-            for(int atom = fragments_[fragment].first; atom < fragments_[fragment].second; ++atom){
-                full_atoms_[atom]->compute();
-                full_atoms_[atom]->set_ghosted(fragment_types_[fragment] == Ghost);
-                if(full_atoms_[atom]->symbol() != "X") atoms_.push_back(full_atoms_[atom]);
-            }
-        }
-        // TODO: This is a hack to ensure that set_multiplicity and set_molecular_charge
-        // work for single-fragment molecules.
-        if (fragments_.size() < 2) {
-            molecular_charge_ = temp_charge;
-            multiplicity_ = temp_multiplicity;
-        }
-    }
->>>>>>> 184e159f
 
     if (move_to_com_)
         move_to_com();
