/*
 *@BEGIN LICENSE
 *
 * PSI4: an ab initio quantum chemistry software package
 *
 * This program is free software; you can redistribute it and/or modify
 * it under the terms of the GNU General Public License as published by
 * the Free Software Foundation; either version 2 of the License, or
 * (at your option) any later version.
 *
 * This program is distributed in the hope that it will be useful,
 * but WITHOUT ANY WARRANTY; without even the implied warranty of
 * MERCHANTABILITY or FITNESS FOR A PARTICULAR PURPOSE.  See the
 * GNU General Public License for more details.
 *
 * You should have received a copy of the GNU General Public License along
 * with this program; if not, write to the Free Software Foundation, Inc.,
 * 51 Franklin Street, Fifth Floor, Boston, MA 02110-1301 USA.
 *
 *@END LICENSE
 */

#include <boost/regex.hpp>
#include <boost/algorithm/string.hpp>
#include <boost/algorithm/string/trim.hpp>
#include <boost/python.hpp>
#include <boost/foreach.hpp>
#include <boost/format.hpp>

#include <cmath>
#include <cstdio>
#include <fstream>
#include <locale>
#include <iostream>
#include <algorithm>
#include <vector>
#include <string>
#include <limits>

#include <libpsio/psio.hpp>
#include <libchkpt/chkpt.hpp>

#include <libmints/molecule.h>
#include <libmints/matrix.h>
#include <libmints/vector.h>
#include <libmints/pointgrp.h>
#include <libparallel/parallel.h>
#include <libciomr/libciomr.h>
#include <libefp_solver/efp_solver.h>

#include "vector3.h"
#include "coordentry.h"
#include "corrtab.h"
#include "petitelist.h"

#include <masses.h>
#include <physconst.h>
#include <element_to_Z.h>
#include <psi4-dec.h>

using namespace std;
using namespace psi;
using namespace boost;

#include <string>
#include <sstream>
#include <iostream>
#include "libparallel/ParallelPrinter.h"

// the third parameter of from_string() should be
// one of std::hex, std::dec or std::oct
template <class T>
bool from_string(T& t,
                 const std::string& s,
                 std::ios_base& (*f)(std::ios_base&))
{
    std::istringstream iss(s);
    return !(iss >> f >> t).fail();
}

// used by 'if_to_invert_axis' and 'inertia_tensor'
#define ZERO 1.0E-14

namespace psi {

boost::regex realNumber_("(-?\\d+\\.\\d+)|(-?\\d+\\.)|(-?\\.\\d+)|(-?\\d+)", boost::regbase::normal | boost::regbase::icase);
boost::regex integerNumber_("(-?\\d+)", boost::regbase::normal | boost::regbase::icase);
boost::regex atomSymbol_("(([A-Z]{1,3})(?:(_\\w+)|(\\d+))?)", boost::regbase::normal | boost::regbase::icase);
boost::regex variableDefinition_("\\s*(\\w+)\\s*=\\s*((-?\\d+\\.\\d+)|(-?\\d+\\.)|(-?\\.\\d+)|(-?\\d+)|(tda))\\s*", boost::regbase::normal | boost::regbase::icase);
boost::regex blankLine_("[\\s%]*", boost::regbase::normal | boost::regbase::icase);
boost::regex commentLine_("\\s*[#%].*", boost::regbase::normal | boost::regbase::icase);
boost::regex unitLabel_("\\s*units?[\\s=]+((ang)|(angstrom)|(bohr)|(au)|(a\\.u\\.))\\s*", boost::regbase::normal | boost::regbase::icase);
boost::regex chargeAndMultiplicity_("\\s*(-?\\d+)\\s+(\\d+)\\s*", boost::regbase::normal);
boost::regex fragmentMarker_("\\s*--\\s*", boost::regbase::normal);
boost::regex orientCommand_("\\s*no_?reorient\\s*", boost::regbase::normal| boost::regbase::icase);
boost::regex comCommand_("\\s*no_?com\\s*", boost::regbase::normal| boost::regbase::icase);
boost::regex symmetry_("\\s*symmetry[\\s=]+(\\w+)\\s*", boost::regbase::normal| boost::regbase::icase);
boost::regex pubchemError_("\\s*PubchemError\\s*", boost::regbase::normal| boost::regbase::icase);
boost::regex pubchemInput_("\\s*PubchemInput\\s*", boost::regbase::normal| boost::regbase::icase);
boost::regex ghostAtom_("@(.*)|Gh\\((.*)\\)", boost::regbase::normal| boost::regbase::icase);
boost::regex efpFileMarker_("\\s*efp\\s*(\\w+)\\s*", boost::regbase::normal | boost::regbase::icase);
boost::regex efpAtomSymbol_("A\\d*([A-Z]{1,2})\\d*", boost::regbase::normal | boost::regbase::icase);
boost::smatch reMatches_;

/**
 * Interprets a string as an integer, throwing if it's unsuccesful.
 */
int
str_to_int(const std::string& s)
{
    int i;
    std::istringstream iss(s);
    if((iss >> std::dec >> i).fail())
        throw PSIEXCEPTION("Unable to convert " + s + " to an integer");
    return i;
}

/**
 * Interprets a string as an double, throwing if it's unsuccesful.
 */
double
str_to_double(const std::string& s)
{
    double d;
    std::istringstream iss(s);
    if((iss >> std::dec >> d).fail())
        throw PSIEXCEPTION("Unable to convert " + s + " to a double");
    return d;
}

void if_to_invert_axis(const Vector3& v1, int& must_invert, int& should_invert, double& maxproj)
{
    int xyz, nzero;
    double vabs;

    maxproj = 0.0;
    must_invert = 0;
    should_invert = 0;

    nzero = 0;

    for(xyz=0; xyz<3; xyz++) {

        vabs = fabs(v1[xyz]);

        if (vabs < ZERO)
            nzero++;

        if (vabs > fabs(maxproj)) {
            maxproj = v1[xyz];
        }

    }

    if (nzero == 2) {
        if (maxproj < 0.0)
            must_invert = 1;
        else
            must_invert = 0;
    }
    else if (nzero < 2) {
        if (maxproj < 0.0)
            should_invert = 1;
        else
            should_invert = 0;
    }
}

} // end explicit psi namespace

Molecule::Molecule():
    name_("default"),
    fix_orientation_(false),
    move_to_com_(true),
    molecular_charge_(0),
    multiplicity_(1),
    units_(Angstrom),
    input_units_to_au_(1.0/pc_bohr2angstroms),
    nunique_(0),
    nequiv_(0),
    equiv_(0),
    multiplicity_specified_(false),
    charge_specified_(false),
    atom_to_unique_(0),
    //old_symmetry_frame_(0)
    reinterpret_coordentries_(true),
    lock_frame_(false),
    full_pg_(PG_C1),
    full_pg_n_(1)
{
}

Molecule::~Molecule()
{
    clear();
    release_symmetry_information();
    //if (old_symmetry_frame_)
    //  delete old_symmetry_frame_;
}

Molecule& Molecule::operator=(const Molecule& other)
{
    // Self assignment is bad
    if (this == &other)
        return *this;

    name_                    = other.name_;
    all_variables_           = other.all_variables_;
    fragments_               = other.fragments_;
    fragment_charges_        = other.fragment_charges_;
    fragment_multiplicities_ = other.fragment_multiplicities_;
    fix_orientation_         = other.fix_orientation_;
    move_to_com_             = other.move_to_com_;
    molecular_charge_        = other.molecular_charge_;
    multiplicity_            = other.multiplicity_;
    units_                   = other.units_;
    input_units_to_au_       = other.input_units_to_au_;
    fragment_types_          = other.fragment_types_;
    geometry_variables_      = other.geometry_variables_;
    charge_specified_        = other.charge_specified_;
    multiplicity_specified_  = other.multiplicity_specified_;
    reinterpret_coordentries_= other.reinterpret_coordentries_;
    lock_frame_              = other.lock_frame_;
    zmat_                    = other.zmat_;

    // These are symmetry related variables, and are filled in by the following functions
    pg_             = boost::shared_ptr<PointGroup>();
    nunique_        = 0;
    nequiv_         = 0;
    equiv_          = 0;
    atom_to_unique_ = 0;
    symmetry_from_input_ = other.symmetry_from_input_;
    form_symmetry_information();
    full_pg_        = other.full_pg_;
    full_pg_n_      = other.full_pg_n_;

    atoms_.clear();
    // Deep copy the map of variables
    std::vector<boost::shared_ptr<CoordEntry> >::const_iterator iter = other.full_atoms_.begin();
    for(; iter != other.full_atoms_.end(); ++iter)
        full_atoms_.push_back((*iter)->clone(full_atoms_, geometry_variables_));

    // This is called here, so that the atoms list is populated
    update_geometry();

    return *this;
}

Molecule::Molecule(const Molecule& other)
{
    *this = other;
}

void Molecule::set_reinterpret_coordentry(bool rc)
{
    reinterpret_coordentries_ = rc;
}

/// Addition
//Molecule Molecule::operator+(const Molecule& other)
//{

//}

///// Subtraction
//Molecule Molecule::operator-(const Molecule& other)
//{

//}

/// Plus equals
void Molecule::operator+=(const Molecule& other)
{
    throw PSIEXCEPTION("Empty method?");
}

void Molecule::clear()
{
    lock_frame_ = false;
    atoms_.empty();
    full_atoms_.empty();
}

void Molecule::add_atom(int Z, double x, double y, double z,
                        const char *label, double mass, double charge, int lineno)
{
    lock_frame_ = false;
    Vector3 temp(x, y, z);
    std::string l(label);

    if (atom_at_position2(temp) == -1) {
        // Dummies go to full_atoms_, ghosts need to go to both.
        full_atoms_.push_back(boost::shared_ptr<CoordEntry>(new CartesianEntry(full_atoms_.size(), Z, charge, mass, l, l,
                                                                               boost::shared_ptr<CoordValue>(new NumberValue(x)),
                                                                               boost::shared_ptr<CoordValue>(new NumberValue(y)),
                                                                               boost::shared_ptr<CoordValue>(new NumberValue(z)))));
        if(strcmp(label, "X") && strcmp(label, "x")) atoms_.push_back(full_atoms_.back());
    }
    else {
        throw PSIEXCEPTION("Molecule::add_atom: Adding atom on top of an existing atom.");
    }
}

double Molecule::mass(int atom) const
{
    if (atoms_[atom]->mass() != 0.0)
        return atoms_[atom]->mass();

    if (fabs(atoms_[atom]->Z() - static_cast<int>(atoms_[atom]->Z())) > 0.0)
        outfile->Printf( "WARNING: Obtaining masses from atom with fractional charge...may be incorrect!!!\n");

    return an2masses[static_cast<int>(atoms_[atom]->Z())];
}

std::string Molecule::symbol(int atom) const
{
    return atoms_[atom]->symbol();
}

std::string Molecule::fsymbol(int atom) const
{
    return full_atoms_[atom]->symbol();
}
std::string Molecule::label(int atom) const
{
    return atoms_[atom]->label();
}

int Molecule::atom_at_position1(double *coord, double tol) const
{
    Vector3 b(coord);
    for (int i=0; i < natom(); ++i) {
        Vector3 a = xyz(i);
        if (b.distance(a) < tol)
            return i;
    }
    return -1;
}

int Molecule::atom_at_position2(Vector3& b, double tol) const
{
    for (int i=0; i < natom(); ++i) {
        Vector3 a = xyz(i);
        if (b.distance(a) < tol)
            return i;
    }
    return -1;
}

Vector3 Molecule::center_of_mass() const
{
    Vector3 ret;
    double total_m;

    ret = 0.0;
    total_m = 0.0;

    for (int i=0; i<natom(); ++i) {
        double m = mass(i);
        ret += m * xyz(i);
        total_m += m;
    }

    ret *= 1.0/total_m;

    return ret;
}

Matrix Molecule::distance_matrix() const
{
    Matrix distance("Distances between atoms in Bohr", natom(), natom());

    for (int i=0; i<natom(); ++i) {
        for (int j=0; j<=i; ++j) {
            distance(i, j) = distance(j, i) = xyz(i).distance(xyz(j));
        }
    }

    return distance;
}

double Molecule::pairwise_nuclear_repulsion_energy(boost::shared_ptr<Molecule> mB) const
{
    double V = 0.0;
    for (int A = 0; A < natom(); A++) {
        for (int B = 0; B < mB->natom(); B++) {
            if (Z(A) == 0.0 || mB->Z(B) == 0.0) continue;
            V += Z(A) * mB->Z(B) / (xyz(A).distance(mB->xyz(B)));
        }
    }
    return V;
}

double Molecule::nuclear_repulsion_energy() const
{
    double e=0.0;

    for (int i=1; i<natom(); ++i) {
        for (int j=0; j<i; ++j) {
            double Zi = Z(i);
            double Zj = Z(j);
            double distance = xyz(i).distance(xyz(j));
            e += Zi * Zj / distance;
        }
    }

    return e;
}


Matrix Molecule::nuclear_repulsion_energy_deriv1() const
{
    Matrix de("Nuclear Repulsion Energy 1st Derivatives", natom(), 3);

    for (int i=0; i<natom(); ++i) {
        for (int j=0; j<natom(); ++j) {
            if (i != j) {
                double temp = pow((xyz(i).distance(xyz(j))), 3.0);
                double Zi = Z(i);
                double Zj = Z(j);
                de(i, 0) -= (x(i) - x(j)) * Zi * Zj / temp;
                de(i, 1) -= (y(i) - y(j)) * Zi * Zj / temp;
                de(i, 2) -= (z(i) - z(j)) * Zi * Zj / temp;
            }
        }
    }

    return de;
}

/*
    TODO Test nuclear_repulsion_energy_deriv2
*/
Matrix Molecule::nuclear_repulsion_energy_deriv2() const
{
    Matrix hess("Nuclear Repulsion Energy 2nd Derivatives", 3*natom(), 3*natom());
    double sx, sy, sz, x2, y2, z2, r2, r, r5, pfac;

    for (int i=1; i<natom(); ++i) {
        int ix = 3*i;
        int iy = ix+1;
        int iz = iy+1;

        for (int j=0; j<i; ++j) {
            int jx = 3*j;
            int jy = jx+1;
            int jz = jy+1;

            sx = x(i) - x(j);
            sy = y(i) - y(j);
            sz = z(i) - z(j);

            x2 = sx*sx; y2 = sy*sy; z2 = sz*sz;
            r2 = x2 + y2 + z2;
            r = sqrt(r2);
            r5 = r2*r2*r;
            pfac = Z(i) * Z(j) / r5;

            hess.add(ix, ix, pfac * (3*x2 - r2));
            hess.add(iy, iy, pfac * (3*y2 - r2));
            hess.add(iz, iz, pfac * (3*z2 - r2));
            hess.add(ix, iy, pfac*3*sx*sy);
            hess.add(ix, iz, pfac*3*sx*sz);
            hess.add(iy, iz, pfac*3*sy*sz);

            hess.add(jx, jx, pfac * (3*x2 - r2));
            hess.add(jy, jy, pfac * (3*y2 - r2));
            hess.add(jz, jz, pfac * (3*z2 - r2));
            hess.add(jx, jy, pfac*3*sx*sy);
            hess.add(jx, jz, pfac*3*sx*sz);
            hess.add(jy, jz, pfac*3*sy*sz);

            hess.add(ix, jx, -pfac*(3*sx*sx-r2));
            hess.add(ix, jy, -pfac*(3*sx*sy));
            hess.add(ix, jz, -pfac*(3*sx*sz));
            hess.add(iy, jx, -pfac*(3*sy*sx));
            hess.add(iy, jy, -pfac*(3*sy*sy-r2));
            hess.add(iy, jz, -pfac*3*sy*sz);
            hess.add(iz, jx, -pfac*3*sz*sx);
            hess.add(iz, jy, -pfac*3*sz*sy);
            hess.add(iz, jz, -pfac*(3*sz*sz-r2));
        }
    }

    hess.element_add_mirror();

    return hess;
}

void Molecule::translate(const Vector3& r)
{
    Vector3 temp;
    for (int i=0; i<nallatom(); ++i) {
        temp = input_units_to_au_ * full_atoms_[i]->compute();
        temp += r;
        temp = temp/input_units_to_au_;
        full_atoms_[i]->set_coordinates(temp[0], temp[1], temp[2]);
    }
}

void Molecule::move_to_com()
{
    Vector3 com = -center_of_mass();
    translate(com);
}

Matrix Molecule::geometry() const
{
    Matrix geom(natom(), 3);
    for (int i=0; i<natom(); ++i) {
        geom(i, 0) = x(i);
        geom(i, 1) = y(i);
        geom(i, 2) = z(i);
    }

    return geom;
}

Matrix Molecule::full_geometry() const
{
    Matrix geom(nallatom(), 3);
    for (int i=0; i<nallatom(); ++i) {
        geom(i, 0) = fx(i);
        geom(i, 1) = fy(i);
        geom(i, 2) = fz(i);
    }

    return geom;
}

void Molecule::set_geometry(double** geom)
{
    lock_frame_ = false;
    bool dummy_found = false;
    for (int i=0; i<nallatom(); ++i){
        if(full_atoms_[i]->symbol() == "X"){
            dummy_found = true;
            break;
        }
    }
    // We don't track the coordinates of the dummy atoms.  For now, just convert the entries
    // to Cartesians if the entry contains
    if(dummy_found){
        atoms_.clear();
        int count = 0;
        std::vector<int> fragment_changes;
        for(int i = 0; i < fragments_.size(); ++i)
            fragment_changes.push_back(0);
        for (int i=0; i<nallatom(); ++i) {
            boost::shared_ptr<CoordEntry> at = full_atoms_[i];

            if(at->symbol() == "X"){
                // Find out which fragment this atom is removed from, then bail
                bool found = false;
                for(int frag = 0; frag < fragments_.size(); ++frag){
                    if(i >= fragments_[frag].first && i < fragments_[frag].second){
                        found = true;
                        fragment_changes[frag]++;
                        break;
                    }
                }
                if(!found)
                    throw PSIEXCEPTION("Problem converting ZMatrix coordinates to Cartesians."
                                       "Try again, without dummy atoms.");
                continue;
            }

            int entrynum = at->entry_number();
            double zval = at->Z();
            double charge = at->charge();
            double mass = at->mass();
            std::string symbol = at->symbol();
            std::string label = at->label();
            boost::shared_ptr<CoordEntry> new_atom(
                        new CartesianEntry(entrynum,
                                           zval,
                                           charge,
                                           mass,
                                           symbol,
                                           label,
                                           boost::shared_ptr<CoordValue>(new NumberValue(geom[count][0]/input_units_to_au_)),
                                           boost::shared_ptr<CoordValue>(new NumberValue(geom[count][1]/input_units_to_au_)),
                                           boost::shared_ptr<CoordValue>(new NumberValue(geom[count][2]/input_units_to_au_))
                                            ));
            // Copy over all known basis sets
            const std::map<std::string, std::string>& basissets = at->basissets();
            std::map<std::string, std::string>::const_iterator bs = basissets.begin();
            for(; bs != basissets.end(); ++bs)
                new_atom->set_basisset(bs->second, bs->first);
            // Copy over all known basis hashes
            const std::map<std::string, std::string>& shells = at->shells();
            std::map<std::string, std::string>::const_iterator sh = shells.begin();
            for(; sh != shells.end(); ++sh)
                new_atom->set_shell(sh->second, sh->first);
            atoms_.push_back(new_atom);
            count++;
        }
        full_atoms_.clear();
        for(int i = 0; i < atoms_.size(); ++i)
            full_atoms_.push_back(atoms_[i]);
        // Now change the bounds of each fragment, to reflect the missing dummy atoms
        int cumulative_count = 0;
        for(int frag = 0; frag < fragments_.size(); ++frag){
            fragments_[frag].first -= cumulative_count;
            cumulative_count += fragment_changes[frag];
            fragments_[frag].second -= cumulative_count;
        }
        geometry_variables_.clear();
    }else{
        for (int i=0; i<natom(); ++i) {
            atoms_[i]->set_coordinates(geom[i][0] / input_units_to_au_,
                                       geom[i][1] / input_units_to_au_,
                                       geom[i][2] / input_units_to_au_);
        }
    }
}

void Molecule::set_full_geometry(double** geom)
{
    lock_frame_ = false;
    for (int i=0; i<nallatom(); ++i) {
        full_atoms_[i]->set_coordinates(geom[i][0] / input_units_to_au_,
                                        geom[i][1] / input_units_to_au_,
                                        geom[i][2] / input_units_to_au_);
    }
}

void Molecule::set_geometry(const Matrix& geom)
{
    lock_frame_ = false;
    set_geometry(geom.pointer());
}

void Molecule::set_full_geometry(const Matrix& geom)
{
    lock_frame_ = false;
    set_full_geometry(geom.pointer());
}

void Molecule::rotate(const Matrix& R)
{
    Matrix new_geom(natom(), 3);
    Matrix geom = geometry();

    // Multiple the geometry by the rotation matrix.
    new_geom.gemm(false, false, 1.0, geom, R, 0.0);

    set_geometry(new_geom);
}

void Molecule::rotate_full(const Matrix& R)
{
    Matrix new_geom(nallatom(), 3);
    Matrix geom = full_geometry();

    // Multiply the geometry by the rotation matrix.
    new_geom.gemm(false, false, 1.0, geom, R, 0.0);

    set_full_geometry(new_geom);
}

int Molecule::nfrozen_core(const std::string& depth)
{
    string local = depth;
    if (depth.empty())
        local = Process::environment.options.get_str("FREEZE_CORE");

    if (local == "FALSE") {
        return 0;
    }
    else if (local == "TRUE") {
        int nfzc = 0;
        // Freeze the number of core electrons corresponding to the
        // nearest previous noble gas atom.  This means that the 4p block
        // will still have 3d electrons active.  Alkali earth atoms will
        // have one valence electron in this scheme.
        for (int A = 0; A < natom(); A++) {
            if (Z(A) > 2)  nfzc += 1;
            if (Z(A) > 10) nfzc += 4;
            if (Z(A) > 18) nfzc += 4;
            if (Z(A) > 36) nfzc += 9;
            if (Z(A) > 54) nfzc += 9;
            if (Z(A) > 86) nfzc += 16;
            if (Z(A) > 108) {
                throw PSIEXCEPTION("Invalid atomic number");
            }
        }
        return nfzc;
    }
    else {
        throw std::invalid_argument("Frozen core spec is not supported, options are {true, false}.");
    }
}

void Molecule::init_with_psio(boost::shared_ptr<PSIO> psio)
{
    // User sent a psio object. Create a chkpt object based on it.
    boost::shared_ptr<Chkpt> chkpt(new Chkpt(psio.get(), PSIO_OPEN_OLD));
    init_with_chkpt(chkpt);
}

void Molecule::init_with_chkpt(boost::shared_ptr<Chkpt> chkpt)
{
    lock_frame_ = false;
    int natoms = 0;
    double *zvals, **geom;
    molecular_charge_       = 0;
    multiplicity_           = 1;

    natoms = chkpt->rd_natom();
    zvals = chkpt->rd_zvals();
    geom = chkpt->rd_geom();

    for (int i=0; i<natoms; ++i) {
        add_atom((int)zvals[i], geom[i][0], geom[i][1], geom[i][2], atomic_labels[(int)zvals[i]], an2masses[(int)zvals[i]]);
    }

    // We need to make 1 fragment with all atoms
    fragments_.push_back(std::make_pair(0, natoms));
    fragment_types_.push_back(Real);

    // chkpt is already in AU set the conversion to 1
    input_units_to_au_ = 1.0;

    Chkpt::free(zvals);
    Chkpt::free(geom);
}

void Molecule::init_with_xyz(const std::string& xyzfilename)
{
    lock_frame_ = false;
    Element_to_Z Z;
    Z.load_values();

    if (xyzfilename.empty())
        throw PSIEXCEPTION("Molecule::init_with_xyz: given filename is blank.");

    ifstream infile(xyzfilename.c_str());
    string line, natom_str;
    const string bohr("bohr"), au("au");
    bool angstrom_in_file = true;

    if (!infile)
        throw PSIEXCEPTION("Molecule::init_with_xyz: Unable to open xyz file.");

    // Read in first line
    getline(infile, line);

    // This is what we should match on the first line
    boost::regex rx("(\\d+)\\s*(bohr|au)?", boost::regbase::normal | boost::regbase::icase);
    boost::smatch what;

    int natom;
    // Try to match the first line
    if (regex_match(line, what, rx)) {
        // matched
        // Convert the matches to what we need.
        if (!from_string<int>(natom, what[1], std::dec))
            throw PSIEXCEPTION("Molecule::init_with_xyz: Unable to convert number of atoms from xyz file.");

        if (what.size() == 3) {
            string s(what[2].first, what[2].second);
            if (boost::iequals(bohr, s) || boost::iequals(au, s)) {
                angstrom_in_file = false;
            }
        }
    }
    else
        throw PSIEXCEPTION("Molecule::init_with_xyz: Malformed first line\n"+line);

    // Next line is a comment line, ignore it
    getline(infile, line);

    // Next line begins the useful information.
    // This is the regex for the remaining lines
    rx.assign("(?:\\s*)([A-Z](?:[a-z])?)(?:\\s+)(-?\\d+\\.\\d+)(?:\\s+)(-?\\d+\\.\\d+)(?:\\s+)(-?\\d+\\.\\d+)(?:\\s*)", boost::regbase::normal | boost::regbase::icase);
    for (int i=0; i<natom; ++i) {
        // Get an atom info line.
        getline(infile, line);

        // Try to match it
        if (regex_match(line, what, rx))
        {
            // First is a string
            string atomSym(what[1].first, what[1].second);
            transform(atomSym.begin(), atomSym.end(), atomSym.begin(), ::toupper);

            // Then the coordinates:
            double x, y, z;
            if (!from_string<double>(x, what[2], std::dec))
                throw PSIEXCEPTION("Molecule::init_with_xyz: Unable to convert x coordinate.\n" + line);
            if (!from_string<double>(y, what[3], std::dec))
                throw PSIEXCEPTION("Molecule::init_with_xyz: Unable to convert y coordinate.\n" + line);
            if (!from_string<double>(z, what[4], std::dec))
                throw PSIEXCEPTION("Molecule::init_with_xyz: Unable to convert z coordinate.\n" + line);

            if (angstrom_in_file) {
                // Coordinates in Molecule must be bohr.
                x /= pc_bohr2angstroms;
                y /= pc_bohr2angstroms;
                z /= pc_bohr2angstroms;
            }

            // Add it to the molecule.
            add_atom((int)Z[atomSym], x, y, z, atomSym.c_str(), an2masses[(int)Z[atomSym]]);
        }
        else {
            throw PSIEXCEPTION("Molecule::init_with_xyz: Malformed atom information line.\n"+line);
        }
    }

    // We need to make 1 fragment with all atoms
    fragments_.push_back(std::make_pair(0, natom));
    fragment_types_.push_back(Real);
    fragment_multiplicities_.push_back(0);
    fragment_charges_.push_back(0);

    // chkpt is already in AU set the conversion to 1
    input_units_to_au_ = 1.0;

    // Set the units to bohr since we did the conversion above, if needed.
    units_ = Bohr;

    update_geometry();
}

/**
 * Checks whether the user has specified the charge in the options, and returns the appropriate value.
 * @return The charge from the options keywords, if specified.  If not, the value passed to the molecule
 *         specification, which takes the default value provided by liboptions if not specified.
 */
int Molecule::molecular_charge() const
{
    return molecular_charge_;
}

/**
 * Checks whether the user has specified the multiplicity in the options, and returns the appropriate value.
 * @return The multiplicity from the options keywords, if specified.  If not, the value passed to the molecule
 *         specification, which takes the default value provided by liboptions if not specified.
 */
int Molecule::multiplicity() const
{
    return multiplicity_;
}

boost::shared_ptr<Molecule> Molecule::create_molecule_from_string(const std::string &text)
{
    smatch reMatches;
    // Split the input at newlines, storing the result in "lines"
    std::vector<std::string> lines;
    boost::split(lines, text, boost::is_any_of("\n"));

    std::vector<FragmentLevel> fragment_levels;

    boost::shared_ptr<Molecule> mol(new Molecule);
    std::string units = Process::environment.options.get_str("UNITS");

    if(boost::iequals(units, "ANG") || boost::iequals(units, "ANGSTROM") || boost::iequals(units, "ANGSTROMS")) {
        mol->set_units(Angstrom);
    }
    else if(boost::iequals(units, "BOHR") || boost::iequals(units, "AU") || boost::iequals(units, "A.U.")) {
        mol->set_units(Bohr);
    }
    else {
        throw PSIEXCEPTION("Unit " + units + " is not recognized");
    }

    mol->molecular_charge_ = 0;
    mol->multiplicity_ = 1;

    bool pubchemerror = false;
    bool pubcheminput = false;
    /*
     * Time to look for lines that look like they describe charge and multiplicity,
     * a variable, units, comment lines, and blank lines.  When found, process them
     * and remove them so that only the raw geometry remains.  Iterated backwards, as
     * elements are deleted as they are processed.
     */
    for (int lineNumber = lines.size() - 1 ; lineNumber >= 0; --lineNumber) {
        if (regex_match(lines[lineNumber], reMatches, variableDefinition_)) {
            // A variable definition
            double value = (reMatches[2].str() == "TDA" ?
                                360.0*atan(std::sqrt(2))/M_PI : str_to_double(reMatches[2]));
            mol->geometry_variables_[reMatches[1].str()] = value;
            lines.erase(lines.begin() + lineNumber);
        }
        else if(regex_match(lines[lineNumber], reMatches, blankLine_)) {
            // A blank line, nuke it
            lines.erase(lines.begin() + lineNumber);
        }
        else if(regex_match(lines[lineNumber], reMatches, pubchemError_)) {
            // A marker to flag that pubchem gave a problem nuke the line
            pubchemerror = true;
            lines.erase(lines.begin() + lineNumber);
        }
        else if(regex_match(lines[lineNumber], reMatches, pubchemInput_)) {
            // A marker to flag that pubchem gave us this geometry, nuke the line
            pubcheminput = true;
            lines.erase(lines.begin() + lineNumber);
        }
        else if(regex_match(lines[lineNumber], reMatches, commentLine_)) {
            // A comment line, just nuke it
            lines.erase(lines.begin() + lineNumber);
        }
        else if(regex_match(lines[lineNumber], reMatches, unitLabel_)) {
            // A units specifier
            if(   boost::iequals("ang", reMatches[1].str())
                  || boost::iequals("angstrom",   reMatches[1].str())){
                mol->set_units(Angstrom);
            }
            else {
                mol->set_units(Bohr);
            }
            lines.erase(lines.begin() + lineNumber);
        }
        else if(regex_match(lines[lineNumber], reMatches, orientCommand_)) {
            // Fix the orientation
            mol->set_orientation_fixed(true);
            lines.erase(lines.begin() + lineNumber);
        }
        else if(regex_match(lines[lineNumber], reMatches, comCommand_)) {
            mol->move_to_com_ = false;
            lines.erase(lines.begin() + lineNumber);
        }
        else if(regex_match(lines[lineNumber], reMatches, symmetry_)) {
            mol->symmetry_from_input_ = boost::to_lower_copy(reMatches[1].str());
            lines.erase(lines.begin() + lineNumber);
        }
        else if(regex_match(lines[lineNumber], reMatches, chargeAndMultiplicity_)) {
            int tempCharge       = str_to_int(reMatches[1]);
            int tempMultiplicity = str_to_int(reMatches[2]);
            if(lineNumber && !regex_match(lines[lineNumber-1], reMatches, fragmentMarker_)) {
                // As long as this does not follow a "--", it's a global charge/multiplicity
                // specifier, so we process it, then nuke it
                mol->charge_specified_       = true;
                mol->multiplicity_specified_ = true;
                mol->molecular_charge_       = tempCharge;
                mol->multiplicity_           = tempMultiplicity;
                lines.erase(lines.begin() + lineNumber);
            }
        }
    }

    mol->input_units_to_au_ = mol->units_ == Bohr ? 1.0 : 1.0 / pc_bohr2angstroms;

    if(!Process::environment.get_efp())
        throw PSIEXCEPTION("EFP object needed by Molecule is unavailable");

    // Collect EFP fragments in forward order
    unsigned int efp_nfrag = 0;
    std::vector<std::string> efp_fnames;
    for(unsigned int lineNumber = 0; lineNumber < lines.size(); ++lineNumber) {
        if(regex_search(lines[lineNumber], reMatches, efpFileMarker_)) {
            efp_fnames.push_back(reMatches[1].str());
            efp_nfrag++;
        }
    }

    // Collect EFP geometries in reverse order and complete initialization of libefp
    if(efp_nfrag>0) {
        enum efp_coord_type {XYZABC, POINTS, ROTMAT};
        efp_coord_type efp_ctype;
        double *coords = NULL;
        coords = new double[12];  // room for xyzabc (6), points (9), or rotmat (12)
        double *pcoords = coords;
        unsigned int currentFragment = efp_nfrag - 1;
        std::vector<std::string> splitLine;

        // Force no reorient
        mol->set_orientation_fixed(true);
        mol->move_to_com_ = false;
        mol->symmetry_from_input_ = std::string ("c1");

        // Initialize all fragment names and library paths
        Process::environment.get_efp()->add_fragments(efp_fnames);

        // Initialize all fragment geometry hints
        for (int lineNumber = lines.size() - 1 ; lineNumber >= 0; --lineNumber) {
            if(regex_search(lines[lineNumber], reMatches, efpFileMarker_)) {
                // Process file name
                if(efp_fnames[currentFragment] != reMatches[1].str())
                    throw PSIEXCEPTION("EFP fragment names not in sync (" + efp_fnames[currentFragment] + " vs." + reMatches[1].str());

                if((regex_match(lines[lineNumber+1], reMatches, fragmentMarker_)) || (lineNumber == lines.size() - 1)) {
                    // Process xyzabc hint
                    efp_ctype = XYZABC;
                    boost::algorithm::trim(lines[lineNumber]);
                    boost::split(splitLine, lines[lineNumber], boost::is_any_of("\t ,"),token_compress_on);
                    if(splitLine.size() == 8) {
                        *pcoords++ = mol->input_units_to_au_ * str_to_double(splitLine[2]);
                        *pcoords++ = mol->input_units_to_au_ * str_to_double(splitLine[3]);
                        *pcoords++ = mol->input_units_to_au_ * str_to_double(splitLine[4]);
                        *pcoords++ = str_to_double(splitLine[5]);
                        *pcoords++ = str_to_double(splitLine[6]);
                        *pcoords++ = str_to_double(splitLine[7]);
                    } else
                        throw PSIEXCEPTION("Illegal EFP xyzbc specification line : " + lines[lineNumber] +
                               ".  efp fragname com_x com_y com_z euler_a euler_b euler_c expected.");
                }
                else if((regex_match(lines[lineNumber+4], reMatches, fragmentMarker_)) || (lineNumber == lines.size() - 4)) {
                    // Process points hint
                    efp_ctype = POINTS;
                    boost::algorithm::trim(lines[lineNumber+1]);
                    boost::split(splitLine, lines[lineNumber+1], boost::is_any_of("\t ,"),token_compress_on);
                    if(splitLine.size() == 3) {
                        *pcoords++ = mol->input_units_to_au_ * str_to_double(splitLine[0]);
                        *pcoords++ = mol->input_units_to_au_ * str_to_double(splitLine[1]);
                        *pcoords++ = mol->input_units_to_au_ * str_to_double(splitLine[2]);
                    } else
                        throw PSIEXCEPTION("Illegal EFP points specification line : " + lines[lineNumber+1] +
                               ".  atom1_x atom1_y atom1_z expected.");
                    boost::algorithm::trim(lines[lineNumber+2]);
                    boost::split(splitLine, lines[lineNumber+2], boost::is_any_of("\t ,"),token_compress_on);
                    if(splitLine.size() == 3) {
                        *pcoords++ = mol->input_units_to_au_ * str_to_double(splitLine[0]);
                        *pcoords++ = mol->input_units_to_au_ * str_to_double(splitLine[1]);
                        *pcoords++ = mol->input_units_to_au_ * str_to_double(splitLine[2]);
                    } else
                        throw PSIEXCEPTION("Illegal EFP points specification line : " + lines[lineNumber+2] +
                               ".  atom2_x atom2_y atom2_z expected.");
                    boost::algorithm::trim(lines[lineNumber+3]);
                    boost::split(splitLine, lines[lineNumber+3], boost::is_any_of("\t ,"),token_compress_on);
                    if(splitLine.size() == 3) {
                        *pcoords++ = mol->input_units_to_au_ * str_to_double(splitLine[0]);
                        *pcoords++ = mol->input_units_to_au_ * str_to_double(splitLine[1]);
                        *pcoords++ = mol->input_units_to_au_ * str_to_double(splitLine[2]);
                    } else
                        throw PSIEXCEPTION("Illegal EFP points specification line : " + lines[lineNumber+3] +
                               ".  atom3_x atom3_y atom3_z expected.");
                    // Nuke fragment geometry lines
                    lines.erase(lines.begin() + lineNumber + 3);
                    lines.erase(lines.begin() + lineNumber + 2);
                    lines.erase(lines.begin() + lineNumber + 1);
                }
                else {
                    throw PSIEXCEPTION("Illegal geometry specification line : " + lines[lineNumber] +
                           ".  You should provide either points or xyzabc EFP input");
                }
                // Initializing current fragment in libefp with geometry hint
                Process::environment.get_efp()->set_frag_coordinates(currentFragment, efp_ctype, coords);
                pcoords = coords;
                currentFragment--;
            }
        }
    }

    if(!lines.size())
        throw PSIEXCEPTION("No geometry specified");

    // Now go through the rest of the lines looking for fragment markers
    unsigned int firstAtom = 0;
    unsigned int atomCount = 0;
    unsigned int efpCount  = 0;

    mol->fragment_multiplicities_.push_back(mol->multiplicity_);
    mol->fragment_charges_.push_back(mol->molecular_charge_);

    for(unsigned int lineNumber = 0; lineNumber < lines.size(); ++lineNumber) {
        if(pubchemerror)
            outfile->Printf( "%s\n", lines[lineNumber].c_str());
        if(regex_match(lines[lineNumber], reMatches, fragmentMarker_)) {
            // Check that there are more lines remaining
            if(lineNumber == lines.size() - 1)
                throw PSIEXCEPTION("Nothing specified after the final \"--\" in geometry");

            // Now we process the atom markers
            mol->fragments_.push_back(std::make_pair(firstAtom, atomCount));
            mol->fragment_types_.push_back(Real);
            if(regex_search(lines[lineNumber-1], reMatches, efpFileMarker_)) {
                fragment_levels.push_back(EFPatom);
                // Overwrite the overall molecule chgmult written before loop
                if (mol->fragments_.size() == 1) {
                    mol->fragment_multiplicities_.pop_back();
                    mol->fragment_charges_.pop_back();
                    mol->fragment_multiplicities_.push_back(Process::environment.get_efp()->get_frag_multiplicity(efpCount-1));
                    mol->fragment_charges_.push_back(int (Process::environment.get_efp()->get_frag_charge(efpCount-1)));
                }
            }
            else
                fragment_levels.push_back(QMatom);
            firstAtom = atomCount;

            // Figure out how to handle the multiplicity
            if(regex_match(lines[lineNumber+1], reMatches, chargeAndMultiplicity_)) {
                // The user specified a charge/multiplicity for this fragment
                mol->fragment_charges_.push_back(str_to_int(reMatches[1]));
                mol->fragment_multiplicities_.push_back(str_to_int(reMatches[2]));
                // Don't forget to skip over the charge multiplicity line..
                ++lineNumber;
            }
            else {
                // The user didn't give us charge/multiplicity - use the molecule default
                mol->fragment_charges_.push_back(mol->molecular_charge_);
                mol->fragment_multiplicities_.push_back(mol->multiplicity_);
            }
        }
        else {
            if(regex_search(lines[lineNumber], reMatches, efpFileMarker_)) {
                atomCount += Process::environment.get_efp()->get_frag_atom_count(efpCount);
                ++efpCount;
            } else
                ++atomCount;
        }
    }
    if(pubchemerror){
        exit(EXIT_SUCCESS);
    }
    mol->fragments_.push_back(std::make_pair(firstAtom, atomCount));
    mol->fragment_types_.push_back(Real);
    if(regex_search(lines[lines.size()-1], reMatches, efpFileMarker_)) {
        fragment_levels.push_back(EFPatom);
        mol->fragment_multiplicities_.push_back(Process::environment.get_efp()->get_frag_multiplicity(efpCount-1));
        mol->fragment_charges_.push_back(int (Process::environment.get_efp()->get_frag_charge(efpCount-1)));
    }
    else
        fragment_levels.push_back(QMatom);

    // Clean up the "--", efp, and charge/multiplicity specifiers - they're no longer needed
    for(int lineNumber = lines.size() - 1 ; lineNumber >= 0; --lineNumber){
        if(   regex_match(lines[lineNumber], reMatches, fragmentMarker_)
              || regex_match(lines[lineNumber], reMatches, chargeAndMultiplicity_)
              || regex_search(lines[lineNumber], reMatches, efpFileMarker_))
            lines.erase(lines.begin() + lineNumber);
    }

    std::vector<std::string>::iterator line = lines.begin();
    std::vector<std::string> splitLine;
    Element_to_Z zVals;
    zVals.load_values();
    int rTo, aTo, dTo;
    string atomSym, atomLabel;
    bool zmatrix = false;
<<<<<<< HEAD

    std::vector<std::string>::iterator line = lines.begin();
    for(; line != lines.end(); ++line) {
        // Trim leading and trailing whitespace
        boost::algorithm::trim(*line);
        boost::split(splitLine, *line, boost::is_any_of("\t ,"),token_compress_on);
        int numEntries = splitLine.size();

        // Grab the original label the user used. (H1)
        atomLabel = boost::to_upper_copy(splitLine[0]);

        bool ghostAtom = false;
        // Do a little check for ghost atoms
        if(regex_match(atomLabel, reMatches, ghostAtom_)) {
            // We don't know whether the @C or Gh(C) notation matched.  Do a quick check.
            atomLabel = reMatches[1] == "" ? reMatches[2] : reMatches[1];
            ghostAtom = true;
        }

        // Check that the atom symbol is valid
        if(!regex_match(atomLabel, reMatches, atomSymbol_))
            throw PSIEXCEPTION("Illegal atom symbol in geometry specification: " + atomLabel
                               + " on line\n" + *(line));

        // Save the actual atom symbol (H1 => H)
        atomSym = reMatches[2].str();

        double zVal = zVals[atomSym];
        double charge = zVal;
        // Not sure how charge is used right now, but let's zero it anyway...
        if(ghostAtom){
            charge = 0.0;
            zVal = 0.0;
        }

        if(numEntries == 4){
            // This is a Cartesian entry
            boost::shared_ptr<CoordValue> xval(mol->get_coord_value(splitLine[1]));
            boost::shared_ptr<CoordValue> yval(mol->get_coord_value(splitLine[2]));
            boost::shared_ptr<CoordValue> zval(mol->get_coord_value(splitLine[3]));
            mol->full_atoms_.push_back(boost::shared_ptr<CoordEntry>(new CartesianEntry(currentAtom, zVal, charge,
                                                                                        an2masses[(int)zVal], atomSym, atomLabel,
                                                                                        xval, yval, zval)));
        }
        else if(numEntries == 1) {
            // This is the first line of a Z-Matrix
            zmatrix = true;
            mol->full_atoms_.push_back(boost::shared_ptr<CoordEntry>(new ZMatrixEntry(currentAtom, zVal, charge,
                                                                                      an2masses[(int)zVal], atomSym, atomLabel)));
        }
        else if(numEntries == 3) {
            // This is the second line of a Z-Matrix
            zmatrix = true;
            rTo = mol->get_anchor_atom(splitLine[1], *line);
            if(rTo >= currentAtom)
                throw PSIEXCEPTION("Error on geometry input line " + *line + "\nAtom "
                                   + splitLine[1] + " has not been defined yet.");
            boost::shared_ptr<CoordValue> rval(mol->get_coord_value(splitLine[2]));

            if (mol->full_atoms_[rTo]->symbol() == "X")
                rval->set_fixed(true);

            mol->full_atoms_.push_back(boost::shared_ptr<CoordEntry>(new ZMatrixEntry(currentAtom, zVal, charge,
                                                                                      an2masses[(int)zVal], atomSym, atomLabel,
                                                                                      mol->full_atoms_[rTo], rval)));
        }
        else if(numEntries == 5) {
            // This is the third line of a Z-Matrix
            zmatrix = true;
            rTo = mol->get_anchor_atom(splitLine[1], *line);
            if(rTo >= currentAtom)
                throw PSIEXCEPTION("Error on geometry input line " + *line + "\nAtom "
                                   + splitLine[1] + " has not been defined yet.");
            aTo = mol->get_anchor_atom(splitLine[3], *line);
            if(aTo >= currentAtom)
                throw PSIEXCEPTION("Error on geometry input line " + *line + "\nAtom "
                                   + splitLine[3] + " has not been defined yet.");
            if(aTo == rTo)
                throw PSIEXCEPTION("Atom used multiple times on line " + *line);
            boost::shared_ptr<CoordValue> rval(mol->get_coord_value(splitLine[2]));
            boost::shared_ptr<CoordValue> aval(mol->get_coord_value(splitLine[4]));

            if (mol->full_atoms_[rTo]->symbol() == "X")
                rval->set_fixed(true);
            if (mol->full_atoms_[aTo]->symbol() == "X")
                aval->set_fixed(true);

            mol->full_atoms_.push_back(boost::shared_ptr<CoordEntry>(new ZMatrixEntry(currentAtom, zVal, charge,
                                                                                      an2masses[(int)zVal], atomSym, atomLabel,
                                                                                      mol->full_atoms_[rTo], rval, mol->full_atoms_[aTo], aval)));
        }
        else if(numEntries == 7) {
            // This is line 4 onwards of a Z-Matrix
            //zmatrix = true;
            rTo = mol->get_anchor_atom(splitLine[1], *line);
            if(rTo >= currentAtom)
                throw PSIEXCEPTION("Error on geometry input line " + *line + "\nAtom "
                                   + splitLine[1] + " has not been defined yet.");
            aTo = mol->get_anchor_atom(splitLine[3], *line);
            if(aTo >= currentAtom)
                throw PSIEXCEPTION("Error on geometry input line " + *line + "\nAtom "
                                   + splitLine[3] + " has not been defined yet.");
            dTo = mol->get_anchor_atom(splitLine[5], *line);
            if(dTo >= currentAtom)
                throw PSIEXCEPTION("Error on geometry input line " + *line + "\nAtom "
                                   + splitLine[5] + " has not been defined yet.");
            if(aTo == rTo || rTo == dTo /* for you star wars fans */ || aTo == dTo)
                throw PSIEXCEPTION("Atom used multiple times on line " + *line);

            boost::shared_ptr<CoordValue> rval(mol->get_coord_value(splitLine[2]));
            boost::shared_ptr<CoordValue> aval(mol->get_coord_value(splitLine[4]));
            boost::shared_ptr<CoordValue> dval(mol->get_coord_value(splitLine[6]));

            if (mol->full_atoms_[rTo]->symbol() == "X")
                rval->set_fixed(true);
            if (mol->full_atoms_[aTo]->symbol() == "X")
                aval->set_fixed(true);
            if (mol->full_atoms_[dTo]->symbol() == "X")
                dval->set_fixed(true);

            mol->full_atoms_.push_back(boost::shared_ptr<CoordEntry>(new ZMatrixEntry(currentAtom, zVal, charge,
                                                                                      an2masses[(int)zVal], atomSym, atomLabel,
                                                                                      mol->full_atoms_[rTo], rval, mol->full_atoms_[aTo],
                                                                                      aval, mol->full_atoms_[dTo], dval)));
        }
=======
    double zVal, charge;
    unsigned int currentFragment = 0;
    efpCount = 0;

    // Store coordinates, atom by atom
    for(int currentAtom=0; currentAtom < mol->fragments_.back().second; ) {

        if((currentAtom == mol->fragments_[currentFragment].first) && (fragment_levels[currentFragment] == EFPatom)) {
        //if((currentAtom == mol->fragments_[currentFragment].first)){// && (mol->fragment_levels_[currentFragment] == EFPatom)) {
            // currentAtom begins an EFP fragment so read geometry of entire fragment from libefp

            unsigned int efp_natom = Process::environment.get_efp()->get_frag_atom_count(efpCount);

            double *frag_atom_Z = new double[efp_natom];
            frag_atom_Z = Process::environment.get_efp()->get_frag_atom_Z(efpCount);

            double *frag_atom_mass = new double[efp_natom];
            frag_atom_mass = Process::environment.get_efp()->get_frag_atom_mass(efpCount);

            std::vector<std::string> frag_atom_label;
            frag_atom_label = Process::environment.get_efp()->get_frag_atom_label(efpCount);

            double *frag_atom_coord = new double[3*efp_natom];
            frag_atom_coord = Process::environment.get_efp()->get_frag_atom_coord(efpCount);

            for (int at=0; at < efp_natom; at++) {
                // NOTE: Currently getting zVal & atomSym from libefp (no consistency check) and 
                // mass from psi4 through zVal. May want to reshuffle this.
                zVal = frag_atom_Z[at];
                atomLabel = boost::to_upper_copy(frag_atom_label[at]);

                // Check that the atom symbol is valid
                // NOTE: EFP symbols look like A03O2 but unclear how standard this is
                if(!regex_match(atomLabel, reMatches, efpAtomSymbol_))
                    throw PSIEXCEPTION("Illegal atom symbol in efp geometry specification: " + atomLabel
                                       + " on atom" + boost::lexical_cast<std::string>(at) 
                                       + " in fragment" + boost::lexical_cast<std::string>(efpCount) + "\n");
 
                // Save the actual atom symbol (A03O2 => O)
                atomSym = reMatches[1].str();
 
                // TODO: need to handle dummies
                // TODO: warn user that zmat mixed with efp uses total (qm + actual efp) atom counts for reference

                // Store as Cartesian entry; libefp works entirely in Bohr
                boost::shared_ptr<CoordValue> xval(new NumberValue(frag_atom_coord[3*at]  /mol->input_units_to_au_));
                boost::shared_ptr<CoordValue> yval(new NumberValue(frag_atom_coord[3*at+1]/mol->input_units_to_au_));
                boost::shared_ptr<CoordValue> zval(new NumberValue(frag_atom_coord[3*at+2]/mol->input_units_to_au_));
                mol->full_atoms_.push_back(boost::shared_ptr<CoordEntry>(new CartesianEntry(currentAtom+at, zVal, zVal,
                                                                                            an2masses[(int)zVal], atomSym, atomLabel,
                                                                                            xval, yval, zval)));
                ++currentAtom;
            }
            ++efpCount;
            ++currentFragment;
        }    
>>>>>>> c9e107cf
        else {
            // currentAtom belongs to QM fragment so read geometry of atom from line

            // Trim leading and trailing whitespace
            boost::algorithm::trim(*line);
            boost::split(splitLine, *line, boost::is_any_of("\t ,"),token_compress_on);
            int numEntries = splitLine.size();

            // Grab the original label the user used. (H1)
            atomLabel = boost::to_upper_copy(splitLine[0]);

            bool ghostAtom = false;
            // Do a little check for ghost atoms
            if(regex_match(atomLabel, reMatches, ghostAtom_)) {
                // We don't know whether the @C or Gh(C) notation matched.  Do a quick check.
                atomLabel = reMatches[1] == "" ? reMatches[2] : reMatches[1];
                ghostAtom = true;
            }

            // Check that the atom symbol is valid
            if(!regex_match(atomLabel, reMatches, atomSymbol_))
                throw PSIEXCEPTION("Illegal atom symbol in geometry specification: " + atomLabel
                                   + " on line\n" + *(line));

            // Save the actual atom symbol (H1 => H)
            atomSym = reMatches[1].str();

            zVal = zVals[atomSym];
            charge = zVal;
            // Not sure how charge is used right now, but let's zero it anyway...
            if(ghostAtom){
                charge = 0.0;
                zVal = 0.0;
            }

            if(numEntries == 4){
                // This is a Cartesian entry
                boost::shared_ptr<CoordValue> xval(mol->get_coord_value(splitLine[1]));
                boost::shared_ptr<CoordValue> yval(mol->get_coord_value(splitLine[2]));
                boost::shared_ptr<CoordValue> zval(mol->get_coord_value(splitLine[3]));
                mol->full_atoms_.push_back(boost::shared_ptr<CoordEntry>(new CartesianEntry(currentAtom, zVal, charge,
                                                                                            an2masses[(int)zVal], atomSym, atomLabel,
                                                                                            xval, yval, zval)));
            }
            else if(numEntries == 1) {
                // This is the first line of a Z-Matrix
                zmatrix = true;
                mol->full_atoms_.push_back(boost::shared_ptr<CoordEntry>(new ZMatrixEntry(currentAtom, zVal, charge,
                                                                                          an2masses[(int)zVal], atomSym, atomLabel)));
            }
            else if(numEntries == 3) {
                // This is the second line of a Z-Matrix
                zmatrix = true;
                rTo = mol->get_anchor_atom(splitLine[1], *line);
                if(rTo >= currentAtom)
                    throw PSIEXCEPTION("Error on geometry input line " + *line + "\nAtom "
                                       + splitLine[1] + " has not been defined yet.");
                boost::shared_ptr<CoordValue> rval(mol->get_coord_value(splitLine[2]));

                if (mol->full_atoms_[rTo]->symbol() == "X")
                    rval->set_fixed(true);

                mol->full_atoms_.push_back(boost::shared_ptr<CoordEntry>(new ZMatrixEntry(currentAtom, zVal, charge,
                                                                                          an2masses[(int)zVal], atomSym, atomLabel,
                                                                                          mol->full_atoms_[rTo], rval)));
            }
            else if(numEntries == 5) {
                // This is the third line of a Z-Matrix
                zmatrix = true;
                rTo = mol->get_anchor_atom(splitLine[1], *line);
                if(rTo >= currentAtom)
                    throw PSIEXCEPTION("Error on geometry input line " + *line + "\nAtom "
                                       + splitLine[1] + " has not been defined yet.");
                aTo = mol->get_anchor_atom(splitLine[3], *line);
                if(aTo >= currentAtom)
                    throw PSIEXCEPTION("Error on geometry input line " + *line + "\nAtom "
                                       + splitLine[3] + " has not been defined yet.");
                if(aTo == rTo)
                    throw PSIEXCEPTION("Atom used multiple times on line " + *line);
                boost::shared_ptr<CoordValue> rval(mol->get_coord_value(splitLine[2]));
                boost::shared_ptr<CoordValue> aval(mol->get_coord_value(splitLine[4]));

                if (mol->full_atoms_[rTo]->symbol() == "X")
                    rval->set_fixed(true);
                if (mol->full_atoms_[aTo]->symbol() == "X")
                    aval->set_fixed(true);

                mol->full_atoms_.push_back(boost::shared_ptr<CoordEntry>(new ZMatrixEntry(currentAtom, zVal, charge,
                                                                                          an2masses[(int)zVal], atomSym, atomLabel,
                                                                                          mol->full_atoms_[rTo], rval, mol->full_atoms_[aTo], aval)));
            }
            else if(numEntries == 7) {
                // This is line 4 onwards of a Z-Matrix
                rTo = mol->get_anchor_atom(splitLine[1], *line);
                if(rTo >= currentAtom)
                    throw PSIEXCEPTION("Error on geometry input line " + *line + "\nAtom "
                                       + splitLine[1] + " has not been defined yet.");
                aTo = mol->get_anchor_atom(splitLine[3], *line);
                if(aTo >= currentAtom)
                    throw PSIEXCEPTION("Error on geometry input line " + *line + "\nAtom "
                                       + splitLine[3] + " has not been defined yet.");
                dTo = mol->get_anchor_atom(splitLine[5], *line);
                if(dTo >= currentAtom)
                    throw PSIEXCEPTION("Error on geometry input line " + *line + "\nAtom "
                                       + splitLine[5] + " has not been defined yet.");
                if(aTo == rTo || rTo == dTo /* for you star wars fans */ || aTo == dTo)
                    throw PSIEXCEPTION("Atom used multiple times on line " + *line);

                boost::shared_ptr<CoordValue> rval(mol->get_coord_value(splitLine[2]));
                boost::shared_ptr<CoordValue> aval(mol->get_coord_value(splitLine[4]));
                boost::shared_ptr<CoordValue> dval(mol->get_coord_value(splitLine[6]));

                if (mol->full_atoms_[rTo]->symbol() == "X")
                    rval->set_fixed(true);
                if (mol->full_atoms_[aTo]->symbol() == "X")
                    aval->set_fixed(true);
                if (mol->full_atoms_[dTo]->symbol() == "X")
                    dval->set_fixed(true);

                mol->full_atoms_.push_back(boost::shared_ptr<CoordEntry>(new ZMatrixEntry(currentAtom, zVal, charge,
                                                                                          an2masses[(int)zVal], atomSym, atomLabel,
                                                                                          mol->full_atoms_[rTo], rval, mol->full_atoms_[aTo],
                                                                                          aval, mol->full_atoms_[dTo], dval)));
            }
            else {
                throw PSIEXCEPTION("Illegal geometry specification line : " + lines[0] +
                                   ".  You should provide either Z-Matrix or Cartesian input");
            }
            ++currentAtom;
            ++line;
            if(currentAtom == mol->fragments_[currentFragment].second)
                ++currentFragment;
        }
    }

    mol->set_has_zmatrix(zmatrix);

    if(pubcheminput)
        mol->symmetrize_to_abelian_group(1.0e-3);

    // Filter out EFP from Molecule
    for (int i=fragment_levels.size()-1; i>=0; --i) {
        if (fragment_levels[i] == EFPatom) {
            for (int j=mol->fragments_[i].second-1; j>=mol->fragments_[i].first; --j)
                mol->full_atoms_.erase(mol->full_atoms_.begin() + j);
            mol->fragment_charges_.erase(mol->fragment_charges_.begin()+i);
            mol->fragment_multiplicities_.erase(mol->fragment_multiplicities_.begin()+i);
            mol->fragments_.erase(mol->fragments_.begin()+i);
        }
    }
    for (int i=0, atom=0; i<mol->fragments_.size(); ++i) {
        int frlen = mol->fragments_[i].second - mol->fragments_[i].first;
        mol->fragments_[i].first = atom;
        mol->fragments_[i].second = atom + frlen;
        atom += frlen;
    }
        
    return mol;
}

std::string Molecule::create_psi4_string_from_molecule() const
{
    char buffer[120];
    std::stringstream ss;


        if (nallatom()) {
            // append units and any other non-default molecule keywords
            sprintf(buffer,"    units %-s\n", units_ == Angstrom ? "Angstrom" : "Bohr");
            ss << buffer;

            if (symmetry_from_input_ != "") {
                sprintf(buffer,"    symmetry %s\n", symmetry_from_input_.c_str());
                ss << buffer;
            }
            if (move_to_com_ == false) {
                sprintf(buffer,"    no_com\n");
                ss << buffer;
            }
            if (fix_orientation_ == true) {
                sprintf(buffer,"    no_reorient\n");
                ss << buffer;
            }

            // append atoms and coordentries and fragment separators with charge and multiplicity
            int Pfr = 0;
            for(int fr=0; fr<fragments_.size(); ++fr) {
                if ((fragment_types_[fr] == Absent) && (zmat_ == false)) {
                    continue;
                }
                sprintf(buffer, "%s    %s%d %d\n",
                    Pfr == 0 ? "" : "    --\n",
                    (fragment_types_[fr] == Ghost || fragment_types_[fr] == Absent) ? "#" : "",
                    fragment_charges_[fr], fragment_multiplicities_[fr]);
                ss << buffer;
                Pfr++;
                for(int at=fragments_[fr].first; at<fragments_[fr].second; ++at) {
                    if (fragment_types_[fr] == Absent) {
                        sprintf(buffer, "    %-8s", "X");
                        ss << buffer;
                    }
                    else if (fZ(at) || fsymbol(at) == "X") {
                        sprintf(buffer, "    %-8s", flabel(at).c_str());
                        ss << buffer;
                    }
                    else {
                        std::string stmp = std::string("Gh(") + flabel(at) + ")";
                        sprintf(buffer, "    %-8s", stmp.c_str());
                        ss << buffer;
                    }
                    sprintf(buffer, "    %s", full_atoms_[at]->string_in_input_format().c_str());
                    ss << buffer;
                }
            }
            sprintf(buffer,"\n");
            ss << buffer;

            // append any coordinate variables
            if(geometry_variables_.size()){
                std::map<std::string, double>::const_iterator iter;
                for(iter = geometry_variables_.begin(); iter!=geometry_variables_.end(); ++iter){
                    sprintf(buffer, "    %-10s=%16.10f\n", iter->first.c_str(), iter->second);
                    ss << buffer;
                }
                sprintf(buffer, "\n");
                ss << buffer;
            }
        }

    return ss.str();
}

void Molecule::symmetrize_to_abelian_group(double tol)
{
    // The coordinates are a bit crude, so we symmetrize them
    // First, populate the atom list
    reinterpret_coordentries();
    // Now, redetect the symmetry with a really crude tolerance
    SharedMatrix frame = symmetry_frame(tol);
    // Put it on the center of mass and rotate
    move_to_com();
    rotate_full(*frame.get());
    set_point_group(find_point_group(tol));
    // Clean up the molecule, to make sure it actually has the correct symmetry
    symmetrize();
}

void Molecule::reinterpret_coordentries()
{
    atoms_.clear();
    EntryVectorIter iter;
    for (iter = full_atoms_.begin(); iter != full_atoms_.end(); ++iter){
        (*iter)->invalidate();
    }
    int temp_charge = molecular_charge_;
    int temp_multiplicity = multiplicity_;
    molecular_charge_ = 0;
    multiplicity_    = 1;
    for(int fragment = 0; fragment < fragments_.size(); ++fragment){
        if(fragment_types_[fragment] == Absent)
            continue;
        if(fragment_types_[fragment] == Real) {
            molecular_charge_ += fragment_charges_[fragment];
            multiplicity_    += fragment_multiplicities_[fragment] - 1;
        }
        for(int atom = fragments_[fragment].first; atom < fragments_[fragment].second; ++atom){
            full_atoms_[atom]->compute();
            full_atoms_[atom]->set_ghosted(fragment_types_[fragment] == Ghost);
            if(full_atoms_[atom]->symbol() != "X") atoms_.push_back(full_atoms_[atom]);
        }
    }
    // TODO: This is a hack to ensure that set_multiplicity and set_molecular_charge
    // work for single-fragment molecules.
    if (fragments_.size() < 2) {
        molecular_charge_ = temp_charge;
        multiplicity_ = temp_multiplicity;
    }

    if(zmat_){
        // Even if the user asked us to lock the frame, we should reorient here for zmatrices
        SharedMatrix frame = symmetry_frame();
        rotate_full(*frame.get());
        move_to_com();
    }

}

void Molecule::update_geometry()
{
    if (fragments_.size() == 0)
        fprintf(outfile, "Warning: There are no quantum mechanical atoms in this molecule.\n");
    //    throw PSIEXCEPTION("Molecule::update_geometry: There are no fragments in this molecule.");

    // Idempotence condition
    if (lock_frame_)
        return;


    if (reinterpret_coordentries_)
        reinterpret_coordentries();

    if (move_to_com_)
        move_to_com();

    // If the no_reorient command was given, don't reorient
    if (fix_orientation_ == false) {
        // Now we need to rotate the geometry to its symmetry frame
        // to align the axes correctly for the point group
        // symmetry_frame looks for the highest point group so that we can align
        // the molecule according to its actual symmetry, rather than the symmetry
        // the the user might have provided.
        SharedMatrix frame = symmetry_frame();
        rotate_full(*frame.get());
    }

    // Recompute point group of the molecule, so the symmetry info is updated to the new frame
    set_point_group(find_point_group());
    set_full_point_group();

    symmetrize(); // Symmetrize the molecule to remove any noise.

    lock_frame_ = true;
}

void Molecule::activate_all_fragments()
{
    lock_frame_ = false;
    for(int i = 0; i < fragment_types_.size(); ++i){
        fragment_types_[i] = Real;
    }
}

int Molecule::nactive_fragments() {
    int n = 0;
    for(int i = 0; i < fragment_types_.size(); ++i){
        if ( fragment_types_[i] == Real ) n++;
    }
    return n;
}

void Molecule::deactivate_all_fragments()
{
    lock_frame_ = false;
    for(int i = 0; i < fragment_types_.size(); ++i){
        fragment_types_[i] = Absent;
    }
}

void Molecule::set_active_fragments(boost::python::list reals)
{
    lock_frame_ = false;
    for(int i = 0; i < boost::python::len(reals); ++i){
        int fragment = boost::python::extract<int>(reals[i]);
        fragment_types_[fragment - 1] = Real;
    }
}

void Molecule::set_active_fragment(int fragment)
{
    lock_frame_ = false;
    fragment_types_[fragment - 1] = Real;
}

void Molecule::set_ghost_fragments(boost::python::list ghosts)
{
    lock_frame_ = false;
    for(int i = 0; i < boost::python::len(ghosts); ++i){
        int fragment = boost::python::extract<int>(ghosts[i]);
        fragment_types_[fragment - 1] = Ghost;
    }
}

void Molecule::set_ghost_fragment(int fragment)
{
    lock_frame_ = false;
    fragment_types_[fragment - 1] = Ghost;
}

boost::shared_ptr<Molecule> Molecule::py_extract_subsets_1(boost::python::list reals,
                                                           boost::python::list ghosts)
{
    std::vector<int> realVec;
    for(int i = 0; i < boost::python::len(reals); ++i)
        realVec.push_back(boost::python::extract<int>(reals[i] )- 1);

    std::vector<int> ghostVec;
    for(int i = 0; i < boost::python::len(ghosts); ++i)
        ghostVec.push_back(boost::python::extract<int>(ghosts[i]) - 1);

    return extract_subsets(realVec, ghostVec);
}

boost::shared_ptr<Molecule> Molecule::py_extract_subsets_2(boost::python::list reals,
                                                           int ghost)
{
    std::vector<int> realVec;
    for(int i = 0; i < boost::python::len(reals); ++i)
        realVec.push_back(boost::python::extract<int>(reals[i])-1);

    std::vector<int> ghostVec;
    if (ghost >= 1)
        ghostVec.push_back(ghost - 1 );

    return extract_subsets(realVec, ghostVec);
}

boost::shared_ptr<Molecule> Molecule::py_extract_subsets_3(int reals,
                                                           boost::python::list ghost)
{
    std::vector<int> realVec;
    realVec.push_back(reals - 1);
    std::vector<int> ghostVec;
    for(int i = 0; i < boost::python::len(ghost); ++i)
        ghostVec.push_back(boost::python::extract<int>(ghost[i]) - 1);

    return extract_subsets(realVec, ghostVec);
}

boost::shared_ptr<Molecule> Molecule::py_extract_subsets_4(int reals,
                                                           int ghost)
{
    std::vector<int> realVec;
    realVec.push_back(reals -1 );
    std::vector<int> ghostVec;
    if (ghost >= 0)
        ghostVec.push_back(ghost - 1);

    return extract_subsets(realVec, ghostVec);
}

boost::shared_ptr<Molecule> Molecule::py_extract_subsets_5(boost::python::list reals)
{
    return py_extract_subsets_2(reals, -1);
}

boost::shared_ptr<Molecule> Molecule::py_extract_subsets_6(int reals)
{
    return py_extract_subsets_4(reals, -1);
}

boost::shared_ptr<Molecule> Molecule::extract_subsets(const std::vector<int> &real_list, const std::vector<int> &ghost_list) const
{
    if(ghost_list.size() + real_list.size() > fragments_.size())
        throw PSIEXCEPTION("The sum of real- and ghost-atom subsets is greater than the number of subsets");

    boost::shared_ptr<Molecule> clone(new Molecule(*this));
    clone->deactivate_all_fragments();
    for(int fragment = 0; fragment < real_list.size(); ++fragment){
        clone->set_active_fragment(real_list[fragment]+1); // The active fragment code subtracts 1
    }
    for(int fragment = 0; fragment < ghost_list.size(); ++fragment){
        clone->set_ghost_fragment(ghost_list[fragment]+1); // The ghost fragment code subtracts 1
    }
    clone->update_geometry();
    return clone;
}

void Molecule::save_to_chkpt(boost::shared_ptr<Chkpt> chkpt, std::string prefix)
{
    // Save the current prefix
    string pre = chkpt->get_prefix();
    // If needed switch the prefix in the chkpt file.
    if (!prefix.empty()) {
        chkpt->set_prefix(prefix.c_str());
    }

    // Need to save natom, zvals, geom
    chkpt->wt_natom(natom());
    chkpt->wt_nallatom(nallatom());

    double *zvals = new double[natom()];
    double **geom = block_matrix(natom(), 3);
    double **fgeom = block_matrix(nallatom(), 3);
    int *dummyflags = new int[nallatom()];

    for (int i=0; i<natom(); ++i) {
        zvals[i] = static_cast<double>(Z(i));
        geom[i][0] = x(i); geom[i][1] = y(i); geom[i][2] = z(i);
    }

    for (int i=0; i<nallatom(); ++i) {
        fgeom[i][0] = fx(i); geom[i][1] = fy(i); geom[i][2] = fz(i);
        dummyflags[i] = fZ(i) > 0 ? 0 : 1;
    }

    chkpt->wt_zvals(zvals);
    chkpt->wt_atom_dummy(dummyflags);
    chkpt->wt_fgeom(fgeom);

    chkpt->wt_enuc(nuclear_repulsion_energy());

    // Reset the prefix
    if (!prefix.empty()) {
        chkpt->set_prefix(pre.c_str());
    }

    delete[]dummyflags;
    delete[]zvals;
    free_block(geom);
    free_block(fgeom);
}

void Molecule::print_in_angstrom() const
{
    // Sometimes one just wants angstroms regardless of input units

        if (natom()) {
            if (pg_) outfile->Printf("    Molecular point group: %s\n", pg_->symbol().c_str());
            if (full_pg_) outfile->Printf("    Full point group: %s\n\n", full_point_group().c_str());
            outfile->Printf("    Geometry (in %s), charge = %d, multiplicity = %d:\n\n",
                    "Angstrom", molecular_charge_, multiplicity_);
            outfile->Printf("       Center              X                  Y                   Z       \n");
            outfile->Printf("    ------------   -----------------  -----------------  -----------------\n");

            for(int i = 0; i < natom(); ++i){
                outfile->Printf( "    %8s%4s ",symbol(i).c_str(),Z(i) ? "" : "(Gh)"); 
                for(int j = 0; j < 3; j++)
                    outfile->Printf( "  %17.12f", xyz(i, j) * pc_bohr2angstroms);
                outfile->Printf("\n");
            }
            outfile->Printf("\n");
            
        }
        else
            outfile->Printf( "  No atoms in this molecule.\n");

}


void Molecule::print_in_bohr() const
{
    // I'm tired of wanting to compare geometries with cints and psi4 will use what's in the input
    // and psi3 using bohr.

        if (natom()) {
            if (pg_) outfile->Printf("    Molecular point group: %s\n", pg_->symbol().c_str());
            if (full_pg_) outfile->Printf("    Full point group: %s\n\n", full_point_group().c_str());
            outfile->Printf("    Geometry (in %s), charge = %d, multiplicity = %d:\n\n",
                    "Bohr", molecular_charge_, multiplicity_);
            outfile->Printf("       Center              X                  Y                   Z       \n");
            outfile->Printf("    ------------   -----------------  -----------------  -----------------\n");

            for(int i = 0; i < natom(); ++i){
                outfile->Printf( "    %8s%4s ",symbol(i).c_str(),Z(i) ? "" : "(Gh)"); 
                for(int j = 0; j < 3; j++)
                    outfile->Printf( "  %17.12f", xyz(i, j));
                outfile->Printf("\n");
            }
            outfile->Printf("\n");
            
        }
        else
            outfile->Printf( "  No atoms in this molecule.\n");

}

void Molecule::print_in_input_format() const
{
        if (nallatom()) {
            if (pg_) outfile->Printf("    Molecular point group: %s\n", pg_->symbol().c_str());
            if (full_pg_) outfile->Printf("    Full point group: %s\n\n", full_point_group().c_str());
            outfile->Printf("    Geometry (in %s), charge = %d, multiplicity = %d:\n\n",
                    units_ == Angstrom ? "Angstrom" : "Bohr", molecular_charge_, multiplicity_);

            for(int i = 0; i < nallatom(); ++i){
                if (fZ(i) || (fsymbol(i) == "X")) {
                    outfile->Printf( "    %-8s", fsymbol(i).c_str());
                } else {
                    std::string stmp = std::string("Gh(") + fsymbol(i) + ")";
                    outfile->Printf( "    %-8s", stmp.c_str());
                }
                full_atoms_[i]->print_in_input_format();
            }
            outfile->Printf("\n");
            
            if(geometry_variables_.size()){
                std::map<std::string, double>::const_iterator iter;
                for(iter = geometry_variables_.begin(); iter!=geometry_variables_.end(); ++iter){
                    outfile->Printf( "    %-10s=%16.10f\n", iter->first.c_str(), iter->second);
                }
                outfile->Printf( "\n");
            }
        }

}

void Molecule::print() const
{
<<<<<<< HEAD
=======
    if (WorldComm->me() == 0) {
>>>>>>> c9e107cf

        if (natom()) {
            if (pg_) outfile->Printf("    Molecular point group: %s\n", pg_->symbol().c_str());
            if (full_pg_) outfile->Printf("    Full point group: %s\n\n", full_point_group().c_str());
            outfile->Printf("    Geometry (in %s), charge = %d, multiplicity = %d:\n\n",
                    units_ == Angstrom ? "Angstrom" : "Bohr", molecular_charge_, multiplicity_);
            outfile->Printf("       Center              X                  Y                   Z       \n");
            outfile->Printf("    ------------   -----------------  -----------------  -----------------\n");

            for(int i = 0; i < natom(); ++i){
                Vector3 geom = atoms_[i]->compute();
                outfile->Printf( "    %8s%4s ",symbol(i).c_str(),Z(i) ? "" : "(Gh)"); 
                for(int j = 0; j < 3; j++)
                    outfile->Printf( "  %17.12f", geom[j]);
                outfile->Printf("\n");
            }
            if (Process::environment.options.get_int("PRINT") > 2) {
                outfile->Printf("\n");
                for(int i = 0; i < natom(); ++i) {
                    outfile->Printf("    %8s\n", label(i).c_str());
                    std::map<std::string, std::string>::const_iterator iter;
                    for (iter = atoms_[i]->basissets().begin(); iter!=atoms_[i]->basissets().end(); ++iter){
                        std::map<std::string, std::string>::const_iterator otheriter = atoms_[i]->shells().find(iter->first);
                        outfile->Printf("              %-15s %-20s %s\n", iter->first.c_str(), 
                            iter->second.c_str(), otheriter->second.c_str());
                    }
                }
            }
            outfile->Printf("\n");
        }
        else
            outfile->Printf( "  No atoms in this molecule.\n");

}

void Molecule::print_cluster() const
{

        if (natom()) {
            if (pg_) outfile->Printf("    Molecular point group: %s\n", pg_->symbol().c_str());
            if (full_pg_) outfile->Printf("    Full point group: %s\n\n", full_point_group().c_str());
            outfile->Printf("    Geometry (in %s), charge = %d, multiplicity = %d:\n\n",
                    units_ == Angstrom ? "Angstrom" : "Bohr", molecular_charge_, multiplicity_);
            outfile->Printf("       Center              X                  Y                   Z       \n");
            outfile->Printf("    ------------   -----------------  -----------------  -----------------\n");

            int cluster_index = 1;
            bool look_for_separators = (fragments_.size() > 1);

            for(int i = 0; i < natom(); ++i){
                if (look_for_separators && fragments_[cluster_index].first == i) {
                    outfile->Printf("    ------------   -----------------  -----------------  -----------------\n");
                    cluster_index++;
                    if (cluster_index == fragments_.size()) {
                        look_for_separators = false;
                    }
                }

                Vector3 geom = atoms_[i]->compute();
                outfile->Printf( "    %8s%4s ",symbol(i).c_str(),Z(i) ? "" : "(Gh)"); 
                for(int j = 0; j < 3; j++)
                    outfile->Printf( "  %17.12f", geom[j]);
                outfile->Printf("\n");
            }
            outfile->Printf("\n");
            
        }
        else
            outfile->Printf( "  No atoms in this molecule.\n");

}

void Molecule::print_full() const
{

        if (natom()) {
            if (pg_) outfile->Printf("    Molecular point group: %s\n", pg_->symbol().c_str());
            if (full_pg_) outfile->Printf("    Full point group: %s\n\n", full_point_group().c_str());
            outfile->Printf("    Geometry (in %s), charge = %d, multiplicity = %d:\n\n",
                    units_ == Angstrom ? "Angstrom" : "Bohr", molecular_charge_, multiplicity_);
            outfile->Printf("       Center              X                  Y                   Z       \n");
            outfile->Printf("    ------------   -----------------  -----------------  -----------------\n");

            for(int i = 0; i < full_atoms_.size(); ++i){
                Vector3 geom = full_atoms_[i]->compute();
                outfile->Printf( "    %8s%4s ",fsymbol(i).c_str(),fZ(i) ? "" : "(Gh)"); 
                for(int j = 0; j < 3; j++)
                    outfile->Printf( "  %17.12f", geom[j]);
                outfile->Printf("\n");
            }
            outfile->Printf("\n");
            
        }
        else
            outfile->Printf( "  No atoms in this molecule.\n");

}

void Molecule::print_distances() const
{
    outfile->Printf( "        Interatomic Distances (Angstroms)\n\n");
    for(int i=0;i<natom();i++) {
        for(int j=i+1;j<natom();j++) {
            Vector3 eij = xyz(j)-xyz(i);
            double distance=eij.norm();
            outfile->Printf( "        Distance %d to %d %-8.3lf\n",i+1,j+1,distance*pc_bohr2angstroms);
        }
    }
    outfile->Printf( "\n\n");
}

void Molecule::print_bond_angles() const
{
    outfile->Printf( "        Bond Angles (degrees)\n\n");
    for(int j=0;j<natom();j++) {
        for(int i=0;i<natom();i++){
            if(i==j)
                continue;
            for(int k=i+1;k<natom();k++) {
                if(k==j)
                    continue;
                Vector3 eji = xyz(i)-xyz(j);
                eji.normalize ();
                Vector3 ejk = xyz(k)-xyz(j);
                ejk.normalize ();
                double dotproduct=eji.dot (ejk);
                double phi = 180*acos(dotproduct)/pc_pi;
                outfile->Printf( "        Angle %d-%d-%d: %8.3lf\n", i+1, j+1, k+1, phi);
            }
        }
    }
    outfile->Printf( "\n\n");
}

void Molecule::print_dihedrals() const
{
    outfile->Printf( "        Dihedral Angles (Degrees)\n\n");
    for(int i=0; i<natom(); i++) {
        for(int j=0; j<natom(); j++) {
            if(i==j)
                continue;
            for(int k=0; k<natom(); k++) {
                if(i==k || j==k)
                    continue;
                for(int l=0; l<natom(); l++) {
                    if(i==l || j==l || k==l)
                        continue;
                    Vector3 eij = xyz(j)-xyz(i);
                    eij.normalize ();
                    Vector3 ejk = xyz(k)-xyz(j);
                    ejk.normalize ();
                    Vector3 ekl = xyz(l) - xyz(k);
                    ekl.normalize ();
                    //Compute angle ijk
                    double angleijk = acos(-eij.dot (ejk));
                    //Compute angle jkl
                    double anglejkl = acos(-ejk.dot (ekl));
                    //compute term1 (eij x ejk)
                    Vector3 term1 = eij.cross (ejk);
                    //compute term2 (ejk x ekl)
                    Vector3 term2 = ejk.cross (ekl);
                    double numerator = term1.dot (term2);
                    double denominator = sin(angleijk)*sin(anglejkl);
                    double costau = (numerator/denominator);
                    if( costau>1.00 && costau<1.000001)
                        costau=1.00;
                    if(costau<-1.00 && costau>-1.000001)
                        costau=-1.00;
                    double tau = 180*acos(costau)/pc_pi;
                    outfile->Printf( "        Dihedral %d-%d-%d-%d: %8.3lf\n", i+1, j+1, k+1, l+1, tau);
                }
            }
        }
    }
    outfile->Printf( "\n\n");
}

void Molecule::print_out_of_planes () const
{
    outfile->Printf( "        Out-Of-Plane Angles (Degrees)\n\n");
    for(int i=0; i<natom(); i++) {
        for(int j=0; j<natom(); j++) {
            if(i==j)
                continue;
            for(int k=0; k<natom(); k++) {
                if(i==k || j==k)
                    continue;
                for(int l=0; l<natom(); l++) {
                    if(i==l || j==l || k==l)
                        continue;
                    //Compute vectors we need first
                    Vector3 elj = xyz(j)-xyz(l);
                    elj.normalize ();
                    Vector3 elk = xyz(k)-xyz(l);
                    elk.normalize ();
                    Vector3 eli = xyz(i)-xyz(l);
                    eli.normalize ();
                    //Denominator
                    double denominator = sin(acos(elj.dot (elk)));
                    //Numerator
                    Vector3 eljxelk = elj.cross(elk);
                    double numerator = eljxelk.dot (eli);
                    //compute angle
                    double sinetheta = numerator/denominator;
                    if(sinetheta>1.00)
                        sinetheta=1.000;
                    if(sinetheta<-1.00)
                        sinetheta=-1.000;
                    double theta = 180*asin(sinetheta)/pc_pi;
                    outfile->Printf( "        Out-of-plane %d-%d-%d-%d: %8.3lf\n", i+1, j+1, k+1, l+1, theta);
                }
            }
        }
    }
    outfile->Printf( "\n\n");
}

void Molecule::save_xyz_file(const std::string& filename, bool save_ghosts) const
{
    double factor = (units_ == Angstrom ? 1.0 : pc_bohr2angstroms);

    if (WorldComm->me() == 0) {
        boost::shared_ptr<OutFile> printer(new OutFile(filename,TRUNCATE));

        int N = natom();
        if (!save_ghosts) {
            N = 0;
            for (int i = 0; i < natom(); i++) {
                if (Z(i)) N++;
            }
        }
        printer->Printf("%d\n\n", N);

        for (int i = 0; i < natom(); i++) {
            Vector3 geom = atoms_[i]->compute();
            if (save_ghosts || Z(i))
                printer->Printf( "%2s %17.12f %17.12f %17.12f\n", (Z(i) ? symbol(i).c_str() : "Gh"), factor*geom[0], factor*geom[1], factor*geom[2]);
        }

    }
}

std::string Molecule::save_string_xyz_file() const
{
    std::stringstream stream;

    double factor = (units_ == Angstrom ? 1.0 : pc_bohr2angstroms);



        int N = natom();
        stream << boost::format("%d\n\n") % N;

        for (int i = 0; i < natom(); i++) {
            Vector3 geom = atoms_[i]->compute();
            if (Z(i))
                stream << boost::format("%2s %17.12f %17.12f %17.12f\n") % (Z(i) ? symbol(i).c_str() : "Gh") % (factor*geom[0]) % (factor*geom[1]) % (factor*geom[2]);
                //outfile->Printf(fh, "%2s %17.12f %17.12f %17.12f\n", (Z(i) ? symbol(i).c_str() : "Gh"), factor*geom[0], factor*geom[1], factor*geom[2]);
        }

    return stream.str();
}

std::string Molecule::save_string_xyz() const
{
    double factor = (units_ == Angstrom ? 1.0 : pc_bohr2angstroms);
    char buffer[120];
    std::stringstream ss;


        sprintf(buffer,"%d %d\n", molecular_charge(), multiplicity());
        ss << buffer;

        for (int i = 0; i < natom(); i++) {
            Vector3 geom = atoms_[i]->compute();
            sprintf(buffer, "%2s %17.12f %17.12f %17.12f\n", (Z(i) ? symbol(i).c_str() : "Gh"), factor*geom[0], factor*geom[1], factor*geom[2]);
            ss << buffer;
        }

    return ss.str();
}

Matrix* Molecule::inertia_tensor() const
{
    int i;
    Matrix* tensor = new Matrix("Inertia Tensor", 3, 3);
    Matrix& temp = *tensor;

    for (i = 0; i < natom(); i++) {
        // I(alpha, alpha)
        temp(0, 0) += mass(i) * (y(i) * y(i) + z(i) * z(i));
        temp(1, 1) += mass(i) * (x(i) * x(i) + z(i) * z(i));
        temp(2, 2) += mass(i) * (x(i) * x(i) + y(i) * y(i));

        // I(alpha, beta)
        temp(0, 1) -= mass(i) * x(i) * y(i);
        temp(0, 2) -= mass(i) * x(i) * z(i);
        temp(1, 2) -= mass(i) * y(i) * z(i);
    }

    //    mirror
    temp(1, 0) = temp(0, 1);
    temp(2, 0) = temp(0, 2);
    temp(2, 1) = temp(1, 2);

    // Check the elements for zero and make them a hard zero.
    for (int i=0; i < 3; ++i) {
        for (int j=0; j<3; ++j) {
            if (fabs(tensor->get(i, j)) < ZERO)
                tensor->set(i, j, 0.0);
        }
    }

    return tensor;
}

Vector Molecule::rotational_constants(double zero_tol) const {

  SharedMatrix pI(inertia_tensor());
  Vector evals(3);
  SharedMatrix eigenvectors(new Matrix(3, 3));
  pI->diagonalize(eigenvectors, evals, ascending);

  // Conversion factor from moments to rotational constants.
  double im2rotconst = pc_h / (8 * pc_pi * pc_pi * pc_c);
  // Add factor to put moments into SI units - give result in wavenumbers.
  im2rotconst /= (pc_bohr2m * pc_bohr2m * pc_amu2kg * 100);

  Vector rot_const(3);
  for (int i=0; i<3; ++i) {
    if (evals[i] < zero_tol)
      rot_const[i] = 0.0;
    else
      rot_const[i] = im2rotconst/evals[i];
  }

/*
  outfile->Printf("\n\tRotational constants (cm^-1) :\n");
  if (rot_const[0] == 0) // linear
    outfile->Printf("\tA = **********  ");
  else               // non-linear
    outfile->Printf("\tA = %10.5lf  ", rot_const[0]);

  if (rot_const[1] == 0) // atom
    outfile->Printf("  B = **********    C = **********  \n");
  else               // molecule
    outfile->Printf("  B = %10.5lf   C = %10.5lf\n", rot_const[1], rot_const[2]);
*/
  return rot_const;
}

void Molecule::print_rotational_constants(void) const {
  Vector rot_const = rotational_constants(1e-8);
  outfile->Printf("  Rotational constants:");
  if (rot_const[0] == 0.0) // linear
    outfile->Printf(" A = ************");
  else               // non-linear
    outfile->Printf(" A = %12.5lf", rot_const[0]);
  if (rot_const[1] == 0.0) // atom
    outfile->Printf("  B = ************  C = ************");
  else               // molecule
    outfile->Printf("  B = %12.5lf  C = %12.5lf", rot_const[1], rot_const[2]);
  outfile->Printf(" [cm^-1]\n");

  outfile->Printf("  Rotational constants:");
  if (rot_const[0] == 0.0) // linear
    outfile->Printf(" A = ************");
  else               // non-linear
    outfile->Printf(" A = %12.5lf", rot_const[0]*pc_c/10000);
  if (rot_const[1] == 0.0) // atom
    outfile->Printf("  B = ************  C = ************");
  else               // molecule
    outfile->Printf("  B = %12.5lf  C = %12.5lf", rot_const[1]*pc_c/10000, rot_const[2]*pc_c/10000);
  outfile->Printf(" [MHz]\n");
}

RotorType Molecule::rotor_type(double zero_tol) const {

  Vector rot_const = rotational_constants();

  // Determine degeneracy of rotational constants.
  double tmp, abs, rel;
  int degen = 0;
  for (int i=0;i<2;i++) {
    for (int j=i+1; j<3 && degen<2; j++) {
      abs = fabs(rot_const[i] - rot_const[j]);
      tmp = (rot_const[i] > rot_const[j]) ? rot_const[i] : rot_const[j];
      if (abs > 1.0E-14)
        rel = abs/tmp;
      else
        rel = 0.0;
      if (rel < zero_tol)
        degen++;
    }
  }
  //outfile->Printf( "\tDegeneracy is %d\n", degen);

  // Determine rotor type
  RotorType rotor_type;

  if (natom() == 1)
    rotor_type = RT_ATOM;
  else if (rot_const[0] == 0.0)  // A == 0, B == C
    rotor_type = RT_LINEAR;
  else if (degen == 2)           // A == B == C
    rotor_type = RT_SPHERICAL_TOP;
  else if (degen == 1)           // A  > B == C
    rotor_type = RT_SYMMETRIC_TOP;  // A == B > C
  else
    rotor_type = RT_ASYMMETRIC_TOP; // A != B != C

  return rotor_type;
}

//
// Symmetry
//
bool Molecule::has_inversion(Vector3& origin, double tol) const
{
    for (int i=0; i<natom(); ++i) {
        Vector3 inverted = origin-(xyz(i) - origin);
        int atom = atom_at_position2(inverted, tol);
        if (atom < 0 || !atoms_[atom]->is_equivalent_to(atoms_[i])) {
            return false;
        }
    }
    return true;
}

bool Molecule::is_plane(Vector3& origin, Vector3& uperp, double tol) const
{
    for (int i=0; i<natom(); ++i) {
        Vector3 A = xyz(i)-origin;
        Vector3 Apar = uperp.dot(A)*uperp;
        Vector3 Aperp = A - Apar;
        A = (Aperp- Apar) + origin;
        int atom = atom_at_position2(A, tol);
        if (atom < 0 || !atoms_[atom]->is_equivalent_to(atoms_[i])) {
            return false;
        }
    }
    return true;
}

bool Molecule::is_axis(Vector3& origin, Vector3& axis, int order, double tol) const
{
    for (int i=0; i<natom(); ++i) {
        Vector3 A = xyz(i) - origin;
        for (int j=1; j<order; ++j) {
            Vector3 R = A;
            R.rotate(j*2.0*M_PI/order, axis);
            R += origin;
            int atom = atom_at_position2(R, tol);
            if (atom < 0 || !atoms_[atom]->is_equivalent_to(atoms_[i])) {
                return false;
            }
        }
    }
    return true;
}

enum AxisName { XAxis, YAxis, ZAxis };

static AxisName like_world_axis(Vector3& axis, const Vector3& worldxaxis, const Vector3& worldyaxis, const Vector3& worldzaxis)
{
    AxisName like;
    double xlikeness = fabs(axis.dot(worldxaxis));
    double ylikeness = fabs(axis.dot(worldyaxis));
    double zlikeness = fabs(axis.dot(worldzaxis));
    if ((xlikeness - ylikeness) > 1.0e-12 && (xlikeness - zlikeness) > 1.0e-12) {
        like = XAxis;
        if (axis.dot(worldxaxis) < 0) axis = - axis;
    }
    else if ((ylikeness - zlikeness) > 1.0e-12) {
        like = YAxis;
        if (axis.dot(worldyaxis) < 0) axis = - axis;
    }
    else {
        like = ZAxis;
        if (axis.dot(worldzaxis) < 0) axis = - axis;
    }
    return like;
}

void Molecule::is_linear_planar(bool& linear, bool& planar, double tol) const
{
    if (natom() < 3) {
        linear = true;
        planar = true;
        return;
    }

    // find three atoms not on the same line
    Vector3 A = xyz(0);
    Vector3 B = xyz(1);
    Vector3 BA = B-A;
    BA.normalize();
    Vector3 CA;

    int i;
    double min_BAdotCA = 1.0;
    for (i=2; i<natom(); ++i) {
        Vector3 tmp = xyz(i) - A;
        tmp.normalize();
        if (fabs(BA.dot(tmp)) < min_BAdotCA) {
            CA = tmp;
            min_BAdotCA = fabs(BA.dot(tmp));
        }
    }
    if (min_BAdotCA >= 1.0 - tol) {
        linear = true;
        planar = true;
        return;
    }

    linear = false;
    if (natom() < 4) {
        planar = true;
        return;
    }

    // check for nontrivial planar molecules
    Vector3 BAxCA = BA.cross(CA);
    BAxCA.normalize();
    for (i=2; i<natom(); ++i) {
        Vector3 tmp = xyz(i)-A;
        if (fabs(tmp.dot(BAxCA)) > tol) {
            planar = false;
            return;
        }
    }
    planar = true;
}

int Molecule::atom_to_unique_offset(int iatom) const
{
    int iuniq = atom_to_unique_[iatom];
    int nequiv = nequiv_[iuniq];
    for (int i=0; i<nequiv; ++i) {
        if (equiv_[iuniq][i] == iatom)
            return i;
    }
    throw PSIEXCEPTION("Molecule::atom_to_unique_offset: I should've found the atom requested...but didn't.");
    return -1;
}

int Molecule::max_nequivalent() const
{
    int max = 0;
    for (int i=0; i<nunique(); ++i)
        if (max < nequivalent(i))
            max = nequivalent(i);
    return max;
}

boost::shared_ptr<Matrix> Molecule::symmetry_frame(double tol)
{
    int i, j;

    Vector3 com = center_of_mass();

    Vector3 worldxaxis(1.0, 0.0, 0.0);
    Vector3 worldyaxis(0.0, 1.0, 0.0);
    Vector3 worldzaxis(0.0, 0.0, 1.0);

    bool linear, planar;
    is_linear_planar(linear, planar, tol);

    bool have_inversion = has_inversion(com, tol);

    // check for C2 axis
    Vector3 c2axis;
    bool have_c2axis = false;
    if (natom() < 2) {
        have_c2axis = true;
        c2axis = Vector3(0.0, 0.0, 1.0);
    }
    else if (linear) {
        have_c2axis = true;
        c2axis = xyz(1) - xyz(0);
        c2axis.normalize();
    }
    else if (planar && have_inversion) {
        // there is a c2 axis that won't be found using the usual
        // algorithm. fine two noncolinear atom-atom vectors (we know
        // that linear == 0)
        Vector3 BA = xyz(1) - xyz(0);
        BA.normalize();
        for (i=2; i<natom(); ++i) {
            Vector3 CA = xyz(i) - xyz(0);
            CA.normalize();
            Vector3 BAxCA = BA.cross(CA);
            if (BAxCA.norm() > tol) {
                have_c2axis = true;
                BAxCA.normalize();
                c2axis = BAxCA;
                break;
            }
        }
    }
    else {
        // loop through pairs of atoms o find c2 axis candidates
        for (i=0; i<natom(); ++i) {
            Vector3 A = xyz(i) - com;
            double AdotA = A.dot(A);
            for (j=0; j<=i; ++j) {
                // the atoms must be identical
                if (!atoms_[i]->is_equivalent_to(atoms_[j])) continue;
                Vector3 B = xyz(j)-com;
                // the atoms must be the same distance from the com
                if (fabs(AdotA - B.dot(B)) > tol) continue;
                Vector3 axis = A+B;
                // atoms colinear with the com don't work
                if (axis.norm() < tol) continue;
                axis.normalize();
                if (is_axis(com, axis, 2, tol)) {
                    have_c2axis = true;
                    c2axis = axis;
                    goto symmframe_found_c2axis;
                }
            }
        }
    }
symmframe_found_c2axis:

    AxisName c2like = ZAxis;
    if (have_c2axis) {
        // try to make the sign of the axis correspond to one of the
        // world axes
        c2like = like_world_axis(c2axis, worldxaxis, worldyaxis, worldzaxis);
    }

    // check for c2 axis perp to first c2 axis
    Vector3 c2axisperp;
    bool have_c2axisperp = false;
    if (have_c2axis) {
        if (natom() < 2) {
            have_c2axisperp = true;
            c2axisperp = Vector3(1.0, 0.0, 0.0);
        }
        else if (linear) {
            if (have_inversion) {
                have_c2axisperp = true;
                c2axisperp = c2axis.perp_unit(Vector3(0.0,0.0,1.0));
            }
        }
        else {
            // loop through paris of atoms to find c2 axis candidates
            for (i=0; i<natom(); ++i) {
                Vector3 A = xyz(i) - com;
                double AdotA = A.dot(A);
                for (j=0; j<i; ++j) {
                    // the atoms must be identical
                    if (!atoms_[i]->is_equivalent_to(atoms_[j])) continue;
                    Vector3 B = xyz(j) - com;
                    // the atoms must be the same distance from the com
                    if (fabs(AdotA - B.dot(B)) > tol) continue;
                    Vector3 axis= A+B;
                    // atoms colinear with the com don't work
                    if (axis.norm() < tol) continue;
                    axis.normalize();
                    // if axis is not perp continue
                    if (fabs(axis.dot(c2axis)) > tol) continue;
                    if (is_axis(com, axis, 2, tol)) {
                        have_c2axisperp = true;
                        c2axisperp = axis;
                        goto symmframe_found_c2axisperp;
                    }
                }
            }
        }
    }
symmframe_found_c2axisperp:

    AxisName c2perplike;
    if (have_c2axisperp) {
        // try to make the sign of the axis correspond to one of
        // the world axes
        c2perplike = like_world_axis(c2axisperp, worldxaxis, worldyaxis, worldzaxis);

        // try to make c2axis the z axis
        if (c2perplike == ZAxis) {
            Vector3 tmpv = c2axisperp;
            tmpv = c2axisperp; c2axisperp = c2axis; c2axis = tmpv;
            c2perplike = c2like;
            c2like = ZAxis;
        }
        if (c2like != ZAxis) {
            if (c2like == XAxis) c2axis = c2axis.cross(c2axisperp);
            else c2axis = c2axisperp.cross(c2axis);
            c2like = like_world_axis(c2axis, worldxaxis, worldyaxis, worldzaxis);
        }
        // try to make c2axisperplike the x axis
        if (c2perplike == YAxis) {
            c2axisperp = c2axisperp.cross(c2axis);
            c2perplike = like_world_axis(c2axisperp, worldxaxis, worldyaxis, worldzaxis);
        }
    }

    // Check for vertical plane
    bool have_sigmav = false;
    Vector3 sigmav;
    if (have_c2axis) {
        if (natom() < 2) {
            have_sigmav = true;
            sigmav = c2axisperp;
        }
        else if (linear) {
            have_sigmav = true;
            if (have_c2axisperp) {
                sigmav = c2axisperp;
            }
            else {
                sigmav = c2axis.perp_unit(Vector3(0.0, 0.0, 1.0));
            }
        }
        else {
            // loop through pairs of atoms to find sigma v plane
            // candidates
            for (i=0; i<natom(); ++i) {
                Vector3 A = xyz(i) - com;
                double AdotA = A.dot(A);
                // the second atom can equal i because i might be
                // in the plane
                for (j=0; j<=i; ++j) {
                    // the atoms must be identical
                    if (!atoms_[i]->is_equivalent_to(atoms_[j])) continue;
                    Vector3 B = xyz(j) - com;
                    // the atoms must be the same distance from the com
                    if (fabs(AdotA - B.dot(B)) > tol) continue;
                    Vector3 inplane = B+A;
                    double norm_inplane = inplane.norm();
                    if (norm_inplane < tol) continue;
                    inplane *= 1.0/norm_inplane;
                    Vector3 perp = c2axis.cross(inplane);
                    double norm_perp = perp.norm();
                    if (norm_perp < tol) continue;
                    perp *= 1.0/norm_perp;
                    if (is_plane(com, perp, tol)) {
                        have_sigmav = true;
                        sigmav = perp;
                        goto symmframe_found_sigmav;
                    }
                }
            }
        }
    }

symmframe_found_sigmav:
    if (have_sigmav) {
        // try to make the sign of the oop vec correspond to one of
        // the world axes
        int sigmavlike = like_world_axis(sigmav, worldxaxis, worldyaxis, worldzaxis);

        // Choose sigmav to be the world x axis, if possible
        if (c2like == ZAxis && sigmavlike == YAxis) {
            sigmav = sigmav.cross(c2axis);
        }
        else if (c2like == YAxis && sigmavlike == ZAxis) {
            sigmav = c2axis.cross(sigmav);
        }
    }

    // under certain conditions i need to know if there is any sigma
    // plane
    bool have_sigma = false;
    Vector3 sigma;
    if (!have_inversion && !have_c2axis) {
        if (planar) {
            // find two noncolinear atom-atom vectors
            // we know that linear==0 since !have_c2axis
            Vector3 BA = xyz(1) - xyz(0);
            BA.normalize();
            for (i=2; i<natom(); ++i) {
                Vector3 CA = xyz(i) - xyz(0);
                CA.normalize();
                Vector3 BAxCA = BA.cross(CA);
                if (BAxCA.norm() > tol) {
                    have_sigma = true;
                    BAxCA.normalize();
                    sigma = BAxCA;
                    break;
                }
            }
        }
        else {
            // loop through pairs of atoms to contruct trial planes
            for (i=0; i<natom(); ++i) {
                Vector3 A = xyz(i) - com;
                double AdotA = A.dot(A);
                for (j=0; j<i; ++j) {
                    // the atomsmust be identical
                    if (!atoms_[i]->is_equivalent_to(atoms_[j])) continue;
                    Vector3 B = xyz(j)-com;
                    double BdotB = B.dot(B);
                    // the atoms must be the same distance from the com
                    if (fabs(AdotA - BdotB) > tol) continue;
                    Vector3 perp = B-A;
                    double norm_perp = perp.norm();
                    if (norm_perp < tol) continue;
                    perp *= 1.0 / norm_perp;
                    if (is_plane(com, perp, tol)) {
                        have_sigma = true;
                        sigma = perp;
                        goto found_sigma;
                    }
                }
            }
        }
    }
found_sigma:

    if (have_sigma) {
        // try to make the sign of the oop vec correspond to one of
        // the world axes
        double xlikeness = fabs(sigma.dot(worldxaxis));
        double ylikeness = fabs(sigma.dot(worldyaxis));
        double zlikeness = fabs(sigma.dot(worldzaxis));

        if (xlikeness > ylikeness && xlikeness > zlikeness) {
            if (sigma.dot(worldxaxis) < 0) sigma = -sigma;
        }
        else if (ylikeness > zlikeness) {
            if (sigma.dot(worldyaxis) < 0) sigma = -sigma;
        }
        else {
            if (sigma.dot(worldzaxis) < 0) sigma = -sigma;
        }
    }

    // Find the three axes for the symmetry frame
    Vector3 xaxis = worldxaxis;
    Vector3 yaxis;
    Vector3 zaxis = worldzaxis;
    if (have_c2axis) {
        zaxis = c2axis;
        if (have_sigmav) {
            xaxis = sigmav;
        }
        else if (have_c2axisperp) {
            xaxis = c2axisperp;
        }
        else {
            // any axis orthogonal to the zaxis will do
            xaxis = zaxis.perp_unit(zaxis);
        }
    }
    else if (have_sigma) {
        zaxis = sigma;
        xaxis = zaxis.perp_unit(zaxis);
    }

#define NOISY_ZERO 1.0e-8
    // Clean up our z axis
    if (fabs(zaxis[0]) < NOISY_ZERO)
        zaxis[0] = 0.0;
    if (fabs(zaxis[1]) < NOISY_ZERO)
        zaxis[1] = 0.0;
    if (fabs(zaxis[2]) < NOISY_ZERO)
        zaxis[2] = 0.0;

    // Clean up our x axis
    if (fabs(xaxis[0]) < NOISY_ZERO)
        xaxis[0] = 0.0;
    if (fabs(xaxis[1]) < NOISY_ZERO)
        xaxis[1] = 0.0;
    if (fabs(xaxis[2]) < NOISY_ZERO)
        xaxis[2] = 0.0;
#undef NOISY_ZERO

    // the y is then -x cross z
    yaxis = -xaxis.cross(zaxis);

//    outfile->Printf( "xaxis %20.14lf %20.14lf %20.14lf\n", xaxis[0], xaxis[1], xaxis[2]);
//    outfile->Printf( "yaxis %20.14lf %20.14lf %20.14lf\n", yaxis[0], yaxis[1], yaxis[2]);
//    outfile->Printf( "zaxis %20.14lf %20.14lf %20.14lf\n", zaxis[0], zaxis[1], zaxis[2]);

    SharedMatrix frame(new Matrix(3, 3));
    for (i=0; i<3; ++i) {
        frame->set(0, i,0, xaxis[i]);
        frame->set(0, i,1, yaxis[i]);
        frame->set(0, i,2, zaxis[i]);
    }

    return frame;
}

boost::shared_ptr<PointGroup> Molecule::find_highest_point_group(double tol) const
{
    unsigned char pg_bits = 0;

    typedef void (SymmetryOperation::*symm_func)();

    // The order of the next 2 arrays MUST match!
    unsigned char symm_bit[] = {
        SymmOps::C2_z,
        SymmOps::C2_y,
        SymmOps::C2_x,
        SymmOps::i,
        SymmOps::Sigma_xy,
        SymmOps::Sigma_xz,
        SymmOps::Sigma_yz
    };

    symm_func ptrs[] = {
        &SymmetryOperation::c2_z,
        &SymmetryOperation::c2_y,
        &SymmetryOperation::c2_x,
        &SymmetryOperation::i,
        &SymmetryOperation::sigma_xy,
        &SymmetryOperation::sigma_xz,
        &SymmetryOperation::sigma_yz
    };

    SymmetryOperation symop;

    int matching_atom = -1;
    // Only needs to detect the 8 symmetry operations
    for (int g=0; g<7; ++g) {

        symm_func local_ptr = ptrs[g];

        // Call the function pointer
        (symop.*local_ptr)();

        bool found = true;

        for (int i=0; i<natom(); ++i) {
            Vector3 op(symop(0,0), symop(1,1), symop(2,2));
            Vector3 pos = xyz(i) * op;

            if ((matching_atom = atom_at_position2(pos, tol)) >= 0) {
                if (atoms_[i]->is_equivalent_to(atoms_[matching_atom]) == false) {
                    found = false;
                    break;
                }
            }
            else {
                found = false;
                break;
            }
        }

        if (found) {
            pg_bits |= symm_bit[g];
        }
    }

    boost::shared_ptr<PointGroup> pg = boost::shared_ptr<PointGroup>(new PointGroup(pg_bits));

    return pg;
}

void Molecule::reset_point_group(const std::string& pgname)
{
    symmetry_from_input_ = boost::to_lower_copy(pgname);
    set_point_group(find_point_group());
}


boost::shared_ptr<PointGroup> Molecule::find_point_group(double tol) const
{
    boost::shared_ptr<PointGroup> pg = find_highest_point_group(tol);
    const std::string user = symmetry_from_input();

    if (!user.empty()) {
        // Need to handle the cases that the user only provides C2, C2v, C2h, Cs.
        // These point groups need directionality.

        int end = user.length() - 1;

        bool user_specified_direction = false;
        // Did the user provide directionality? If they did, the last letter would be x, y, or z
        if (user[end] == 'X' || user[end] == 'x' || user[end] == 'Y' || user[end] == 'y' || user[end] == 'Z' || user[end] == 'z') {
            // Directionality given, assume the user is smart enough to know what they're doing.
            user_specified_direction = true;
        }

        if (symmetry_from_input() != pg->symbol()) {
            boost::shared_ptr<PointGroup> user(new PointGroup(symmetry_from_input().c_str()));

            if (user_specified_direction == true) {
                // Assume the user knows what they're doing.

                // Make sure user is subgroup of pg
                if ((pg->bits() & user->bits()) != user->bits()) {
                    std::stringstream err;

                    err << "User specified point group (" << PointGroup::bits_to_full_name(user->bits()) <<
                           ") is not a subgroup of the highest detected point group (" <<
                           PointGroup::bits_to_full_name(pg->bits()) << ")";
                    throw PSIEXCEPTION(err.str());
                }
            }
            else {
                unsigned char similars[3];
                char count;

                PointGroups::similar(user->bits(), similars, count);

                int type=0;
                bool found = false;
                for (type=0; type < count; ++type) {
                    // If what the user specified and the similar type matches the full point group we've got a
                    // match
                    if ((similars[type] & pg->bits()) == similars[type]) {
                        found = true;
                        break;
                    }
                }

                if (found) {
                    // Construct a point group object using the found similar
                    user = boost::shared_ptr<PointGroup>(new PointGroup(similars[type]));
                }
                else {
                    std::stringstream err;

                    err << "User specified point group (" << PointGroup::bits_to_full_name(user->bits()) <<
                           ") is not a subgroup of the highest detected point group (" <<
                           PointGroup::bits_to_full_name(pg->bits()) << "). " <<
                           "If this is because the symmetry increased, try to start the calculation " <<
                           "again from the last geometry, after checking any symmetry-dependent input, " <<
                           "such as DOCC.";
                    throw PSIEXCEPTION(err.str().c_str());
                }
            }

            // If we make it here, what the user specified is good.
            pg = user;
        }
    }

    return pg;
}

boost::shared_ptr<PointGroup> Molecule::point_group() const
{
    if (!pg_)
        throw PSIEXCEPTION("Molecule::point_group: Molecular point group has not been set.");
    return pg_;
}

void Molecule::set_point_group(boost::shared_ptr<PointGroup> pg)
{
    pg_ = pg;
    // Call this here, the programmer will forget to call it, as I have many times.
    form_symmetry_information();
}

bool Molecule::has_symmetry_element(Vector3& op, double tol) const
{
    for (int i=0; i<natom(); ++i) {
        Vector3 result = xyz(i) * op;
        int atom = atom_at_position2(result, tol);

        if (atom != -1) {
            if (!atoms_[atom]->is_equivalent_to(atoms_[i]))
                return false;
        }
        else
            return false;
    }

    return true;
}

void Molecule::symmetrize(double tol)
{
    Matrix temp(natom(), 3);
    CharacterTable ct = point_group()->char_table();

    // Obtain atom mapping of atom * symm op to atom
    int **atom_map = compute_atom_map(this, tol);

    // Symmetrize the molecule to remove any noise
    for (int atom=0; atom<natom(); ++atom) {
        for (int g=0; g<ct.order(); ++g) {

            int Gatom = atom_map[atom][g];

            SymmetryOperation so = ct.symm_operation(g);

            // Full so must be used if molecule is not in standard orientation
            temp.add(0, atom, 0, so(0, 0) * x(Gatom) / ct.order());
            temp.add(0, atom, 0, so(0, 1) * y(Gatom) / ct.order());
            temp.add(0, atom, 0, so(0, 2) * z(Gatom) / ct.order());
            temp.add(0, atom, 1, so(1, 0) * x(Gatom) / ct.order());
            temp.add(0, atom, 1, so(1, 1) * y(Gatom) / ct.order());
            temp.add(0, atom, 1, so(1, 2) * z(Gatom) / ct.order());
            temp.add(0, atom, 2, so(2, 0) * x(Gatom) / ct.order());
            temp.add(0, atom, 2, so(2, 1) * y(Gatom) / ct.order());
            temp.add(0, atom, 2, so(2, 2) * z(Gatom) / ct.order());
        }
    }

    // Delete the atom map.
    delete_atom_map(atom_map, this);
    // Set the geometry to ensure z-matrix variables get updated
    set_geometry(temp);

}

void Molecule::release_symmetry_information()
{
    for (int i=0; i<nunique_; ++i) {
        delete[] equiv_[i];
    }
    delete[] equiv_;
    delete[] nequiv_;
    delete[] atom_to_unique_;
    nunique_ = 0;
    equiv_   = 0;
    nequiv_  = 0;
    atom_to_unique_ = 0;
}

void Molecule::form_symmetry_information(double tol)
{
    if (equiv_)
        release_symmetry_information();

    if (natom() == 0) {
        nunique_ = 0;
        equiv_   = 0;
        nequiv_  = 0;
        atom_to_unique_ = 0;
        //outfile->Printf( "No atoms detected, returning\n");
        return;
    }

    nequiv_         = new int[natom()];
    atom_to_unique_ = new int[natom()];
    equiv_          = new int*[natom()];

    if (point_group()->symbol() == "c1") {
        nunique_ = natom();
        for (int i=0; i<natom(); ++i) {
            nequiv_[i] = 1;
            equiv_[i] = new int[1];
            equiv_[i][0] = i;
            atom_to_unique_[i] = i;
        }
        return;
    }

    // The first atom is always unique
    nunique_           = 1;
    nequiv_[0]         = 1;
    equiv_[0]          = new int[1];
    equiv_[0][0]       = 0;
    atom_to_unique_[0] = 0;

    CharacterTable ct  = point_group()->char_table();

    Vector3 ac;
    SymmetryOperation so;
    Vector3 np;

    // Find the equivalent atoms
    int i;
    for (i=1; i<natom(); ++i) {
        ac = xyz(i);
        int i_is_unique = 1;
        int i_equiv = 0;

        // Apply all symmetry ops in the group to the atom
        for (int g=0; g<ct.order(); ++g) {
            so = ct.symm_operation(g);
            for (int ii=0; ii<3; ++ii) {
                np[ii] = 0;
                for (int jj=0; jj<3; ++jj)
                    np[ii] += so(ii, jj) * ac[jj];
            }

            // See if the transformed atom is equivalent to a
            // unique atom
            for (int j=0; j<nunique_; ++j) {
                int unique = equiv_[j][0];
                Vector3 aj(xyz(unique));
                if (np.distance(aj) < tol
                    && Z(unique) == Z(i)
                    && fabs(mass(unique)-mass(i)) < tol) {
                    i_is_unique = 0;
                    i_equiv = j;
                    break;
                }
            }
        }
        if (i_is_unique) {
            nequiv_[nunique_] = 1;
            equiv_[nunique_] = new int[1];
            equiv_[nunique_][0] = i;
            atom_to_unique_[i] = nunique_;
            nunique_++;
        }
        else {
            int *tmp = new int[nequiv_[i_equiv]+1];
            memcpy(tmp, equiv_[i_equiv], nequiv_[i_equiv]*sizeof(int));
            delete[] equiv_[i_equiv];
            equiv_[i_equiv] = tmp;
            equiv_[i_equiv][nequiv_[i_equiv]] = i;
            nequiv_[i_equiv]++;
            atom_to_unique_[i] = i_equiv;
        }
    }

    // The first atom in the equiv list is considered the primary
    // unique atom. Just to make things look pretty, make the
    // atom with the most zeros in its x, y, z coordinate the
    // unique atom. Nothing else should rely on this being done.
    double ztol=1.0e-5;
    for (i=0; i<nunique_; ++i) {
        int maxzero = 0;
        int jmaxzero = 0;
        for (int j=0; j<nequiv_[i]; ++j) {
            int nzero = 0;
            for (int k=0; k<3; ++k) {
                double tmp = equiv_[i][j];
                if (fabs(xyz(tmp, k)) < ztol)
                    nzero++;
            }
            if (nzero > maxzero) {
                maxzero = nzero;
                jmaxzero = j;
            }
        }
        int tmp = equiv_[i][jmaxzero];
        equiv_[i][jmaxzero] = equiv_[i][0];
        equiv_[i][0] = tmp;
    }
}

std::string Molecule::sym_label()
{
    if (!pg_) set_point_group(find_point_group());
    return pg_->symbol();
}

char** Molecule::irrep_labels()
{
    if (pg_==NULL) set_point_group(find_point_group());
    int nirreps = pg_->char_table().nirrep();
    char **irreplabel = (char **) malloc(sizeof(char *)*nirreps);
    for (int i=0; i<nirreps; i++) {
        irreplabel[i] = (char *) malloc(sizeof(char)*5);
        ::memset(irreplabel[i], 0, sizeof(char)*5);
        //strcpy(irreplabel[i],pg_->char_table().gamma(i).symbol());
        strcpy(irreplabel[i],pg_->char_table().gamma(i).symbol_ns());
    }
    return irreplabel;
}

Vector3 Molecule::xyz(int atom) const
{
    return input_units_to_au_ * atoms_[atom]->compute();
}

Vector3 Molecule::fxyz(int atom) const
{
    return input_units_to_au_ * full_atoms_[atom]->compute();
}

double Molecule::xyz(int atom, int _xyz) const
{
    return input_units_to_au_ * atoms_[atom]->compute()[_xyz];
}

const double& Molecule::Z(int atom) const
{
    return atoms_[atom]->Z();
}

double Molecule::fZ(int atom) const
{
    return full_atoms_[atom]->Z();
}

double Molecule::x(int atom) const
{
    return input_units_to_au_ * atoms_[atom]->compute()[0];
}

double Molecule::y(int atom) const
{
    return input_units_to_au_ * atoms_[atom]->compute()[1];
}

double Molecule::z(int atom) const
{
    return input_units_to_au_ * atoms_[atom]->compute()[2];
}

double Molecule::fx(int atom) const
{
    return input_units_to_au_ * full_atoms_[atom]->compute()[0];
}

double Molecule::fy(int atom) const
{
    return input_units_to_au_ * full_atoms_[atom]->compute()[1];
}

double Molecule::fz(int atom) const
{
    return input_units_to_au_ * full_atoms_[atom]->compute()[2];
}

double Molecule::charge(int atom) const
{
    return atoms_[atom]->charge();
}

double Molecule::fcharge(int atom) const
{
    return full_atoms_[atom]->charge();
}

int Molecule::true_atomic_number(int atom) const
{
    Element_to_Z Z;
    Z.load_values();
    return (int)Z[atoms_[atom]->symbol()];
}

int Molecule::ftrue_atomic_number(int atom) const
{
    Element_to_Z Z;
    Z.load_values();
    return (int)Z[full_atoms_[atom]->symbol()];
}

void Molecule::set_basis_all_atoms(const std::string& name, const std::string& type)
{
    std::string uc = boost::to_upper_copy(name);
    // These aren't really basis set specifications, just return.
    if(uc == "SPECIAL" || uc == "GENERAL" || uc == "CUSTOM") return;

    BOOST_FOREACH(boost::shared_ptr<CoordEntry> atom, full_atoms_) {
        atom->set_basisset(name, type);
    }
}

void Molecule::set_basis_by_number(int number, const std::string& name, const std::string& type)
{
    if (number >= natom()){
        char msg[100];
        sprintf(&msg[0], "Basis specified for atom %d, but there are only %d atoms in this molecule", number, natom());
        throw PSIEXCEPTION(msg);
    }
    atoms_[number]->set_basisset(name, type);
}

void Molecule::set_basis_by_symbol(const std::string& symbol, const std::string& name, const std::string& type)
{
    BOOST_FOREACH(boost::shared_ptr<CoordEntry> atom, full_atoms_) {
        if (boost::iequals(atom->symbol(),symbol))
            atom->set_basisset(name, type);
    }
}

void Molecule::set_basis_by_label(const std::string& label, const std::string& name, const std::string& type)
{
    BOOST_FOREACH(boost::shared_ptr<CoordEntry> atom, full_atoms_) {
        if (boost::iequals(atom->label(),label))
            atom->set_basisset(name, type);
    }
}

void Molecule::set_shell_by_label(const std::string& label, const std::string& name, const std::string& type)
{
    lock_frame_ = false;  // force symmetry recompute after adding shell info
    BOOST_FOREACH(boost::shared_ptr<CoordEntry> atom, full_atoms_) {
        if (boost::iequals(atom->label(),label))
            atom->set_shell(name, type);
    }
}

const boost::shared_ptr<CoordEntry>& Molecule::atom_entry(int atom) const
{
    return atoms_[atom];
}

double Molecule::fmass(int atom) const
{
    return full_atoms_[atom]->mass();
}

std::string Molecule::flabel(int atom) const
{
    return full_atoms_[atom]->label();
}

int Molecule::get_anchor_atom(const std::string &str, const std::string &line)
{
    if(regex_match(str, reMatches_, integerNumber_)) {
        // This is just a number, return it
        return str_to_int(str) - 1;
    }
    else{
        // Look to see if this string is known
        for (int i=0; i <nallatom(); ++i) {
            if (full_atoms_[i]->label() == str)
                return i;
        }
        throw PSIEXCEPTION("Illegal value " + str + " in atom specification"
                           + " on line " + line + "\n\n");
    }
}

void Molecule::set_variable(const std::string &str, double val)
{
    lock_frame_ = false;
    geometry_variables_[str] = val;

        outfile->Printf( "Setting geometry variable %s to %f\n", str.c_str(), val);
    try {
        update_geometry();
    }
    catch (...) {
        // Update geometry might have added some atoms, delete them to be safe.
        atoms_.clear();
    }
}

double Molecule::get_variable(const std::string &str)
{
    if(geometry_variables_.count(str)) {
        return geometry_variables_[str];
    }
    else{
        throw PSIEXCEPTION(str + " not known");
    }
}

bool Molecule::is_variable(const std::string &str) const
{
    return find(all_variables_.begin(), all_variables_.end(), str) != all_variables_.end();
}

CoordValue* Molecule::get_coord_value(const std::string &str)
{
    if(regex_match(str, reMatches_, realNumber_)) {
        // This is already a number
        return new NumberValue(str_to_double(str));
    }
    else {
        // Register this as variable, whether it's defined or not
        // Make sure this special case is in the map
        if(str == "TDA") geometry_variables_[str] = 360.0*atan(std::sqrt(2))/M_PI;
        if(str[0] == '-'){
            // This is negative; ignore the leading '-' and return minus the value
            all_variables_.push_back(str.substr(1, str.size() - 1));
            return new VariableValue(str.substr(1, str.size() - 1), geometry_variables_, true);
        }else{
            all_variables_.push_back(str);
            // This is positive; return the value using the string as-is
            return new VariableValue(str, geometry_variables_);
        }
    }
}

std::string Molecule::schoenflies_symbol() const
{
    return point_group()->symbol();
}

// RAK, 4-2012, return true if all atoms correctly map onto other atoms
bool Molecule::valid_atom_map(double tol) const {
    double np[3];
    SymmetryOperation so;
    CharacterTable ct = point_group()->char_table();

    // loop over all centers
    for (int i=0; i < natom(); i++) {
        Vector3 ac(xyz(i));

        // For each operation in the pointgroup, transform the coordinates of
        // center "i" and see which atom it maps into
        for (int g=0; g < ct.order(); g++) {
            so = ct.symm_operation(g);

            for (int ii=0; ii < 3; ii++) {
                np[ii] = 0;
                for (int jj=0; jj < 3; jj++)
                    np[ii] += so(ii,jj) * ac[jj];
            }

            if (atom_at_position1(np, tol) < 0)
              return false;
        }
    }
    return true;
}


// These two declarations are left here as it's not clear that anyone else will use them:

// Function used by set_full_point_group() to find the max. order of a rotational axis.
int matrix_3d_rotation_Cn(Matrix &coord, Vector3 axis, bool reflect, double TOL, int max_Cn_to_check=-1);

// Function used by set_full_point_group() to scan a given geometry and
// determine if an atom is present at a given location.
bool atom_present_in_geom(Matrix & geom, Vector3 & b, double tol);

bool atom_present_in_geom(Matrix & geom, Vector3 & b, double tol) {
  for (int i=0; i < geom.nrow(); ++i) {
    Vector3 a(geom(i,0),geom(i,1),geom(i,2));
    if (b.distance(a) < tol)
      return true;
  }
  return false;
}

// full_pg_n_ is highest order n in Cn.  0 for atoms or infinity.
void Molecule::set_full_point_group(double zero_tol) {

  // Get cartesian geometry and put COM at origin
  Matrix geom = geometry();
  Vector3 com = center_of_mass();
  for (int i=0; i<natom(); ++i) {
    geom.add(i, 0, -com[0]);
    geom.add(i, 1, -com[1]);
    geom.add(i, 2, -com[2]);
  }

  // Get rotor type
  RotorType rotor = rotor_type(zero_tol);
  //outfile->Printf("\t\tRotor type        : %s\n", RotorTypeList[rotor].c_str());

  // Get the D2h point group from Jet and Ed's code: c1 ci c2 cs d2 c2v c2h d2h
  // and ignore the user-specified subgroup in this case.
  boost::shared_ptr<PointGroup> pg = find_highest_point_group(zero_tol);
  std::string d2h_subgroup = pg->symbol();
  //std::string d2h_subgroup = point_group()->symbol();
  //outfile->Printf("d2h_subgroup %s \n", d2h_subgroup.c_str());

  // Check inversion
  Vector3 v3_zero(0, 0, 0);
  bool op_i = has_inversion(v3_zero, zero_tol);
  //outfile->Printf("\t\tInversion symmetry: %s\n", (op_i ? "yes" : "no"));

  int i;
  double dot, phi;
  Vector3 x_axis(1,0,0);
  Vector3 y_axis(0,1,0);
  Vector3 z_axis(0,0,1);
  SharedMatrix test_mat;
  Vector3 rot_axis;

  if (rotor == RT_ATOM) { // atoms
    full_pg_ = PG_ATOM;
    full_pg_n_ = 0;
  }
  else if (rotor == RT_LINEAR) { // linear molecules
    if (op_i)
      full_pg_ = PG_Dinfh;
    else
      full_pg_ = PG_Cinfv;
    full_pg_n_ = 0;
  }
  else if (rotor == RT_SPHERICAL_TOP) { // spherical tops
    if (!op_i) { // The only spherical top without inversion is Td.
      full_pg_ = PG_Td;
      full_pg_n_ = 3;
    }
    else { // Oh or Ih ?
      // Oh has a S4 and should be oriented properly already.
      test_mat = geom.matrix_3d_rotation(z_axis, pc_pi/2, true);
      bool op_symm = geom.equal_but_for_row_order(test_mat, zero_tol);
      //outfile->Printf("\t\tS4z : %s\n", (op_symm ? "yes" : "no"));

      if (op_symm) {
        full_pg_ = PG_Oh;
        full_pg_n_ = 4;
      }
      else {
        full_pg_ = PG_Ih;
        full_pg_n_ = 5;
      }
    }
  }
  else if (rotor == RT_ASYMMETRIC_TOP) { // asymmetric tops cannot exceed D2h, right?

    if (d2h_subgroup == "c1") {
      full_pg_ = PG_C1;
      full_pg_n_ = 1;
    }
    else if (d2h_subgroup == "ci") {
      full_pg_ = PG_Ci;
      full_pg_n_ = 1;
    }
    else if (d2h_subgroup == "c2") {
      full_pg_ = PG_Cn;
      full_pg_n_ = 2;
    }
    else if (d2h_subgroup == "cs") {
      full_pg_ = PG_Cs;
      full_pg_n_ = 1;
    }
    else if (d2h_subgroup == "d2") {
      full_pg_ = PG_Dn;
      full_pg_n_ = 2;
    }
    else if (d2h_subgroup == "c2v") {
      full_pg_ = PG_Cnv;
      full_pg_n_ = 2;
    }
    else if (d2h_subgroup == "c2h") {
      full_pg_ = PG_Cnh;
      full_pg_n_ = 2;
    }
    else if (d2h_subgroup == "d2h") {
      full_pg_ = PG_Dnh;
      full_pg_n_ = 2;
    }
    else
      outfile->Printf("\t\tWarning: Cannot determine point group.\n");
  }
  else if (rotor == RT_SYMMETRIC_TOP) {

    // Find principal axis that is unique and make it z-axis.
    SharedMatrix It(inertia_tensor());
    Vector I_evals(3);
    SharedMatrix I_evects(new Matrix(3, 3));
    It->diagonalize(I_evects, I_evals, ascending);
    // I_evects->print_out();
    // outfile->Printf("I_evals %15.10lf %15.10lf %15.10lf\n", I_evals[0], I_evals[1], I_evals[2]);

    int unique_axis = 1;
    if (fabs(I_evals[0] - I_evals[1]) < zero_tol)
      unique_axis = 2;
    else if (fabs(I_evals[1] - I_evals[2]) < zero_tol)
      unique_axis = 0;

    // Compute angle between unique axis and the z-axis
    // Returned eigenvectors appear to be columns (in Fortan style) ?!
    Vector3 old_axis(I_evects->get(0,unique_axis),
                     I_evects->get(1,unique_axis),
                     I_evects->get(2,unique_axis));

    dot = z_axis.dot(old_axis);
    if (fabs(dot-1) < 1.0e-10)
      phi = 0.0;
    else if (fabs(dot+1) < 1.0e-10)
      phi = pc_pi;
    else
      phi = acos(dot);

    // Rotate geometry to put unique axis on the z-axis, if it isn't already.
    if (fabs(phi) > 1.0e-14) {
      rot_axis = z_axis.cross(old_axis);
      test_mat = geom.matrix_3d_rotation(rot_axis, phi, false);
      //outfile->Printf( "Rotating by %lf to get principal axis on z-axis.\n", phi);
      geom.copy(test_mat);
    }

    //outfile->Printf("Geometry to analyze - principal axis on z-axis:\n");
    //for (i=0; i<natom(); ++i)
      //outfile->Printf("%20.15lf %20.15lf %20.15lf\n", geom(i,0), geom(i,1), geom(i,2));
    //outfile->Printf("\n");

    // Determine order Cn and Sn of principal axis.
    int Cn_z = matrix_3d_rotation_Cn(geom, z_axis, false, zero_tol);
    //outfile->Printf("\t\tHighest rotation axis (Cn_z) : %d\n", Cn_z);

    int Sn_z = matrix_3d_rotation_Cn(geom, z_axis, true, zero_tol);
    //outfile->Printf("\t\tHighest rotation axis (Sn_z) : %d\n", Sn_z);

    // Check for sigma_h (xy plane).
    bool op_sigma_h = false;
    for (i=0; i<natom(); ++i) {
      if (fabs(geom(i,2)) < zero_tol)
        continue; // atom is in xy plane
      else {
        Vector3 test_atom(geom(i,0), geom(i,1), -1*geom(i,2));
        if (!atom_present_in_geom(geom, test_atom, zero_tol))
          break;
      }
    }
    if (i == natom())
      op_sigma_h = true;
    //outfile->Printf("\t\t sigma_h : %s\n", (op_sigma_h ? "yes" : "no"));

    // Rotate one off-axis atom to the yz plane and check for sigma_v's.
    int pivot_atom_i;
    for (i=0; i<natom(); ++i) {
      double dist_from_z = sqrt(geom(i,0)*geom(i,0)+geom(i,1)*geom(i,1));
      if (fabs(dist_from_z) > zero_tol) {
        pivot_atom_i = i;
        break;
      }
    }
    if (pivot_atom_i == natom())
      throw PSIEXCEPTION("Not a linear molecule but could not find off-axis atom.");

    // Rotate around z-axis to put pivot atom in the yz plane
    Vector3 xy_point(geom(pivot_atom_i,0), geom(pivot_atom_i,1), 0);

    xy_point.normalize();
    dot = y_axis.dot(xy_point);
    if (fabs(dot-1) < 1.0e-10)
      phi = 0.0;
    else if (fabs(dot+1) < 1.0e-10)
      phi = pc_pi;
    else
      phi = acos(dot);

    bool is_D = false;
    if (fabs(phi) > 1.0e-14) {
      test_mat = geom.matrix_3d_rotation(z_axis, phi, false);
      //outfile->Printf( "Rotating by %8.3e to get atom %d in yz-plane.\n", phi, pivot_atom_i+1);
      geom.copy(test_mat);
    }

    // Check for sigma_v (yz plane).
    bool op_sigma_v = false;
    for (i=0; i<natom(); ++i) {
      if (fabs(geom(i,0)) < zero_tol)
        continue; // atom is in yz plane
      else {
        Vector3 test_atom(-1*geom(i,0), geom(i,1), geom(i,2));
        if (!atom_present_in_geom(geom, test_atom, zero_tol))
          break;
      }
    }
    if (i == natom())
      op_sigma_v = true;
    //outfile->Printf("\t\tsigma_v : %s\n", (op_sigma_v ? "yes" : "no"));

    //outfile->Printf("geom to analyze - one atom in yz plane\n");
    //for (i=0; i<natom(); ++i)
      //outfile->Printf("%20.15lf %20.15lf %20.15lf\n", geom(i,0), geom(i,1), geom(i,2));
    //outfile->Printf("\n");

    // Check for perpendicular C2's.
    // Loop through pairs of atoms to find c2 axis candidates.
    for (i=0; i<natom(); ++i) {
      Vector3 A(geom(i,0), geom(i,1), geom(i,2));
      double AdotA = A.dot(A);
      for (int j=0; j<i; ++j) {

        if (Z(i) != Z(j)) continue; // ensure same atomic number

        Vector3 B(geom(j,0), geom(j,1), geom(j,2)); // ensure same distance from com
        if (fabs(AdotA - B.dot(B)) > 1.0e-6) continue; // loose check

        // Use sum of atom vectors as axis if not 0.
        Vector3 axis= A+B;
        if (axis.norm() < 1.0e-12) continue;
        axis.normalize();

        // Check if axis is perpendicular to z-axis.
        if (fabs(axis.dot(z_axis)) > 1.0e-6) continue;

        // Do the thorough check for C2.
        if (matrix_3d_rotation_Cn(geom, axis, false, zero_tol, 2) == 2)
          is_D = true;
      }
    }
    //outfile->Printf("\t\tperp. C2's :  %s\n", (is_D ? "yes" : "no"));

    // Now assign point groups!  Sn first.
    if (Sn_z == 2 * Cn_z && !is_D) {
      full_pg_   = PG_Sn;
      full_pg_n_ = Sn_z;
      return;
    }

    if (is_D) {  // has perpendicular C2's
      if (op_sigma_h && op_sigma_v) { // Dnh : Cn, nC2, sigma_h, nSigma_v
        full_pg_   = PG_Dnh;
        full_pg_n_ = Cn_z;
      }
      else if (Sn_z == 2*Cn_z) { // Dnd : Cn, nC2, S2n axis coincident with Cn
        full_pg_   = PG_Dnd;
        full_pg_n_ = Cn_z;
      }
      else {                     // Dn : Cn, nC2
        full_pg_   = PG_Dn;
        full_pg_n_ = Cn_z;
      }
    }
    else {      // lacks perpendicular C2's
      if (op_sigma_h && Sn_z == Cn_z) {// Cnh : Cn, sigma_h, Sn coincident with Cn
        full_pg_   = PG_Cnh;
        full_pg_n_ = Cn_z;
      }
      else if (op_sigma_v) {           // Cnv : Cn, nCv
        full_pg_   = PG_Cnv;
        full_pg_n_ = Cn_z;
      }
      else {                           // Cn  : Cn
        full_pg_   = PG_Cn;
        full_pg_n_ = Cn_z;
      }
    }
  } // symmetric top

  return;
}

/*
** @brief Find maximum n in Cn around given axis, i.e., the highest-order rotation axis.
**
** @param coord Matrix    : points to rotate - column dim is 3
** @param axis  Vector3   : axis around which to rotate, does not need to be normalized
** @param bool  reflect   : if true, really look for Sn not Cn
** @returns n
*/
int matrix_3d_rotation_Cn(Matrix &coord, Vector3 axis, bool reflect, double TOL, int max_Cn_to_check) {
  int max_possible;
  if (max_Cn_to_check == -1)     // default
    max_possible = coord.nrow(); // Check all atoms. In future, make more intelligent.
  else
    max_possible = max_Cn_to_check;

  int Cn = 1; // C1 is there for sure
  SharedMatrix rotated_mat;
  bool present;

  for (int n=2; n<max_possible+1; ++n) {
    rotated_mat = coord.matrix_3d_rotation(axis, 2*pc_pi/n, reflect);
    present = coord.equal_but_for_row_order(rotated_mat, TOL);

    if (present)
      Cn = n;
  }
  return Cn;
}


// Return point group name such as D3d or S8 in string form, with the 'n'
// replaced by an integer.
std::string Molecule::full_point_group() const {

  string pg_with_n = FullPointGroupList[full_pg_];

  // These don't need changes - have no 'n'.
  if (pg_with_n == "D_inf_h" || pg_with_n == "C_inf_v" ||
      pg_with_n == "C1"      || pg_with_n == "Cs"      ||
      pg_with_n == "Ci"      || pg_with_n == "Td"      ||
      pg_with_n == "Oh"      || pg_with_n == "Ih" )
        return pg_with_n;

  stringstream n_integer;
  n_integer << full_pg_n_;

  // Replace 'n'.  It can only appear once.
  size_t start_pos = pg_with_n.find("n");

  pg_with_n.replace(start_pos, n_integer.str().length(), n_integer.str());

  return  pg_with_n;
}

int Molecule::natom() const{
    return atoms_.size();
}
<|MERGE_RESOLUTION|>--- conflicted
+++ resolved
@@ -1131,133 +1131,6 @@
     int rTo, aTo, dTo;
     string atomSym, atomLabel;
     bool zmatrix = false;
-<<<<<<< HEAD
-
-    std::vector<std::string>::iterator line = lines.begin();
-    for(; line != lines.end(); ++line) {
-        // Trim leading and trailing whitespace
-        boost::algorithm::trim(*line);
-        boost::split(splitLine, *line, boost::is_any_of("\t ,"),token_compress_on);
-        int numEntries = splitLine.size();
-
-        // Grab the original label the user used. (H1)
-        atomLabel = boost::to_upper_copy(splitLine[0]);
-
-        bool ghostAtom = false;
-        // Do a little check for ghost atoms
-        if(regex_match(atomLabel, reMatches, ghostAtom_)) {
-            // We don't know whether the @C or Gh(C) notation matched.  Do a quick check.
-            atomLabel = reMatches[1] == "" ? reMatches[2] : reMatches[1];
-            ghostAtom = true;
-        }
-
-        // Check that the atom symbol is valid
-        if(!regex_match(atomLabel, reMatches, atomSymbol_))
-            throw PSIEXCEPTION("Illegal atom symbol in geometry specification: " + atomLabel
-                               + " on line\n" + *(line));
-
-        // Save the actual atom symbol (H1 => H)
-        atomSym = reMatches[2].str();
-
-        double zVal = zVals[atomSym];
-        double charge = zVal;
-        // Not sure how charge is used right now, but let's zero it anyway...
-        if(ghostAtom){
-            charge = 0.0;
-            zVal = 0.0;
-        }
-
-        if(numEntries == 4){
-            // This is a Cartesian entry
-            boost::shared_ptr<CoordValue> xval(mol->get_coord_value(splitLine[1]));
-            boost::shared_ptr<CoordValue> yval(mol->get_coord_value(splitLine[2]));
-            boost::shared_ptr<CoordValue> zval(mol->get_coord_value(splitLine[3]));
-            mol->full_atoms_.push_back(boost::shared_ptr<CoordEntry>(new CartesianEntry(currentAtom, zVal, charge,
-                                                                                        an2masses[(int)zVal], atomSym, atomLabel,
-                                                                                        xval, yval, zval)));
-        }
-        else if(numEntries == 1) {
-            // This is the first line of a Z-Matrix
-            zmatrix = true;
-            mol->full_atoms_.push_back(boost::shared_ptr<CoordEntry>(new ZMatrixEntry(currentAtom, zVal, charge,
-                                                                                      an2masses[(int)zVal], atomSym, atomLabel)));
-        }
-        else if(numEntries == 3) {
-            // This is the second line of a Z-Matrix
-            zmatrix = true;
-            rTo = mol->get_anchor_atom(splitLine[1], *line);
-            if(rTo >= currentAtom)
-                throw PSIEXCEPTION("Error on geometry input line " + *line + "\nAtom "
-                                   + splitLine[1] + " has not been defined yet.");
-            boost::shared_ptr<CoordValue> rval(mol->get_coord_value(splitLine[2]));
-
-            if (mol->full_atoms_[rTo]->symbol() == "X")
-                rval->set_fixed(true);
-
-            mol->full_atoms_.push_back(boost::shared_ptr<CoordEntry>(new ZMatrixEntry(currentAtom, zVal, charge,
-                                                                                      an2masses[(int)zVal], atomSym, atomLabel,
-                                                                                      mol->full_atoms_[rTo], rval)));
-        }
-        else if(numEntries == 5) {
-            // This is the third line of a Z-Matrix
-            zmatrix = true;
-            rTo = mol->get_anchor_atom(splitLine[1], *line);
-            if(rTo >= currentAtom)
-                throw PSIEXCEPTION("Error on geometry input line " + *line + "\nAtom "
-                                   + splitLine[1] + " has not been defined yet.");
-            aTo = mol->get_anchor_atom(splitLine[3], *line);
-            if(aTo >= currentAtom)
-                throw PSIEXCEPTION("Error on geometry input line " + *line + "\nAtom "
-                                   + splitLine[3] + " has not been defined yet.");
-            if(aTo == rTo)
-                throw PSIEXCEPTION("Atom used multiple times on line " + *line);
-            boost::shared_ptr<CoordValue> rval(mol->get_coord_value(splitLine[2]));
-            boost::shared_ptr<CoordValue> aval(mol->get_coord_value(splitLine[4]));
-
-            if (mol->full_atoms_[rTo]->symbol() == "X")
-                rval->set_fixed(true);
-            if (mol->full_atoms_[aTo]->symbol() == "X")
-                aval->set_fixed(true);
-
-            mol->full_atoms_.push_back(boost::shared_ptr<CoordEntry>(new ZMatrixEntry(currentAtom, zVal, charge,
-                                                                                      an2masses[(int)zVal], atomSym, atomLabel,
-                                                                                      mol->full_atoms_[rTo], rval, mol->full_atoms_[aTo], aval)));
-        }
-        else if(numEntries == 7) {
-            // This is line 4 onwards of a Z-Matrix
-            //zmatrix = true;
-            rTo = mol->get_anchor_atom(splitLine[1], *line);
-            if(rTo >= currentAtom)
-                throw PSIEXCEPTION("Error on geometry input line " + *line + "\nAtom "
-                                   + splitLine[1] + " has not been defined yet.");
-            aTo = mol->get_anchor_atom(splitLine[3], *line);
-            if(aTo >= currentAtom)
-                throw PSIEXCEPTION("Error on geometry input line " + *line + "\nAtom "
-                                   + splitLine[3] + " has not been defined yet.");
-            dTo = mol->get_anchor_atom(splitLine[5], *line);
-            if(dTo >= currentAtom)
-                throw PSIEXCEPTION("Error on geometry input line " + *line + "\nAtom "
-                                   + splitLine[5] + " has not been defined yet.");
-            if(aTo == rTo || rTo == dTo /* for you star wars fans */ || aTo == dTo)
-                throw PSIEXCEPTION("Atom used multiple times on line " + *line);
-
-            boost::shared_ptr<CoordValue> rval(mol->get_coord_value(splitLine[2]));
-            boost::shared_ptr<CoordValue> aval(mol->get_coord_value(splitLine[4]));
-            boost::shared_ptr<CoordValue> dval(mol->get_coord_value(splitLine[6]));
-
-            if (mol->full_atoms_[rTo]->symbol() == "X")
-                rval->set_fixed(true);
-            if (mol->full_atoms_[aTo]->symbol() == "X")
-                aval->set_fixed(true);
-            if (mol->full_atoms_[dTo]->symbol() == "X")
-                dval->set_fixed(true);
-
-            mol->full_atoms_.push_back(boost::shared_ptr<CoordEntry>(new ZMatrixEntry(currentAtom, zVal, charge,
-                                                                                      an2masses[(int)zVal], atomSym, atomLabel,
-                                                                                      mol->full_atoms_[rTo], rval, mol->full_atoms_[aTo],
-                                                                                      aval, mol->full_atoms_[dTo], dval)));
-        }
-=======
     double zVal, charge;
     unsigned int currentFragment = 0;
     efpCount = 0;
@@ -1314,7 +1187,6 @@
             ++efpCount;
             ++currentFragment;
         }    
->>>>>>> c9e107cf
         else {
             // currentAtom belongs to QM fragment so read geometry of atom from line
 
@@ -1903,10 +1775,6 @@
 
 void Molecule::print() const
 {
-<<<<<<< HEAD
-=======
-    if (WorldComm->me() == 0) {
->>>>>>> c9e107cf
 
         if (natom()) {
             if (pg_) outfile->Printf("    Molecular point group: %s\n", pg_->symbol().c_str());
