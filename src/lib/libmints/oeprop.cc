--- conflicted
+++ resolved
@@ -799,48 +799,29 @@
 
     SharedVector ndip = DipoleInt::nuclear_contribution(mol);
 
-<<<<<<< HEAD
-    fprintf(outfile, "  Nuclear Dipole Moment: (a.u.)\n");
-    fprintf(outfile,"     X: %10.4lf      Y: %10.4lf      Z: %10.4lf\n",
-            ndip->get(0), ndip->get(1), ndip->get(2));
-    fprintf(outfile, "\n");
-    fprintf(outfile, "  Electronic Dipole Moment: (a.u.)\n");
-    fprintf(outfile,"     X: %10.4lf      Y: %10.4lf      Z: %10.4lf\n",
-            de[0], de[1], de[2]);
-    fprintf(outfile, "\n");
-=======
     if (!transition) {
->>>>>>> cbdf9cab
-
-        fprintf(outfile, " Nuclear Dipole Moment: (a.u.)\n");
+
+        fprintf(outfile, "  Nuclear Dipole Moment: (a.u.)\n");
         fprintf(outfile,"     X: %10.4lf      Y: %10.4lf      Z: %10.4lf\n",
                 ndip->get(0), ndip->get(1), ndip->get(2));
         fprintf(outfile, "\n");
-        fprintf(outfile, " Electronic Dipole Moment: (a.u.)\n");
+        fprintf(outfile, "  Electronic Dipole Moment: (a.u.)\n");
         fprintf(outfile,"     X: %10.4lf      Y: %10.4lf      Z: %10.4lf\n",
                 de[0], de[1], de[2]);
         fprintf(outfile, "\n");
 
-<<<<<<< HEAD
-    fprintf(outfile,"  Dipole Moment: (a.u.)\n");
-=======
         de[0] += ndip->get(0, 0);
         de[1] += ndip->get(0, 1);
         de[2] += ndip->get(0, 2);
     }
     
-    fprintf(outfile," %sDipole Moment: (a.u.)\n", (transition ? "Transition " : ""));
->>>>>>> cbdf9cab
+    fprintf(outfile,"  %sDipole Moment: (a.u.)\n", (transition ? "Transition " : ""));
     fprintf(outfile,"     X: %10.4lf      Y: %10.4lf      Z: %10.4lf     Total: %10.4lf\n",
        de[0], de[1], de[2], de.norm());
     fprintf(outfile, "\n");
 
     double dfac = _dipmom_au2debye;
-<<<<<<< HEAD
-    fprintf(outfile,"  Dipole Moment: (Debye)\n");
-=======
-    fprintf(outfile," %sDipole Moment: (Debye)\n", (transition ? "Transition " : ""));
->>>>>>> cbdf9cab
+    fprintf(outfile,"  %sDipole Moment: (Debye)\n", (transition ? "Transition " : ""));
     fprintf(outfile,"     X: %10.4lf      Y: %10.4lf      Z: %10.4lf     Total: %10.4lf\n",
        de[0]*dfac, de[1]*dfac, de[2]*dfac, de.norm()*dfac);
     fprintf(outfile, "\n");
@@ -907,11 +888,7 @@
     
     // Print multipole components
     double dfac = _dipmom_au2debye * _bohr2angstroms;
-<<<<<<< HEAD
-    fprintf(outfile, "  Quadrupole Moment: (Debye Ang)\n");
-=======
-    fprintf(outfile, " %sQuadrupole Moment: (Debye Ang)\n", (transition ? "Transition " : ""));
->>>>>>> cbdf9cab
+    fprintf(outfile, "  %sQuadrupole Moment: (Debye Ang)\n", (transition ? "Transition " : ""));
     fprintf(outfile, "    XX: %10.4lf     YY: %10.4lf     ZZ: %10.4lf\n", \
        qe[0]*dfac, qe[3]*dfac, qe[5]*dfac);
     fprintf(outfile, "    XY: %10.4lf     XZ: %10.4lf     YZ: %10.4lf\n", \
@@ -919,11 +896,7 @@
     fprintf(outfile, "\n");
 
     double dtrace = (1.0 / 3.0) * (qe[0] + qe[3] + qe[5]);
-<<<<<<< HEAD
-    fprintf(outfile, "  Traceless Quadrupole Moment: (Debye Ang)\n");
-=======
-    fprintf(outfile, " Traceless %sQuadrupole Moment: (Debye Ang)\n", (transition ? "Transition " : ""));
->>>>>>> cbdf9cab
+    fprintf(outfile, "  Traceless %sQuadrupole Moment: (Debye Ang)\n", (transition ? "Transition " : ""));
     fprintf(outfile, "    XX: %10.4lf     YY: %10.4lf     ZZ: %10.4lf\n", \
        (qe[0]-dtrace)*dfac, (qe[3]-dtrace)*dfac, (qe[5]-dtrace)*dfac);
     fprintf(outfile, "    XY: %10.4lf     XZ: %10.4lf     YZ: %10.4lf\n", \
@@ -952,29 +925,6 @@
 
     fflush(outfile);
 }
-<<<<<<< HEAD
-void OEProp::compute_octupole()
-{
-    throw FeatureNotImplemented("OEProp::compute_octupole", "Octupole expectation value not implemented", __FILE__, __LINE__);
-
-    fprintf(outfile, "  OCTUPOLE ANALYSIS [a.u.]:\n\n");
-
-    // Awesome code goes here.
-
-    fflush(outfile);
-}
-void OEProp::compute_hexadecapole()
-{
-    throw FeatureNotImplemented("OEProp::compute_hexadecapole", "Hexadecapole expectation value not implemented", __FILE__, __LINE__);
-
-    fprintf(outfile, "  HEXADECAPOLE ANALYSIS [a.u.]:\n\n");
-
-    // Awesome code goes here.
-
-    fflush(outfile);
-}
-=======
->>>>>>> cbdf9cab
 void OEProp::compute_mo_extents()
 {
     fprintf(outfile, "  MO Extents (<r^2>) [a.u.]:\n\n");
