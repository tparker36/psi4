/*
 *@BEGIN LICENSE
 *
 * PSI4: an ab initio quantum chemistry software package
 *
 * This program is free software; you can redistribute it and/or modify
 * it under the terms of the GNU General Public License as published by
 * the Free Software Foundation; either version 2 of the License, or
 * (at your option) any later version.
 *
 * This program is distributed in the hope that it will be useful,
 * but WITHOUT ANY WARRANTY; without even the implied warranty of
 * MERCHANTABILITY or FITNESS FOR A PARTICULAR PURPOSE.  See the
 * GNU General Public License for more details.
 *
 * You should have received a copy of the GNU General Public License along
 * with this program; if not, write to the Free Software Foundation, Inc.,
 * 51 Franklin Street, Fifth Floor, Boston, MA 02110-1301 USA.
 *
 *@END LICENSE
 */

#include <cmath>
#include <stdexcept>
#include <libciomr/libciomr.h>
#include <libmints/integral.h>
#include <libmints/wavefunction.h>   // for df
#include <libmints/osrecur.h>
#include <exception.h>

using namespace psi;

double ***init_box(int a, int b, int c)
{
    int i,j;
    double ***box;

    box = (double ***) malloc(sizeof(double **)*a);
    for(i=0;i<a;i++)
        box[i] = (double **) malloc(sizeof(double *)*b);
    for(i=0;i<a;i++) {
        for(j=0;j<b;j++) {
            box[i][j] = (double *) malloc(sizeof(double)*c);
            memset((void *)box[i][j], '\0', sizeof(double)*c);
        }
    }
    return box;
}

void zero_box(double ***box, int a, int b, int c)
{
    int i, j;
    for (i=0; i<a; ++i) {
        for (j=0; j<b; ++j) {
            memset((void*)box[i][j], 0, sizeof(double)*c);
        }
    }
}

void free_box(double ***box, int a, int b)
{
    int i,j;

    for(i=0;i<a;i++)
        for(j=0;j<b;j++)
            free(box[i][j]);

    for(i=0;i<a;i++)
        free(box[i]);

    free(box);
}

ObaraSaikaTwoCenterMIRecursion::ObaraSaikaTwoCenterMIRecursion(int max_am1, int max_am2, int max_m):
    max_am1_(max_am1), max_am2_(max_am2), max_m_(max_m)
{
    if (max_am1 < 0)
        throw SanityCheckError("ObaraSaikaTwoCenterMIRecursion -- max_am1 must be nonnegative", __FILE__, __LINE__);
    if (max_am2 < 0)
        throw SanityCheckError("ERROR: ObaraSaikaTwoCenterMIRecursion -- max_am2 must be nonnegative", __FILE__, __LINE__);
//    if (max_m > 3)
//        throw SanityCheckError("ERROR: ObaraSaikaTwoCenterMIRecursion -- max_m must be nonnegative and less than 4", __FILE__, __LINE__);

    x_ = init_box(max_am1+1, max_am2+1, max_m+1);
    y_ = init_box(max_am1+1, max_am2+1, max_m+1);
    z_ = init_box(max_am1+1, max_am2+1, max_m+1);
}

ObaraSaikaTwoCenterMIRecursion::~ObaraSaikaTwoCenterMIRecursion()
{
    free_box(x_, max_am1_+1, max_am2_+1);
    free_box(y_, max_am1_+1, max_am2_+1);
    free_box(z_, max_am1_+1, max_am2_+1);
}

void ObaraSaikaTwoCenterMIRecursion::compute(double PA[3], double PB[3], double gamma, int am1, int am2)
{
    if (am1 < 0 || am1 > max_am1_)
        throw SanityCheckError("ERROR: ObaraSaikaTwoCenterMIRecursion::compute -- am1 out of bounds", __FILE__, __LINE__);
    if (am2 < 0 || am2 > max_am2_)
        throw SanityCheckError("ERROR: ObaraSaikaTwoCenterMIRecursion::compute -- am2 out of bounds", __FILE__, __LINE__);

    int i, j, k;
    double oog = 1.0 / (2.0 * gamma);


    // Generate the fundamental integrals.  N.B. Only even parity terms survive!
    x_[0][0][0] = y_[0][0][0] = z_[0][0][0] = 1.0;
    for(int n = 1; n < max_m_; n += 2) {
        x_[0][0][n+1] = n * oog * x_[0][0][n-1];
        y_[0][0][n+1] = n * oog * y_[0][0][n-1];
        z_[0][0][n+1] = n * oog * z_[0][0][n-1];
    }

    // Upward recursion in j for i=0
    for (j=0; j<am1; ++j) {
        for (k=0; k<=max_m_; ++k) {
            x_[0][j+1][k] = PB[0] * x_[0][j][k];
            y_[0][j+1][k] = PB[1] * y_[0][j][k];
            z_[0][j+1][k] = PB[2] * z_[0][j][k];

            if (j > 0) {
                x_[0][j+1][k] += j * oog * x_[0][j-1][k];
                y_[0][j+1][k] += j * oog * y_[0][j-1][k];
                z_[0][j+1][k] += j * oog * z_[0][j-1][k];
            }

            if (k > 0) {
                x_[0][j+1][k] += k * oog * x_[0][j][k-1];
                y_[0][j+1][k] += k * oog * y_[0][j][k-1];
                z_[0][j+1][k] += k * oog * z_[0][j][k-1];
            }
        }
    }

    // Upward recursion in i for all j's
    for (i=0; i<am1; ++i) {
        for (j=0; j<=am2; ++j) {
            for (k=0; k<=max_m_; ++k) {
                x_[i+1][j][k] = PA[0] * x_[i][j][k];
                y_[i+1][j][k] = PA[1] * y_[i][j][k];
                z_[i+1][j][k] = PA[2] * z_[i][j][k];

                if (i > 0) {
                    x_[i+1][j][k] += i * oog * x_[i-1][j][k];
                    y_[i+1][j][k] += i * oog * y_[i-1][j][k];
                    z_[i+1][j][k] += i * oog * z_[i-1][j][k];
                }

                if (j > 0) {
                    x_[i+1][j][k] += j * oog * x_[i][j-1][k];
                    y_[i+1][j][k] += j * oog * y_[i][j-1][k];
                    z_[i+1][j][k] += j * oog * z_[i][j-1][k];
                }

                if (k > 0) {
                    x_[i+1][j][k] += k * oog * x_[i][j][k-1];
                    y_[i+1][j][k] += k * oog * y_[i][j][k-1];
                    z_[i+1][j][k] += k * oog * z_[i][j][k-1];
                }
            }
        }
    }
}

ObaraSaikaTwoCenterEFPRecursion::ObaraSaikaTwoCenterEFPRecursion(int max_am1, int max_am2):
    max_am1_(max_am1), max_am2_(max_am2)
{
    if (max_am1 < 0)
        throw SanityCheckError("ERROR: ObaraSaikaTwoCenterMVIRecursion -- max_am1 must be nonnegative", __FILE__, __LINE__);
    if (max_am2 < 0)
        throw SanityCheckError("ERROR: ObaraSaikaTwoCenterMVIRecursion -- max_am2 must be nonnegative", __FILE__, __LINE__);

    size_ = max_am1 > max_am2 ? max_am1 : max_am2;
    size_ += 1;
    size_ = (size_-1)*size_*(size_+1)+1;
    q_   = init_box(size_, size_, max_am1_ + max_am2_ + 4);
    x_   = init_box(size_, size_, max_am1_ + max_am2_ + 3);
    y_   = init_box(size_, size_, max_am1_ + max_am2_ + 3);
    z_   = init_box(size_, size_, max_am1_ + max_am2_ + 3);
    xx_  = init_box(size_, size_, max_am1_ + max_am2_ + 2);
    yy_  = init_box(size_, size_, max_am1_ + max_am2_ + 2);
    zz_  = init_box(size_, size_, max_am1_ + max_am2_ + 2);
    xy_  = init_box(size_, size_, max_am1_ + max_am2_ + 2);
    xz_  = init_box(size_, size_, max_am1_ + max_am2_ + 2);
    yz_  = init_box(size_, size_, max_am1_ + max_am2_ + 2);
    xxx_ = init_box(size_, size_, max_am1_ + max_am2_ + 1);
    yyy_ = init_box(size_, size_, max_am1_ + max_am2_ + 1);
    zzz_ = init_box(size_, size_, max_am1_ + max_am2_ + 1);
    xxy_ = init_box(size_, size_, max_am1_ + max_am2_ + 1);
    xxz_ = init_box(size_, size_, max_am1_ + max_am2_ + 1);
    xyy_ = init_box(size_, size_, max_am1_ + max_am2_ + 1);
    yyz_ = init_box(size_, size_, max_am1_ + max_am2_ + 1);
    xzz_ = init_box(size_, size_, max_am1_ + max_am2_ + 1);
    yzz_ = init_box(size_, size_, max_am1_ + max_am2_ + 1);
    xyz_ = init_box(size_, size_, max_am1_ + max_am2_ + 1);
}

ObaraSaikaTwoCenterEFPRecursion::~ObaraSaikaTwoCenterEFPRecursion()
{
    free_box(q_  , size_, size_);
    free_box(x_  , size_, size_);
    free_box(y_  , size_, size_);
    free_box(z_  , size_, size_);
    free_box(xx_ , size_, size_);
    free_box(yy_ , size_, size_);
    free_box(zz_ , size_, size_);
    free_box(xy_ , size_, size_);
    free_box(xz_ , size_, size_);
    free_box(yz_ , size_, size_);
    free_box(xxx_, size_, size_);
    free_box(yyy_, size_, size_);
    free_box(zzz_, size_, size_);
    free_box(xxy_, size_, size_);
    free_box(xxz_, size_, size_);
    free_box(xyy_, size_, size_);
    free_box(yyz_, size_, size_);
    free_box(xzz_, size_, size_);
    free_box(yzz_, size_, size_);
    free_box(xyz_, size_, size_);
}

#define EPS 1.0e-17

void ObaraSaikaTwoCenterEFPRecursion::calculate_f(double *F, int n, double t)
{
<<<<<<< HEAD
    int i, m;
=======
    int i, m, k;
>>>>>>> c9e107cf
    int m2;
    double t2;
    double num;
    double sum;
<<<<<<< HEAD
    double term1;
=======
    double term1, term2;
>>>>>>> c9e107cf
    static double K = 1.0/M_2_SQRTPI;
    double et;


    if (t>20.0){
        t2 = 2*t;
        et = exp(-t);
        t = sqrt(t);
        F[0] = K*erf(t)/t;
        for(m=0; m<=n-1; m++){
            F[m+1] = ((2*m + 1)*F[m] - et)/(t2);
        }
    }
    else {
        et = exp(-t);
        t2 = 2*t;
        m2 = 2*n;
        num = df[m2];
        i=0;
        sum = 1.0/(m2+1);
        do{
            i++;
            num = num*t2;
            term1 = num/df[m2+2*i+2];
            sum += term1;
        } while (fabs(term1) > EPS && i < MAX_FAC);
        F[n] = sum*et;
        for(m=n-1;m>=0;m--){
            F[m] = (t2*F[m+1] + et)/(2*m+1);
        }
    }
}

void ObaraSaikaTwoCenterEFPRecursion::compute(double PA[3], double PB[3], double PC[3], double zeta, int am1, int am2)
{
    int a, b, m;
    int azm = 1;
    int aym = am1 + 1;
    int axm = aym * aym;
    int bzm = 1;
    int bym = am2 + 1;
    int bxm = bym * bym;
    int ax, ay, az, bx, by, bz;
    int aind, bind;
    double ooz = 1.0/(2.0 * zeta);
    int mmax = am1 + am2 + 3;

    // Prefactor from A20
    double tmp = sqrt(zeta) * M_2_SQRTPI;
    // U from A21
    double u = zeta * (PC[0] * PC[0] + PC[1] * PC[1] + PC[2] * PC[2]);
    double *F = new double[mmax+1]; // TODO: Move this allocation into constructor

    // Zero out F
    memset(F, 0, sizeof(double) * (mmax+1));

    // Form Fm(U) from A20
    calculate_f(F, mmax, u);

    // Perform recursion in m for (a|A(0)|s) using A20
    for (m=0; m<=mmax; ++m) {
        q_[0][0][m] = tmp * F[m];
    }
    for (m=0; m<=mmax-1; ++m) {
        x_[0][0][m] = 2.0*zeta*PC[0]*q_[0][0][m+1];
        y_[0][0][m] = 2.0*zeta*PC[1]*q_[0][0][m+1];
        z_[0][0][m] = 2.0*zeta*PC[2]*q_[0][0][m+1];
    }
    for (m=0; m<=mmax-2; ++m) {
        xx_[0][0][m] = 4.0*zeta*zeta*PC[0]*PC[0]*q_[0][0][m+2] - 2.0*zeta*q_[0][0][m+1];
        yy_[0][0][m] = 4.0*zeta*zeta*PC[1]*PC[1]*q_[0][0][m+2] - 2.0*zeta*q_[0][0][m+1];
        zz_[0][0][m] = 4.0*zeta*zeta*PC[2]*PC[2]*q_[0][0][m+2] - 2.0*zeta*q_[0][0][m+1];
        xy_[0][0][m] = 4.0*zeta*zeta*PC[0]*PC[1]*q_[0][0][m+2];
        xz_[0][0][m] = 4.0*zeta*zeta*PC[0]*PC[2]*q_[0][0][m+2];
        yz_[0][0][m] = 4.0*zeta*zeta*PC[1]*PC[2]*q_[0][0][m+2];
    }
    for (m=0; m<=mmax-3; ++m) {
        xxx_[0][0][m] = 8.0*zeta*zeta*zeta*PC[0]*PC[0]*PC[0]*q_[0][0][m+3] - 12.0*zeta*zeta*PC[0]*q_[0][0][m+2];
        yyy_[0][0][m] = 8.0*zeta*zeta*zeta*PC[1]*PC[1]*PC[1]*q_[0][0][m+3] - 12.0*zeta*zeta*PC[1]*q_[0][0][m+2];
        zzz_[0][0][m] = 8.0*zeta*zeta*zeta*PC[2]*PC[2]*PC[2]*q_[0][0][m+3] - 12.0*zeta*zeta*PC[2]*q_[0][0][m+2];
        xxy_[0][0][m] = 8.0*zeta*zeta*zeta*PC[0]*PC[0]*PC[1]*q_[0][0][m+3] -  4.0*zeta*zeta*PC[1]*q_[0][0][m+2];
        xxz_[0][0][m] = 8.0*zeta*zeta*zeta*PC[0]*PC[0]*PC[2]*q_[0][0][m+3] -  4.0*zeta*zeta*PC[2]*q_[0][0][m+2];
        xyy_[0][0][m] = 8.0*zeta*zeta*zeta*PC[0]*PC[1]*PC[1]*q_[0][0][m+3] -  4.0*zeta*zeta*PC[0]*q_[0][0][m+2];
        yyz_[0][0][m] = 8.0*zeta*zeta*zeta*PC[1]*PC[1]*PC[2]*q_[0][0][m+3] -  4.0*zeta*zeta*PC[2]*q_[0][0][m+2];
        xzz_[0][0][m] = 8.0*zeta*zeta*zeta*PC[0]*PC[2]*PC[2]*q_[0][0][m+3] -  4.0*zeta*zeta*PC[0]*q_[0][0][m+2];
        yzz_[0][0][m] = 8.0*zeta*zeta*zeta*PC[1]*PC[2]*PC[2]*q_[0][0][m+3] -  4.0*zeta*zeta*PC[1]*q_[0][0][m+2];
        xyz_[0][0][m] = 8.0*zeta*zeta*zeta*PC[0]*PC[1]*PC[2]*q_[0][0][m+3];
    }

    // Perform recursion in b with a=0
    //  subset of A19
    for (b=1; b<=am2; ++b) {
        for (bx=0; bx<=b; ++bx) {
            for (by=0; by<=b-bx; ++by) {
                bz = b-bx-by;

                // Compute the index into VI for bx,by,bz
                bind = bx*bxm + by*bym + bz*bzm;

                // Compute each x, y, z contribution
                if (bz > 0) {
                    for (m=0; m<=mmax-b; ++m) { /* Electrostatic potential integrals */
                        q_[0][bind][m] = PB[2] * q_[0][bind-bzm][m] - PC[2] * q_[0][bind-bzm][m+1];
                    }
                    for (m=0; m<=mmax-b-1; ++m) { /* Electric field integrals */
                        x_[0][bind][m] = PB[2] * x_[0][bind-bzm][m] - PC[2] * x_[0][bind-bzm][m+1];
                        y_[0][bind][m] = PB[2] * y_[0][bind-bzm][m] - PC[2] * y_[0][bind-bzm][m+1];
                        z_[0][bind][m] = PB[2] * z_[0][bind-bzm][m] - PC[2] * z_[0][bind-bzm][m+1] + q_[0][bind-bzm][m+1];
                    }
                    for (m=0; m<=mmax-b-2; ++m) { /* Gradients of the electric field */
                        xx_[0][bind][m] = PB[2]*xx_[0][bind-bzm][m] - PC[2]*xx_[0][bind-bzm][m+1];
                        yy_[0][bind][m] = PB[2]*yy_[0][bind-bzm][m] - PC[2]*yy_[0][bind-bzm][m+1];
                        zz_[0][bind][m] = PB[2]*zz_[0][bind-bzm][m] - PC[2]*zz_[0][bind-bzm][m+1] + 2*z_[0][bind-bzm][m+1];
                        xy_[0][bind][m] = PB[2]*xy_[0][bind-bzm][m] - PC[2]*xy_[0][bind-bzm][m+1];
                        xz_[0][bind][m] = PB[2]*xz_[0][bind-bzm][m] - PC[2]*xz_[0][bind-bzm][m+1] + x_[0][bind-bzm][m+1];
                        yz_[0][bind][m] = PB[2]*yz_[0][bind-bzm][m] - PC[2]*yz_[0][bind-bzm][m+1] + y_[0][bind-bzm][m+1];
                    }
                    for (m=0; m <=mmax-b-3; ++m) { /* Hessians of the electric field */
                        xxx_[0][bind][m] = PB[2]*xxx_[0][bind-bzm][m] - PC[2] * xxx_[0][bind-bzm][m+1];
                        yyy_[0][bind][m] = PB[2]*yyy_[0][bind-bzm][m] - PC[2] * yyy_[0][bind-bzm][m+1];
                        zzz_[0][bind][m] = PB[2]*zzz_[0][bind-bzm][m] - PC[2] * zzz_[0][bind-bzm][m+1] + 3 * zz_[0][bind-bzm][m+1];
                        xxy_[0][bind][m] = PB[2]*xxy_[0][bind-bzm][m] - PC[2] * xxy_[0][bind-bzm][m+1];
                        xxz_[0][bind][m] = PB[2]*xxz_[0][bind-bzm][m] - PC[2] * xxz_[0][bind-bzm][m+1] + 1 * xx_[0][bind-bzm][m+1];
                        xyy_[0][bind][m] = PB[2]*xyy_[0][bind-bzm][m] - PC[2] * xyy_[0][bind-bzm][m+1];
                        yyz_[0][bind][m] = PB[2]*yyz_[0][bind-bzm][m] - PC[2] * yyz_[0][bind-bzm][m+1] + 1 * yy_[0][bind-bzm][m+1];
                        xzz_[0][bind][m] = PB[2]*xzz_[0][bind-bzm][m] - PC[2] * xzz_[0][bind-bzm][m+1] + 2 * xz_[0][bind-bzm][m+1];
                        yzz_[0][bind][m] = PB[2]*yzz_[0][bind-bzm][m] - PC[2] * yzz_[0][bind-bzm][m+1] + 2 * yz_[0][bind-bzm][m+1];
                        xyz_[0][bind][m] = PB[2]*xyz_[0][bind-bzm][m] - PC[2] * xyz_[0][bind-bzm][m+1] + 1 * xy_[0][bind-bzm][m+1];
                    }
                    if (bz > 1) {
                        for (m=0; m<=mmax-b; ++m) {
                            q_[0][bind][m] += ooz * (bz-1) * (q_[0][bind-2*bzm][m] - q_[0][bind-2*bzm][m+1]);
                        }
                        for (m=0; m<=mmax-b-1; ++m) {
                            x_[0][bind][m] += ooz * (bz-1) * (x_[0][bind-2*bzm][m] - x_[0][bind-2*bzm][m+1]);
                            y_[0][bind][m] += ooz * (bz-1) * (y_[0][bind-2*bzm][m] - y_[0][bind-2*bzm][m+1]);
                            z_[0][bind][m] += ooz * (bz-1) * (z_[0][bind-2*bzm][m] - z_[0][bind-2*bzm][m+1]);
                        }
                        for (m=0; m<=mmax-b-2; m++) {
                            xx_[0][bind][m] += ooz*(bz-1)*(xx_[0][bind-2*bzm][m] - xx_[0][bind-2*bzm][m+1]);
                            yy_[0][bind][m] += ooz*(bz-1)*(yy_[0][bind-2*bzm][m] - yy_[0][bind-2*bzm][m+1]);
                            zz_[0][bind][m] += ooz*(bz-1)*(zz_[0][bind-2*bzm][m] - zz_[0][bind-2*bzm][m+1]);
                            xy_[0][bind][m] += ooz*(bz-1)*(xy_[0][bind-2*bzm][m] - xy_[0][bind-2*bzm][m+1]);
                            xz_[0][bind][m] += ooz*(bz-1)*(xz_[0][bind-2*bzm][m] - xz_[0][bind-2*bzm][m+1]);
                            yz_[0][bind][m] += ooz*(bz-1)*(yz_[0][bind-2*bzm][m] - yz_[0][bind-2*bzm][m+1]);
                        }
                        for (m=0; m<=mmax-b-3; m++) {
                            xxx_[0][bind][m] += ooz*(bz-1)*(xxx_[0][bind-2*bzm][m] - xxx_[0][bind-2*bzm][m+1]);
                            yyy_[0][bind][m] += ooz*(bz-1)*(yyy_[0][bind-2*bzm][m] - yyy_[0][bind-2*bzm][m+1]);
                            zzz_[0][bind][m] += ooz*(bz-1)*(zzz_[0][bind-2*bzm][m] - zzz_[0][bind-2*bzm][m+1]);
                            xxy_[0][bind][m] += ooz*(bz-1)*(xxy_[0][bind-2*bzm][m] - xxy_[0][bind-2*bzm][m+1]);
                            xxz_[0][bind][m] += ooz*(bz-1)*(xxz_[0][bind-2*bzm][m] - xxz_[0][bind-2*bzm][m+1]);
                            xyy_[0][bind][m] += ooz*(bz-1)*(xyy_[0][bind-2*bzm][m] - xyy_[0][bind-2*bzm][m+1]);
                            yyz_[0][bind][m] += ooz*(bz-1)*(yyz_[0][bind-2*bzm][m] - yyz_[0][bind-2*bzm][m+1]);
                            xzz_[0][bind][m] += ooz*(bz-1)*(xzz_[0][bind-2*bzm][m] - xzz_[0][bind-2*bzm][m+1]);
                            yzz_[0][bind][m] += ooz*(bz-1)*(yzz_[0][bind-2*bzm][m] - yzz_[0][bind-2*bzm][m+1]);
                            xyz_[0][bind][m] += ooz*(bz-1)*(xyz_[0][bind-2*bzm][m] - xyz_[0][bind-2*bzm][m+1]);
                        }
                    }
                }
                else if (by > 0) {
                    for (m=0; m<=mmax-b; ++m) {
                        q_[0][bind][m] = PB[1] * q_[0][bind-bym][m] - PC[1] * q_[0][bind-bym][m+1];
                    }
                    for (m=0; m<=mmax-b-1; ++m) {
                        x_[0][bind][m] = PB[1] * x_[0][bind-bym][m] - PC[1] * x_[0][bind-bym][m+1];
                        y_[0][bind][m] = PB[1] * y_[0][bind-bym][m] - PC[1] * y_[0][bind-bym][m+1] + q_[0][bind-bym][m+1];
                        z_[0][bind][m] = PB[1] * z_[0][bind-bym][m] - PC[1] * z_[0][bind-bym][m+1];
                    }
                    for(m=0;m<=mmax-b-2;m++) {
                        xx_[0][bind][m] = PB[1]*xx_[0][bind-bym][m] - PC[1]*xx_[0][bind-bym][m+1];
                        yy_[0][bind][m] = PB[1]*yy_[0][bind-bym][m] - PC[1]*yy_[0][bind-bym][m+1] + 2*y_[0][bind-bym][m+1];
                        zz_[0][bind][m] = PB[1]*zz_[0][bind-bym][m] - PC[1]*zz_[0][bind-bym][m+1];
                        xy_[0][bind][m] = PB[1]*xy_[0][bind-bym][m] - PC[1]*xy_[0][bind-bym][m+1] + x_[0][bind-bym][m+1];
                        xz_[0][bind][m] = PB[1]*xz_[0][bind-bym][m] - PC[1]*xz_[0][bind-bym][m+1];
                        yz_[0][bind][m] = PB[1]*yz_[0][bind-bym][m] - PC[1]*yz_[0][bind-bym][m+1] + z_[0][bind-bym][m+1];
                    }
                    for (m=0; m <=mmax-b-3; ++m) {
                        xxx_[0][bind][m] = PB[1]*xxx_[0][bind-bym][m] - PC[1] * xxx_[0][bind-bym][m+1];
                        yyy_[0][bind][m] = PB[1]*yyy_[0][bind-bym][m] - PC[1] * yyy_[0][bind-bym][m+1] + 3 * yy_[0][bind-bym][m+1];
                        zzz_[0][bind][m] = PB[1]*zzz_[0][bind-bym][m] - PC[1] * zzz_[0][bind-bym][m+1];
                        xxy_[0][bind][m] = PB[1]*xxy_[0][bind-bym][m] - PC[1] * xxy_[0][bind-bym][m+1] + 1 * xx_[0][bind-bym][m+1];
                        xxz_[0][bind][m] = PB[1]*xxz_[0][bind-bym][m] - PC[1] * xxz_[0][bind-bym][m+1];
                        xyy_[0][bind][m] = PB[1]*xyy_[0][bind-bym][m] - PC[1] * xyy_[0][bind-bym][m+1] + 2 * xy_[0][bind-bym][m+1];
                        yyz_[0][bind][m] = PB[1]*yyz_[0][bind-bym][m] - PC[1] * yyz_[0][bind-bym][m+1] + 2 * yz_[0][bind-bym][m+1];
                        xzz_[0][bind][m] = PB[1]*xzz_[0][bind-bym][m] - PC[1] * xzz_[0][bind-bym][m+1];
                        yzz_[0][bind][m] = PB[1]*yzz_[0][bind-bym][m] - PC[1] * yzz_[0][bind-bym][m+1] + 1 * zz_[0][bind-bym][m+1];
                        xyz_[0][bind][m] = PB[1]*xyz_[0][bind-bym][m] - PC[1] * xyz_[0][bind-bym][m+1] + 1 * xz_[0][bind-bym][m+1];
                    }

                    if (by > 1) {
                        for (m=0; m<=mmax-b; ++m) {
                            q_[0][bind][m] += ooz * (by-1) * (q_[0][bind-2*bym][m] - q_[0][bind-2*bym][m+1]);
                        }
                        for (m=0; m<=mmax-b-1; ++m) {
                            x_[0][bind][m] += ooz * (by-1) * (x_[0][bind-2*bym][m] - x_[0][bind-2*bym][m+1]);
                            y_[0][bind][m] += ooz * (by-1) * (y_[0][bind-2*bym][m] - y_[0][bind-2*bym][m+1]);
                            z_[0][bind][m] += ooz * (by-1) * (z_[0][bind-2*bym][m] - z_[0][bind-2*bym][m+1]);
                        }
                        for(m=0;m<=mmax-b-2;m++) {
                            xx_[0][bind][m] += ooz*(by-1)*(xx_[0][bind-2*bym][m] - xx_[0][bind-2*bym][m+1]);
                            yy_[0][bind][m] += ooz*(by-1)*(yy_[0][bind-2*bym][m] - yy_[0][bind-2*bym][m+1]);
                            zz_[0][bind][m] += ooz*(by-1)*(zz_[0][bind-2*bym][m] - zz_[0][bind-2*bym][m+1]);
                            xy_[0][bind][m] += ooz*(by-1)*(xy_[0][bind-2*bym][m] - xy_[0][bind-2*bym][m+1]);
                            xz_[0][bind][m] += ooz*(by-1)*(xz_[0][bind-2*bym][m] - xz_[0][bind-2*bym][m+1]);
                            yz_[0][bind][m] += ooz*(by-1)*(yz_[0][bind-2*bym][m] - yz_[0][bind-2*bym][m+1]);
                        }
                        for (m=0; m<=mmax-b-3; m++) {
                            xxx_[0][bind][m] += ooz*(by-1)*(xxx_[0][bind-2*bym][m] - xxx_[0][bind-2*bym][m+1]);
                            yyy_[0][bind][m] += ooz*(by-1)*(yyy_[0][bind-2*bym][m] - yyy_[0][bind-2*bym][m+1]);
                            zzz_[0][bind][m] += ooz*(by-1)*(zzz_[0][bind-2*bym][m] - zzz_[0][bind-2*bym][m+1]);
                            xxy_[0][bind][m] += ooz*(by-1)*(xxy_[0][bind-2*bym][m] - xxy_[0][bind-2*bym][m+1]);
                            xxz_[0][bind][m] += ooz*(by-1)*(xxz_[0][bind-2*bym][m] - xxz_[0][bind-2*bym][m+1]);
                            xyy_[0][bind][m] += ooz*(by-1)*(xyy_[0][bind-2*bym][m] - xyy_[0][bind-2*bym][m+1]);
                            yyz_[0][bind][m] += ooz*(by-1)*(yyz_[0][bind-2*bym][m] - yyz_[0][bind-2*bym][m+1]);
                            xzz_[0][bind][m] += ooz*(by-1)*(xzz_[0][bind-2*bym][m] - xzz_[0][bind-2*bym][m+1]);
                            yzz_[0][bind][m] += ooz*(by-1)*(yzz_[0][bind-2*bym][m] - yzz_[0][bind-2*bym][m+1]);
                            xyz_[0][bind][m] += ooz*(by-1)*(xyz_[0][bind-2*bym][m] - xyz_[0][bind-2*bym][m+1]);
                        }
                    }
                }
                else if (bx > 0) {
                    for (m=0; m<=mmax-b; ++m) {
                        q_[0][bind][m] = PB[0] * q_[0][bind-bxm][m] - PC[0] * q_[0][bind-bxm][m+1];
                    }
                    for (m=0; m<=mmax-b-1; ++m) {
                        x_[0][bind][m] = PB[0] * x_[0][bind-bxm][m] - PC[0] * x_[0][bind-bxm][m+1] + q_[0][bind-bxm][m+1];
                        y_[0][bind][m] = PB[0] * y_[0][bind-bxm][m] - PC[0] * y_[0][bind-bxm][m+1];
                        z_[0][bind][m] = PB[0] * z_[0][bind-bxm][m] - PC[0] * z_[0][bind-bxm][m+1];
                    }
                    for(m=0;m<=mmax-b-2;m++) {
                        xx_[0][bind][m] = PB[0]*xx_[0][bind-bxm][m] - PC[0]*xx_[0][bind-bxm][m+1] + 2*x_[0][bind-bxm][m+1];
                        yy_[0][bind][m] = PB[0]*yy_[0][bind-bxm][m] - PC[0]*yy_[0][bind-bxm][m+1];
                        zz_[0][bind][m] = PB[0]*zz_[0][bind-bxm][m] - PC[0]*zz_[0][bind-bxm][m+1];
                        xy_[0][bind][m] = PB[0]*xy_[0][bind-bxm][m] - PC[0]*xy_[0][bind-bxm][m+1] + y_[0][bind-bxm][m+1];
                        xz_[0][bind][m] = PB[0]*xz_[0][bind-bxm][m] - PC[0]*xz_[0][bind-bxm][m+1] + z_[0][bind-bxm][m+1];
                        yz_[0][bind][m] = PB[0]*yz_[0][bind-bxm][m] - PC[0]*yz_[0][bind-bxm][m+1];
                    }
                    for (m=0; m <=mmax-b-3; ++m) {
                        xxx_[0][bind][m] = PB[0]*xxx_[0][bind-bxm][m] - PC[0] * xxx_[0][bind-bxm][m+1] + 3 * xx_[0][bind-bxm][m+1];
                        yyy_[0][bind][m] = PB[0]*yyy_[0][bind-bxm][m] - PC[0] * yyy_[0][bind-bxm][m+1];
                        zzz_[0][bind][m] = PB[0]*zzz_[0][bind-bxm][m] - PC[0] * zzz_[0][bind-bxm][m+1];
                        xxy_[0][bind][m] = PB[0]*xxy_[0][bind-bxm][m] - PC[0] * xxy_[0][bind-bxm][m+1] + 2 * xy_[0][bind-bxm][m+1];
                        xxz_[0][bind][m] = PB[0]*xxz_[0][bind-bxm][m] - PC[0] * xxz_[0][bind-bxm][m+1] + 2 * xz_[0][bind-bxm][m+1];
                        xyy_[0][bind][m] = PB[0]*xyy_[0][bind-bxm][m] - PC[0] * xyy_[0][bind-bxm][m+1] + 1 * yy_[0][bind-bxm][m+1];
                        yyz_[0][bind][m] = PB[0]*yyz_[0][bind-bxm][m] - PC[0] * yyz_[0][bind-bxm][m+1];
                        xzz_[0][bind][m] = PB[0]*xzz_[0][bind-bxm][m] - PC[0] * xzz_[0][bind-bxm][m+1] + 1 * zz_[0][bind-bxm][m+1];
                        yzz_[0][bind][m] = PB[0]*yzz_[0][bind-bxm][m] - PC[0] * yzz_[0][bind-bxm][m+1];
                        xyz_[0][bind][m] = PB[0]*xyz_[0][bind-bxm][m] - PC[0] * xyz_[0][bind-bxm][m+1] + 1 * yz_[0][bind-bxm][m+1];
                    }

                    if (bx > 1) {
                        for (m=0; m<=mmax-b; ++m) {
                            q_[0][bind][m] += ooz * (bx-1) * (q_[0][bind-2*bxm][m] - q_[0][bind-2*bxm][m+1]);
                        }
                        for (m=0; m<=mmax-b-1; ++m) {
                            x_[0][bind][m] += ooz * (bx-1) * (x_[0][bind-2*bxm][m] - x_[0][bind-2*bxm][m+1]);
                            y_[0][bind][m] += ooz * (bx-1) * (y_[0][bind-2*bxm][m] - y_[0][bind-2*bxm][m+1]);
                            z_[0][bind][m] += ooz * (bx-1) * (z_[0][bind-2*bxm][m] - z_[0][bind-2*bxm][m+1]);
                        }
                        for(m=0;m<=mmax-b-2;m++) {
                            xx_[0][bind][m] += ooz*(bx-1)*(xx_[0][bind-2*bxm][m] - xx_[0][bind-2*bxm][m+1]);
                            yy_[0][bind][m] += ooz*(bx-1)*(yy_[0][bind-2*bxm][m] - yy_[0][bind-2*bxm][m+1]);
                            zz_[0][bind][m] += ooz*(bx-1)*(zz_[0][bind-2*bxm][m] - zz_[0][bind-2*bxm][m+1]);
                            xy_[0][bind][m] += ooz*(bx-1)*(xy_[0][bind-2*bxm][m] - xy_[0][bind-2*bxm][m+1]);
                            xz_[0][bind][m] += ooz*(bx-1)*(xz_[0][bind-2*bxm][m] - xz_[0][bind-2*bxm][m+1]);
                            yz_[0][bind][m] += ooz*(bx-1)*(yz_[0][bind-2*bxm][m] - yz_[0][bind-2*bxm][m+1]);
                        }
                        for (m=0; m<=mmax-b-3; m++) {
                            xxx_[0][bind][m] += ooz*(bx-1)*(xxx_[0][bind-2*bxm][m] - xxx_[0][bind-2*bxm][m+1]);
                            yyy_[0][bind][m] += ooz*(bx-1)*(yyy_[0][bind-2*bxm][m] - yyy_[0][bind-2*bxm][m+1]);
                            zzz_[0][bind][m] += ooz*(bx-1)*(zzz_[0][bind-2*bxm][m] - zzz_[0][bind-2*bxm][m+1]);
                            xxy_[0][bind][m] += ooz*(bx-1)*(xxy_[0][bind-2*bxm][m] - xxy_[0][bind-2*bxm][m+1]);
                            xxz_[0][bind][m] += ooz*(bx-1)*(xxz_[0][bind-2*bxm][m] - xxz_[0][bind-2*bxm][m+1]);
                            xyy_[0][bind][m] += ooz*(bx-1)*(xyy_[0][bind-2*bxm][m] - xyy_[0][bind-2*bxm][m+1]);
                            yyz_[0][bind][m] += ooz*(bx-1)*(yyz_[0][bind-2*bxm][m] - yyz_[0][bind-2*bxm][m+1]);
                            xzz_[0][bind][m] += ooz*(bx-1)*(xzz_[0][bind-2*bxm][m] - xzz_[0][bind-2*bxm][m+1]);
                            yzz_[0][bind][m] += ooz*(bx-1)*(yzz_[0][bind-2*bxm][m] - yzz_[0][bind-2*bxm][m+1]);
                            xyz_[0][bind][m] += ooz*(bx-1)*(xyz_[0][bind-2*bxm][m] - xyz_[0][bind-2*bxm][m+1]);
                        }
                    }
                }
            }
        }
    }

    // Perform upward recursion in a with all b's
    for (b=0; b<=am2; b++) {
        for (bx=0; bx<=b; bx++) {
            for (by=0; by<=b-bx;by++) {
                bz = b-bx-by;
                bind = bx*bxm + by*bym + bz*bzm;

                for (a=1; a<=am1; a++) {
                    // This next for loop was for (ax=0; ax<=b; ax++)
                    // this could explain why dx2 was not being computed.
                    // change for for(ax=0; ax<a; ax++) on 2005-09-15 4:11pm
                    for (ax=0; ax<=a; ax++) {
                        for (ay=0; ay<=a-ax; ay++) {
                            az = a-ax-ay;
                            aind = ax*axm + ay*aym + az*azm;

                            if (az > 0) {
                                for (m=0; m<=mmax-a-b; m++) {
                                    q_[aind][bind][m] = PA[2] * q_[aind-azm][bind][m] - PC[2] * q_[aind-azm][bind][m+1];
                                }
                                for (m=0; m<=mmax-a-b-1; ++m) {
                                    x_[aind][bind][m] = PA[2] * x_[aind-azm][bind][m] - PC[2] * x_[aind-azm][bind][m+1];
                                    y_[aind][bind][m] = PA[2] * y_[aind-azm][bind][m] - PC[2] * y_[aind-azm][bind][m+1];
                                    z_[aind][bind][m] = PA[2] * z_[aind-azm][bind][m] - PC[2] * z_[aind-azm][bind][m+1] + q_[aind-azm][bind][m+1];
                                }
                                for(m=0;m<=mmax-a-b-2;m++) {
                                    xx_[aind][bind][m] = PA[2]*xx_[aind-azm][bind][m] - PC[2]*xx_[aind-azm][bind][m+1];
                                    yy_[aind][bind][m] = PA[2]*yy_[aind-azm][bind][m] - PC[2]*yy_[aind-azm][bind][m+1];
                                    zz_[aind][bind][m] = PA[2]*zz_[aind-azm][bind][m] - PC[2]*zz_[aind-azm][bind][m+1] + 2*z_[aind-azm][bind][m+1];
                                    xy_[aind][bind][m] = PA[2]*xy_[aind-azm][bind][m] - PC[2]*xy_[aind-azm][bind][m+1];
                                    xz_[aind][bind][m] = PA[2]*xz_[aind-azm][bind][m] - PC[2]*xz_[aind-azm][bind][m+1] + x_[aind-azm][bind][m+1];
                                    yz_[aind][bind][m] = PA[2]*yz_[aind-azm][bind][m] - PC[2]*yz_[aind-azm][bind][m+1] + y_[aind-azm][bind][m+1];
                                }
                                for(m=0;m<=mmax-a-b-3;m++) {
                                    xxx_[aind][bind][m] = PA[2]*xxx_[aind-azm][bind][m] - PC[2]*xxx_[aind-azm][bind][m+1];
                                    yyy_[aind][bind][m] = PA[2]*yyy_[aind-azm][bind][m] - PC[2]*yyy_[aind-azm][bind][m+1];
                                    zzz_[aind][bind][m] = PA[2]*zzz_[aind-azm][bind][m] - PC[2]*zzz_[aind-azm][bind][m+1] + 3*zz_[aind-azm][bind][m+1];
                                    xxy_[aind][bind][m] = PA[2]*xxy_[aind-azm][bind][m] - PC[2]*xxy_[aind-azm][bind][m+1];
                                    xxz_[aind][bind][m] = PA[2]*xxz_[aind-azm][bind][m] - PC[2]*xxz_[aind-azm][bind][m+1] + 1*xx_[aind-azm][bind][m+1];
                                    xyy_[aind][bind][m] = PA[2]*xyy_[aind-azm][bind][m] - PC[2]*xyy_[aind-azm][bind][m+1];
                                    yyz_[aind][bind][m] = PA[2]*yyz_[aind-azm][bind][m] - PC[2]*yyz_[aind-azm][bind][m+1] + 1*yy_[aind-azm][bind][m+1];
                                    xzz_[aind][bind][m] = PA[2]*xzz_[aind-azm][bind][m] - PC[2]*xzz_[aind-azm][bind][m+1] + 2*xz_[aind-azm][bind][m+1];
                                    yzz_[aind][bind][m] = PA[2]*yzz_[aind-azm][bind][m] - PC[2]*yzz_[aind-azm][bind][m+1] + 2*yz_[aind-azm][bind][m+1];
                                    xyz_[aind][bind][m] = PA[2]*xyz_[aind-azm][bind][m] - PC[2]*xyz_[aind-azm][bind][m+1] + 1*xy_[aind-azm][bind][m+1];
                                }

                                if (az > 1) {
                                    for (m=0; m<= mmax-a-b; m++) {
                                        q_[aind][bind][m] += ooz * (az-1) * (q_[aind-2*azm][bind][m] - q_[aind-2*azm][bind][m+1]);
                                    }
                                    for (m=0; m<=mmax-a-b-1; ++m) {
                                        x_[aind][bind][m] += ooz * (az-1) * (x_[aind-2*azm][bind][m] - x_[aind-2*azm][bind][m+1]);
                                        y_[aind][bind][m] += ooz * (az-1) * (y_[aind-2*azm][bind][m] - y_[aind-2*azm][bind][m+1]);
                                        z_[aind][bind][m] += ooz * (az-1) * (z_[aind-2*azm][bind][m] - z_[aind-2*azm][bind][m+1]);
                                    }
                                    for(m=0;m<=mmax-a-b-2;m++) {
                                        xx_[aind][bind][m] += ooz*(az-1)*(xx_[aind-2*azm][bind][m] - xx_[aind-2*azm][bind][m+1]);
                                        yy_[aind][bind][m] += ooz*(az-1)*(yy_[aind-2*azm][bind][m] - yy_[aind-2*azm][bind][m+1]);
                                        zz_[aind][bind][m] += ooz*(az-1)*(zz_[aind-2*azm][bind][m] - zz_[aind-2*azm][bind][m+1]);
                                        xy_[aind][bind][m] += ooz*(az-1)*(xy_[aind-2*azm][bind][m] - xy_[aind-2*azm][bind][m+1]);
                                        xz_[aind][bind][m] += ooz*(az-1)*(xz_[aind-2*azm][bind][m] - xz_[aind-2*azm][bind][m+1]);
                                        yz_[aind][bind][m] += ooz*(az-1)*(yz_[aind-2*azm][bind][m] - yz_[aind-2*azm][bind][m+1]);
                                    }
                                    for(m=0;m<=mmax-a-b-3;m++) {
                                        xxx_[aind][bind][m] += ooz*(az-1)*(xxx_[aind-2*azm][bind][m] - xxx_[aind-2*azm][bind][m+1]);
                                        yyy_[aind][bind][m] += ooz*(az-1)*(yyy_[aind-2*azm][bind][m] - yyy_[aind-2*azm][bind][m+1]);
                                        zzz_[aind][bind][m] += ooz*(az-1)*(zzz_[aind-2*azm][bind][m] - zzz_[aind-2*azm][bind][m+1]);
                                        xxy_[aind][bind][m] += ooz*(az-1)*(xxy_[aind-2*azm][bind][m] - xxy_[aind-2*azm][bind][m+1]);
                                        xxz_[aind][bind][m] += ooz*(az-1)*(xxz_[aind-2*azm][bind][m] - xxz_[aind-2*azm][bind][m+1]);
                                        xyy_[aind][bind][m] += ooz*(az-1)*(xyy_[aind-2*azm][bind][m] - xyy_[aind-2*azm][bind][m+1]);
                                        yyz_[aind][bind][m] += ooz*(az-1)*(yyz_[aind-2*azm][bind][m] - yyz_[aind-2*azm][bind][m+1]);
                                        xzz_[aind][bind][m] += ooz*(az-1)*(xzz_[aind-2*azm][bind][m] - xzz_[aind-2*azm][bind][m+1]);
                                        yzz_[aind][bind][m] += ooz*(az-1)*(yzz_[aind-2*azm][bind][m] - yzz_[aind-2*azm][bind][m+1]);
                                        xyz_[aind][bind][m] += ooz*(az-1)*(xyz_[aind-2*azm][bind][m] - xyz_[aind-2*azm][bind][m+1]);
                                    }
                                }
                                if (bz > 0) {
                                    for (m=0; m<= mmax-a-b; m++) {
                                        q_[aind][bind][m] += ooz * bz * (q_[aind-azm][bind-bzm][m] - q_[aind-azm][bind-bzm][m+1]);
                                    }
                                    for (m=0; m<=mmax-a-b-1; ++m) {
                                        x_[aind][bind][m] += ooz * bz * (x_[aind-azm][bind-bzm][m] - x_[aind-azm][bind-bzm][m+1]);
                                        y_[aind][bind][m] += ooz * bz * (y_[aind-azm][bind-bzm][m] - y_[aind-azm][bind-bzm][m+1]);
                                        z_[aind][bind][m] += ooz * bz * (z_[aind-azm][bind-bzm][m] - z_[aind-azm][bind-bzm][m+1]);
                                    }
                                    for(m=0;m<=mmax-a-b-2;m++) {
                                        xx_[aind][bind][m] += ooz*bz*(xx_[aind-azm][bind-bzm][m] - xx_[aind-azm][bind-bzm][m+1]);
                                        yy_[aind][bind][m] += ooz*bz*(yy_[aind-azm][bind-bzm][m] - yy_[aind-azm][bind-bzm][m+1]);
                                        zz_[aind][bind][m] += ooz*bz*(zz_[aind-azm][bind-bzm][m] - zz_[aind-azm][bind-bzm][m+1]);
                                        xy_[aind][bind][m] += ooz*bz*(xy_[aind-azm][bind-bzm][m] - xy_[aind-azm][bind-bzm][m+1]);
                                        xz_[aind][bind][m] += ooz*bz*(xz_[aind-azm][bind-bzm][m] - xz_[aind-azm][bind-bzm][m+1]);
                                        yz_[aind][bind][m] += ooz*bz*(yz_[aind-azm][bind-bzm][m] - yz_[aind-azm][bind-bzm][m+1]);
                                    }
                                    for(m=0;m<=mmax-a-b-3;m++) {
                                        xxx_[aind][bind][m] += ooz*bz*(xxx_[aind-azm][bind-bzm][m] - xxx_[aind-azm][bind-bzm][m+1]);
                                        yyy_[aind][bind][m] += ooz*bz*(yyy_[aind-azm][bind-bzm][m] - yyy_[aind-azm][bind-bzm][m+1]);
                                        zzz_[aind][bind][m] += ooz*bz*(zzz_[aind-azm][bind-bzm][m] - zzz_[aind-azm][bind-bzm][m+1]);
                                        xxy_[aind][bind][m] += ooz*bz*(xxy_[aind-azm][bind-bzm][m] - xxy_[aind-azm][bind-bzm][m+1]);
                                        xxz_[aind][bind][m] += ooz*bz*(xxz_[aind-azm][bind-bzm][m] - xxz_[aind-azm][bind-bzm][m+1]);
                                        xyy_[aind][bind][m] += ooz*bz*(xyy_[aind-azm][bind-bzm][m] - xyy_[aind-azm][bind-bzm][m+1]);
                                        yyz_[aind][bind][m] += ooz*bz*(yyz_[aind-azm][bind-bzm][m] - yyz_[aind-azm][bind-bzm][m+1]);
                                        xzz_[aind][bind][m] += ooz*bz*(xzz_[aind-azm][bind-bzm][m] - xzz_[aind-azm][bind-bzm][m+1]);
                                        yzz_[aind][bind][m] += ooz*bz*(yzz_[aind-azm][bind-bzm][m] - yzz_[aind-azm][bind-bzm][m+1]);
                                        xyz_[aind][bind][m] += ooz*bz*(xyz_[aind-azm][bind-bzm][m] - xyz_[aind-azm][bind-bzm][m+1]);
                                    }
                                }
                            }
                            else if (ay > 0) {
                                for (m=0; m<=mmax-a-b; m++) {
                                    q_[aind][bind][m] = PA[1] * q_[aind-aym][bind][m] - PC[1] * q_[aind-aym][bind][m+1];
                                }
                                for (m=0; m<=mmax-a-b-1; ++m) {
                                    x_[aind][bind][m] = PA[1] * x_[aind-aym][bind][m] - PC[1] * x_[aind-aym][bind][m+1];
                                    y_[aind][bind][m] = PA[1] * y_[aind-aym][bind][m] - PC[1] * y_[aind-aym][bind][m+1] + q_[aind-aym][bind][m+1];
                                    z_[aind][bind][m] = PA[1] * z_[aind-aym][bind][m] - PC[1] * z_[aind-aym][bind][m+1];
                                }
                                for(m=0;m<=mmax-a-b-2;m++) {
                                    xx_[aind][bind][m] = PA[1]*xx_[aind-aym][bind][m] - PC[1]*xx_[aind-aym][bind][m+1];
                                    yy_[aind][bind][m] = PA[1]*yy_[aind-aym][bind][m] - PC[1]*yy_[aind-aym][bind][m+1] + 2*y_[aind-aym][bind][m+1];
                                    zz_[aind][bind][m] = PA[1]*zz_[aind-aym][bind][m] - PC[1]*zz_[aind-aym][bind][m+1];
                                    xy_[aind][bind][m] = PA[1]*xy_[aind-aym][bind][m] - PC[1]*xy_[aind-aym][bind][m+1] + x_[aind-aym][bind][m+1];
                                    xz_[aind][bind][m] = PA[1]*xz_[aind-aym][bind][m] - PC[1]*xz_[aind-aym][bind][m+1];
                                    yz_[aind][bind][m] = PA[1]*yz_[aind-aym][bind][m] - PC[1]*yz_[aind-aym][bind][m+1] + z_[aind-aym][bind][m+1];
                                }
                                for(m=0;m<=mmax-a-b-3;m++) {
                                    xxx_[aind][bind][m] = PA[1]*xxx_[aind-aym][bind][m] - PC[1]*xxx_[aind-aym][bind][m+1];
                                    yyy_[aind][bind][m] = PA[1]*yyy_[aind-aym][bind][m] - PC[1]*yyy_[aind-aym][bind][m+1] + 3*yy_[aind-aym][bind][m+1];
                                    zzz_[aind][bind][m] = PA[1]*zzz_[aind-aym][bind][m] - PC[1]*zzz_[aind-aym][bind][m+1];
                                    xxy_[aind][bind][m] = PA[1]*xxy_[aind-aym][bind][m] - PC[1]*xxy_[aind-aym][bind][m+1] + 1*xx_[aind-aym][bind][m+1];
                                    xxz_[aind][bind][m] = PA[1]*xxz_[aind-aym][bind][m] - PC[1]*xxz_[aind-aym][bind][m+1];
                                    xyy_[aind][bind][m] = PA[1]*xyy_[aind-aym][bind][m] - PC[1]*xyy_[aind-aym][bind][m+1] + 2*xy_[aind-aym][bind][m+1];
                                    yyz_[aind][bind][m] = PA[1]*yyz_[aind-aym][bind][m] - PC[1]*yyz_[aind-aym][bind][m+1] + 2*yz_[aind-aym][bind][m+1];
                                    xzz_[aind][bind][m] = PA[1]*xzz_[aind-aym][bind][m] - PC[1]*xzz_[aind-aym][bind][m+1];
                                    yzz_[aind][bind][m] = PA[1]*yzz_[aind-aym][bind][m] - PC[1]*yzz_[aind-aym][bind][m+1] + 1*zz_[aind-aym][bind][m+1];
                                    xyz_[aind][bind][m] = PA[1]*xyz_[aind-aym][bind][m] - PC[1]*xyz_[aind-aym][bind][m+1] + 1*xz_[aind-aym][bind][m+1];
                                }
                                if (ay > 1) {
                                    for (m=0; m<= mmax-a-b; m++) {
                                        q_[aind][bind][m] += ooz * (ay-1) * (q_[aind-2*aym][bind][m] - q_[aind-2*aym][bind][m+1]);
                                    }
                                    for (m=0; m<=mmax-a-b-1; ++m) {
                                        x_[aind][bind][m] += ooz * (ay-1) * (x_[aind-2*aym][bind][m] - x_[aind-2*aym][bind][m+1]);
                                        y_[aind][bind][m] += ooz * (ay-1) * (y_[aind-2*aym][bind][m] - y_[aind-2*aym][bind][m+1]);
                                        z_[aind][bind][m] += ooz * (ay-1) * (z_[aind-2*aym][bind][m] - z_[aind-2*aym][bind][m+1]);
                                    }
                                    for(m=0;m<=mmax-a-b-2;m++) {
                                        xx_[aind][bind][m] += ooz*(ay-1)*(xx_[aind-2*aym][bind][m] - xx_[aind-2*aym][bind][m+1]);
                                        yy_[aind][bind][m] += ooz*(ay-1)*(yy_[aind-2*aym][bind][m] - yy_[aind-2*aym][bind][m+1]);
                                        zz_[aind][bind][m] += ooz*(ay-1)*(zz_[aind-2*aym][bind][m] - zz_[aind-2*aym][bind][m+1]);
                                        xy_[aind][bind][m] += ooz*(ay-1)*(xy_[aind-2*aym][bind][m] - xy_[aind-2*aym][bind][m+1]);
                                        xz_[aind][bind][m] += ooz*(ay-1)*(xz_[aind-2*aym][bind][m] - xz_[aind-2*aym][bind][m+1]);
                                        yz_[aind][bind][m] += ooz*(ay-1)*(yz_[aind-2*aym][bind][m] - yz_[aind-2*aym][bind][m+1]);
                                    }
                                    for(m=0;m<=mmax-a-b-3;m++) {
                                        xxx_[aind][bind][m] += ooz*(ay-1)*(xxx_[aind-2*aym][bind][m] - xxx_[aind-2*aym][bind][m+1]);
                                        yyy_[aind][bind][m] += ooz*(ay-1)*(yyy_[aind-2*aym][bind][m] - yyy_[aind-2*aym][bind][m+1]);
                                        zzz_[aind][bind][m] += ooz*(ay-1)*(zzz_[aind-2*aym][bind][m] - zzz_[aind-2*aym][bind][m+1]);
                                        xxy_[aind][bind][m] += ooz*(ay-1)*(xxy_[aind-2*aym][bind][m] - xxy_[aind-2*aym][bind][m+1]);
                                        xxz_[aind][bind][m] += ooz*(ay-1)*(xxz_[aind-2*aym][bind][m] - xxz_[aind-2*aym][bind][m+1]);
                                        xyy_[aind][bind][m] += ooz*(ay-1)*(xyy_[aind-2*aym][bind][m] - xyy_[aind-2*aym][bind][m+1]);
                                        yyz_[aind][bind][m] += ooz*(ay-1)*(yyz_[aind-2*aym][bind][m] - yyz_[aind-2*aym][bind][m+1]);
                                        xzz_[aind][bind][m] += ooz*(ay-1)*(xzz_[aind-2*aym][bind][m] - xzz_[aind-2*aym][bind][m+1]);
                                        yzz_[aind][bind][m] += ooz*(ay-1)*(yzz_[aind-2*aym][bind][m] - yzz_[aind-2*aym][bind][m+1]);
                                        xyz_[aind][bind][m] += ooz*(ay-1)*(xyz_[aind-2*aym][bind][m] - xyz_[aind-2*aym][bind][m+1]);
                                    }
                                }
                                if (by > 0) {
                                    for (m=0; m<= mmax-a-b; m++) {
                                        q_[aind][bind][m] += ooz * by * (q_[aind-aym][bind-bym][m] - q_[aind-aym][bind-bym][m+1]);
                                    }
                                    for (m=0; m<=mmax-a-b-1; ++m) {
                                        x_[aind][bind][m] += ooz * by * (x_[aind-aym][bind-bym][m] - x_[aind-aym][bind-bym][m+1]);
                                        y_[aind][bind][m] += ooz * by * (y_[aind-aym][bind-bym][m] - y_[aind-aym][bind-bym][m+1]);
                                        z_[aind][bind][m] += ooz * by * (z_[aind-aym][bind-bym][m] - z_[aind-aym][bind-bym][m+1]);
                                    }
                                    for(m=0;m<=mmax-a-b-2;m++) {
                                        xx_[aind][bind][m] += ooz*by*(xx_[aind-aym][bind-bym][m] - xx_[aind-aym][bind-bym][m+1]);
                                        yy_[aind][bind][m] += ooz*by*(yy_[aind-aym][bind-bym][m] - yy_[aind-aym][bind-bym][m+1]);
                                        zz_[aind][bind][m] += ooz*by*(zz_[aind-aym][bind-bym][m] - zz_[aind-aym][bind-bym][m+1]);
                                        xy_[aind][bind][m] += ooz*by*(xy_[aind-aym][bind-bym][m] - xy_[aind-aym][bind-bym][m+1]);
                                        xz_[aind][bind][m] += ooz*by*(xz_[aind-aym][bind-bym][m] - xz_[aind-aym][bind-bym][m+1]);
                                        yz_[aind][bind][m] += ooz*by*(yz_[aind-aym][bind-bym][m] - yz_[aind-aym][bind-bym][m+1]);
                                    }
                                    for(m=0;m<=mmax-a-b-3;m++) {
<<<<<<< HEAD
                                        xxx_[aind][bind][m] += ooz*bz*(xxx_[aind-aym][bind-bym][m] - xxx_[aind-aym][bind-bym][m+1]);
                                        yyy_[aind][bind][m] += ooz*bz*(yyy_[aind-aym][bind-bym][m] - yyy_[aind-aym][bind-bym][m+1]);
                                        zzz_[aind][bind][m] += ooz*bz*(zzz_[aind-aym][bind-bym][m] - zzz_[aind-aym][bind-bym][m+1]);
                                        xxy_[aind][bind][m] += ooz*bz*(xxy_[aind-aym][bind-bym][m] - xxy_[aind-aym][bind-bym][m+1]);
                                        xxz_[aind][bind][m] += ooz*bz*(xxz_[aind-aym][bind-bym][m] - xxz_[aind-aym][bind-bym][m+1]);
                                        xyy_[aind][bind][m] += ooz*bz*(xyy_[aind-aym][bind-bym][m] - xyy_[aind-aym][bind-bym][m+1]);
                                        yyz_[aind][bind][m] += ooz*bz*(yyz_[aind-aym][bind-bym][m] - yyz_[aind-aym][bind-bym][m+1]);
                                        xzz_[aind][bind][m] += ooz*bz*(xzz_[aind-aym][bind-bym][m] - xzz_[aind-aym][bind-bym][m+1]);
                                        yzz_[aind][bind][m] += ooz*bz*(yzz_[aind-aym][bind-bym][m] - yzz_[aind-aym][bind-bym][m+1]);
                                        xyz_[aind][bind][m] += ooz*bz*(xyz_[aind-aym][bind-bym][m] - xyz_[aind-aym][bind-bym][m+1]);
=======
                                        xxx_[aind][bind][m] += ooz*by*(xxx_[aind-aym][bind-bym][m] - xxx_[aind-aym][bind-bym][m+1]);
                                        yyy_[aind][bind][m] += ooz*by*(yyy_[aind-aym][bind-bym][m] - yyy_[aind-aym][bind-bym][m+1]);
                                        zzz_[aind][bind][m] += ooz*by*(zzz_[aind-aym][bind-bym][m] - zzz_[aind-aym][bind-bym][m+1]);
                                        xxy_[aind][bind][m] += ooz*by*(xxy_[aind-aym][bind-bym][m] - xxy_[aind-aym][bind-bym][m+1]);
                                        xxz_[aind][bind][m] += ooz*by*(xxz_[aind-aym][bind-bym][m] - xxz_[aind-aym][bind-bym][m+1]);
                                        xyy_[aind][bind][m] += ooz*by*(xyy_[aind-aym][bind-bym][m] - xyy_[aind-aym][bind-bym][m+1]);
                                        yyz_[aind][bind][m] += ooz*by*(yyz_[aind-aym][bind-bym][m] - yyz_[aind-aym][bind-bym][m+1]);
                                        xzz_[aind][bind][m] += ooz*by*(xzz_[aind-aym][bind-bym][m] - xzz_[aind-aym][bind-bym][m+1]);
                                        yzz_[aind][bind][m] += ooz*by*(yzz_[aind-aym][bind-bym][m] - yzz_[aind-aym][bind-bym][m+1]);
                                        xyz_[aind][bind][m] += ooz*by*(xyz_[aind-aym][bind-bym][m] - xyz_[aind-aym][bind-bym][m+1]);
>>>>>>> c9e107cf
                                    }
                                }
                            }
                            else if (ax > 0) {
                                for (m=0; m<=mmax-a-b; m++) {
                                    q_[aind][bind][m] = PA[0] * q_[aind-axm][bind][m] - PC[0] * q_[aind-axm][bind][m+1];
                                }
                                for (m=0; m<=mmax-a-b-1; ++m) {
                                    x_[aind][bind][m] = PA[0] * x_[aind-axm][bind][m] - PC[0] * x_[aind-axm][bind][m+1] + q_[aind-axm][bind][m+1];
                                    y_[aind][bind][m] = PA[0] * y_[aind-axm][bind][m] - PC[0] * y_[aind-axm][bind][m+1];
                                    z_[aind][bind][m] = PA[0] * z_[aind-axm][bind][m] - PC[0] * z_[aind-axm][bind][m+1];
                                }
                                for(m=0;m<=mmax-a-b-2;m++) {  /* Gradients of the electric field */
                                    xx_[aind][bind][m] = PA[0]*xx_[aind-axm][bind][m] - PC[0]*xx_[aind-axm][bind][m+1] + 2*x_[aind-axm][bind][m+1];
                                    yy_[aind][bind][m] = PA[0]*yy_[aind-axm][bind][m] - PC[0]*yy_[aind-axm][bind][m+1];
                                    zz_[aind][bind][m] = PA[0]*zz_[aind-axm][bind][m] - PC[0]*zz_[aind-axm][bind][m+1];
                                    xy_[aind][bind][m] = PA[0]*xy_[aind-axm][bind][m] - PC[0]*xy_[aind-axm][bind][m+1] + y_[aind-axm][bind][m+1];
                                    xz_[aind][bind][m] = PA[0]*xz_[aind-axm][bind][m] - PC[0]*xz_[aind-axm][bind][m+1] + z_[aind-axm][bind][m+1];
                                    yz_[aind][bind][m] = PA[0]*yz_[aind-axm][bind][m] - PC[0]*yz_[aind-axm][bind][m+1];
                                }
                                for(m=0;m<=mmax-a-b-3;m++) {
                                    xxx_[aind][bind][m] = PA[0]*xxx_[aind-axm][bind][m] - PC[0]*xxx_[aind-axm][bind][m+1] + 3*xx_[aind-axm][bind][m+1];
                                    yyy_[aind][bind][m] = PA[0]*yyy_[aind-axm][bind][m] - PC[0]*yyy_[aind-axm][bind][m+1];
                                    zzz_[aind][bind][m] = PA[0]*zzz_[aind-axm][bind][m] - PC[0]*zzz_[aind-axm][bind][m+1];
                                    xxy_[aind][bind][m] = PA[0]*xxy_[aind-axm][bind][m] - PC[0]*xxy_[aind-axm][bind][m+1] + 2*xy_[aind-axm][bind][m+1];
                                    xxz_[aind][bind][m] = PA[0]*xxz_[aind-axm][bind][m] - PC[0]*xxz_[aind-axm][bind][m+1] + 2*xz_[aind-axm][bind][m+1];
                                    xyy_[aind][bind][m] = PA[0]*xyy_[aind-axm][bind][m] - PC[0]*xyy_[aind-axm][bind][m+1] + 1*yy_[aind-axm][bind][m+1];
                                    yyz_[aind][bind][m] = PA[0]*yyz_[aind-axm][bind][m] - PC[0]*yyz_[aind-axm][bind][m+1];
                                    xzz_[aind][bind][m] = PA[0]*xzz_[aind-axm][bind][m] - PC[0]*xzz_[aind-axm][bind][m+1] + 1*zz_[aind-axm][bind][m+1];
                                    yzz_[aind][bind][m] = PA[0]*yzz_[aind-axm][bind][m] - PC[0]*yzz_[aind-axm][bind][m+1];
                                    xyz_[aind][bind][m] = PA[0]*xyz_[aind-axm][bind][m] - PC[0]*xyz_[aind-axm][bind][m+1] + 1*yz_[aind-axm][bind][m+1];
                                }

                                if (ax > 1) {
                                    for (m=0; m<= mmax-a-b; m++) {
                                        q_[aind][bind][m] += ooz * (ax-1) * (q_[aind-2*axm][bind][m] - q_[aind-2*axm][bind][m+1]);
                                    }
                                    for (m=0; m<=mmax-a-b-1; ++m) {
                                        x_[aind][bind][m] += ooz * (ax-1) * (x_[aind-2*axm][bind][m] - x_[aind-2*axm][bind][m+1]);
                                        y_[aind][bind][m] += ooz * (ax-1) * (y_[aind-2*axm][bind][m] - y_[aind-2*axm][bind][m+1]);
                                        z_[aind][bind][m] += ooz * (ax-1) * (z_[aind-2*axm][bind][m] - z_[aind-2*axm][bind][m+1]);
                                    }
                                    for(m=0;m<=mmax-a-b-2;m++) {
                                        xx_[aind][bind][m] += ooz*(ax-1)*(xx_[aind-2*axm][bind][m] - xx_[aind-2*axm][bind][m+1]);
                                        yy_[aind][bind][m] += ooz*(ax-1)*(yy_[aind-2*axm][bind][m] - yy_[aind-2*axm][bind][m+1]);
                                        zz_[aind][bind][m] += ooz*(ax-1)*(zz_[aind-2*axm][bind][m] - zz_[aind-2*axm][bind][m+1]);
                                        xy_[aind][bind][m] += ooz*(ax-1)*(xy_[aind-2*axm][bind][m] - xy_[aind-2*axm][bind][m+1]);
                                        xz_[aind][bind][m] += ooz*(ax-1)*(xz_[aind-2*axm][bind][m] - xz_[aind-2*axm][bind][m+1]);
                                        yz_[aind][bind][m] += ooz*(ax-1)*(yz_[aind-2*axm][bind][m] - yz_[aind-2*axm][bind][m+1]);
                                    }
                                    for(m=0;m<=mmax-a-b-3;m++) {
                                        xxx_[aind][bind][m] += ooz*(ax-1)*(xxx_[aind-2*axm][bind][m] - xxx_[aind-2*axm][bind][m+1]);
                                        yyy_[aind][bind][m] += ooz*(ax-1)*(yyy_[aind-2*axm][bind][m] - yyy_[aind-2*axm][bind][m+1]);
                                        zzz_[aind][bind][m] += ooz*(ax-1)*(zzz_[aind-2*axm][bind][m] - zzz_[aind-2*axm][bind][m+1]);
                                        xxy_[aind][bind][m] += ooz*(ax-1)*(xxy_[aind-2*axm][bind][m] - xxy_[aind-2*axm][bind][m+1]);
                                        xxz_[aind][bind][m] += ooz*(ax-1)*(xxz_[aind-2*axm][bind][m] - xxz_[aind-2*axm][bind][m+1]);
                                        xyy_[aind][bind][m] += ooz*(ax-1)*(xyy_[aind-2*axm][bind][m] - xyy_[aind-2*axm][bind][m+1]);
                                        yyz_[aind][bind][m] += ooz*(ax-1)*(yyz_[aind-2*axm][bind][m] - yyz_[aind-2*axm][bind][m+1]);
                                        xzz_[aind][bind][m] += ooz*(ax-1)*(xzz_[aind-2*axm][bind][m] - xzz_[aind-2*axm][bind][m+1]);
                                        yzz_[aind][bind][m] += ooz*(ax-1)*(yzz_[aind-2*axm][bind][m] - yzz_[aind-2*axm][bind][m+1]);
                                        xyz_[aind][bind][m] += ooz*(ax-1)*(xyz_[aind-2*axm][bind][m] - xyz_[aind-2*axm][bind][m+1]);
                                    }
                                }
                                if (bx > 0) {
                                    for (m=0; m<= mmax-a-b; m++) {
                                        q_[aind][bind][m] += ooz * bx * (q_[aind-axm][bind-bxm][m] - q_[aind-axm][bind-bxm][m+1]);
                                    }
                                    for (m=0; m<=mmax-a-b-1; ++m) {
                                        x_[aind][bind][m] += ooz * bx * (x_[aind-axm][bind-bxm][m] - x_[aind-axm][bind-bxm][m+1]);
                                        y_[aind][bind][m] += ooz * bx * (y_[aind-axm][bind-bxm][m] - y_[aind-axm][bind-bxm][m+1]);
                                        z_[aind][bind][m] += ooz * bx * (z_[aind-axm][bind-bxm][m] - z_[aind-axm][bind-bxm][m+1]);
                                    }
                                    for(m=0;m<=mmax-a-b-2;m++) {
                                        xx_[aind][bind][m] += ooz*bx*(xx_[aind-axm][bind-bxm][m] - xx_[aind-axm][bind-bxm][m+1]);
                                        yy_[aind][bind][m] += ooz*bx*(yy_[aind-axm][bind-bxm][m] - yy_[aind-axm][bind-bxm][m+1]);
                                        zz_[aind][bind][m] += ooz*bx*(zz_[aind-axm][bind-bxm][m] - zz_[aind-axm][bind-bxm][m+1]);
                                        xy_[aind][bind][m] += ooz*bx*(xy_[aind-axm][bind-bxm][m] - xy_[aind-axm][bind-bxm][m+1]);
                                        xz_[aind][bind][m] += ooz*bx*(xz_[aind-axm][bind-bxm][m] - xz_[aind-axm][bind-bxm][m+1]);
                                        yz_[aind][bind][m] += ooz*bx*(yz_[aind-axm][bind-bxm][m] - yz_[aind-axm][bind-bxm][m+1]);
                                    }
                                    for(m=0;m<=mmax-a-b-3;m++) {
<<<<<<< HEAD
                                        xxx_[aind][bind][m] += ooz*bz*(xxx_[aind-axm][bind-bxm][m] - xxx_[aind-axm][bind-bxm][m+1]);
                                        yyy_[aind][bind][m] += ooz*bz*(yyy_[aind-axm][bind-bxm][m] - yyy_[aind-axm][bind-bxm][m+1]);
                                        zzz_[aind][bind][m] += ooz*bz*(zzz_[aind-axm][bind-bxm][m] - zzz_[aind-axm][bind-bxm][m+1]);
                                        xxy_[aind][bind][m] += ooz*bz*(xxy_[aind-axm][bind-bxm][m] - xxy_[aind-axm][bind-bxm][m+1]);
                                        xxz_[aind][bind][m] += ooz*bz*(xxz_[aind-axm][bind-bxm][m] - xxz_[aind-axm][bind-bxm][m+1]);
                                        xyy_[aind][bind][m] += ooz*bz*(xyy_[aind-axm][bind-bxm][m] - xyy_[aind-axm][bind-bxm][m+1]);
                                        yyz_[aind][bind][m] += ooz*bz*(yyz_[aind-axm][bind-bxm][m] - yyz_[aind-axm][bind-bxm][m+1]);
                                        xzz_[aind][bind][m] += ooz*bz*(xzz_[aind-axm][bind-bxm][m] - xzz_[aind-axm][bind-bxm][m+1]);
                                        yzz_[aind][bind][m] += ooz*bz*(yzz_[aind-axm][bind-bxm][m] - yzz_[aind-axm][bind-bxm][m+1]);
                                        xyz_[aind][bind][m] += ooz*bz*(xyz_[aind-axm][bind-bxm][m] - xyz_[aind-axm][bind-bxm][m+1]);
=======
                                        xxx_[aind][bind][m] += ooz*bx*(xxx_[aind-axm][bind-bxm][m] - xxx_[aind-axm][bind-bxm][m+1]);
                                        yyy_[aind][bind][m] += ooz*bx*(yyy_[aind-axm][bind-bxm][m] - yyy_[aind-axm][bind-bxm][m+1]);
                                        zzz_[aind][bind][m] += ooz*bx*(zzz_[aind-axm][bind-bxm][m] - zzz_[aind-axm][bind-bxm][m+1]);
                                        xxy_[aind][bind][m] += ooz*bx*(xxy_[aind-axm][bind-bxm][m] - xxy_[aind-axm][bind-bxm][m+1]);
                                        xxz_[aind][bind][m] += ooz*bx*(xxz_[aind-axm][bind-bxm][m] - xxz_[aind-axm][bind-bxm][m+1]);
                                        xyy_[aind][bind][m] += ooz*bx*(xyy_[aind-axm][bind-bxm][m] - xyy_[aind-axm][bind-bxm][m+1]);
                                        yyz_[aind][bind][m] += ooz*bx*(yyz_[aind-axm][bind-bxm][m] - yyz_[aind-axm][bind-bxm][m+1]);
                                        xzz_[aind][bind][m] += ooz*bx*(xzz_[aind-axm][bind-bxm][m] - xzz_[aind-axm][bind-bxm][m+1]);
                                        yzz_[aind][bind][m] += ooz*bx*(yzz_[aind-axm][bind-bxm][m] - yzz_[aind-axm][bind-bxm][m+1]);
                                        xyz_[aind][bind][m] += ooz*bx*(xyz_[aind-axm][bind-bxm][m] - xyz_[aind-axm][bind-bxm][m+1]);
>>>>>>> c9e107cf
                                    }
                                }
                            }
                        }
                    }
                }
            }
        }
    }
    delete[] F;
}


ObaraSaikaTwoCenterRecursion::ObaraSaikaTwoCenterRecursion(int max_am1, int max_am2):
    max_am1_(max_am1), max_am2_(max_am2)
{
    if (max_am1 < 0)
        throw SanityCheckError("ERROR: ObaraSaikaTwoCenterRecursion -- max_am1 must be nonnegative", __FILE__, __LINE__);
    if (max_am2 < 0)
        throw SanityCheckError("ERROR: ObaraSaikaTwoCenterRecursion -- max_am2 must be nonnegative", __FILE__, __LINE__);

    int am1 = max_am1;
    int am2 = max_am2;
    if (max_am1_ == 0)
        am1 = 1;
    if (max_am2_ == 0)
        am2 = 1;

    x_ = block_matrix(am1+1, am2+1);
    y_ = block_matrix(am1+1, am2+1);
    z_ = block_matrix(am1+1, am2+1);
}

ObaraSaikaTwoCenterRecursion::~ObaraSaikaTwoCenterRecursion()
{
    free_block(x_);
    free_block(y_);
    free_block(z_);
}

void ObaraSaikaTwoCenterRecursion::compute(double PA[3], double PB[3], double gamma, int am1, int am2)
{
    if (am1 < 0 || am1 > max_am1_)
        throw SanityCheckError("ERROR: ObaraSaikaTwoCenterRecursion::compute -- am1 out of bounds", __FILE__, __LINE__);
    if (am2 < 0 || am2 > max_am2_)
        throw SanityCheckError("ERROR: ObaraSaikaTwoCenterRecursion::compute -- am2 out of bounds", __FILE__, __LINE__);

    int i,j;
    double pp = 1/(2*gamma);
    int lmaxi = am1;
    int lmaxj = am2;

    // Try zeroing out the matrices to fix dipoles
    memset(x_[0], 0, sizeof(double) * (max_am1_+1) * (max_am2_+1));
    memset(y_[0], 0, sizeof(double) * (max_am1_+1) * (max_am2_+1));
    memset(z_[0], 0, sizeof(double) * (max_am1_+1) * (max_am2_+1));

    x_[0][0] = y_[0][0] = z_[0][0] = 1.0;

    /* Upward recursion in j for i=0 */

    x_[0][1] = PB[0];
    y_[0][1] = PB[1];
    z_[0][1] = PB[2];

    for(j=1;j<lmaxj;j++) {
        x_[0][j+1] = PB[0]*x_[0][j];
        y_[0][j+1] = PB[1]*y_[0][j];
        z_[0][j+1] = PB[2]*z_[0][j];
        x_[0][j+1] += j*pp*x_[0][j-1];
        y_[0][j+1] += j*pp*y_[0][j-1];
        z_[0][j+1] += j*pp*z_[0][j-1];
    }

    /* Upward recursion in i for all j's */
    if (lmaxi > 0) {
        x_[1][0] = PA[0];
        y_[1][0] = PA[1];
        z_[1][0] = PA[2];
        for(j=1;j<=lmaxj;j++) {
            x_[1][j] = PA[0]*x_[0][j];
            y_[1][j] = PA[1]*y_[0][j];
            z_[1][j] = PA[2]*z_[0][j];
            x_[1][j] += j*pp*x_[0][j-1];
            y_[1][j] += j*pp*y_[0][j-1];
            z_[1][j] += j*pp*z_[0][j-1];
        }
        for(i=1;i<lmaxi;i++) {
            x_[i+1][0] = PA[0]*x_[i][0];
            y_[i+1][0] = PA[1]*y_[i][0];
            z_[i+1][0] = PA[2]*z_[i][0];
            x_[i+1][0] += i*pp*x_[i-1][0];
            y_[i+1][0] += i*pp*y_[i-1][0];
            z_[i+1][0] += i*pp*z_[i-1][0];
            for(j=1;j<=lmaxj;j++) {
                x_[i+1][j] = PA[0]*x_[i][j];
                y_[i+1][j] = PA[1]*y_[i][j];
                z_[i+1][j] = PA[2]*z_[i][j];
                x_[i+1][j] += i*pp*x_[i-1][j];
                y_[i+1][j] += i*pp*y_[i-1][j];
                z_[i+1][j] += i*pp*z_[i-1][j];
                x_[i+1][j] += j*pp*x_[i][j-1];
                y_[i+1][j] += j*pp*y_[i][j-1];
                z_[i+1][j] += j*pp*z_[i][j-1];
            }
        }
    }
}

ObaraSaikaTwoCenterVIRecursion::ObaraSaikaTwoCenterVIRecursion(int max_am1, int max_am2):
    max_am1_(max_am1), max_am2_(max_am2)
{
    if (max_am1 < 0)
        throw SanityCheckError("ERROR: ObaraSaikaTwoCenterVIRecursion -- max_am1 must be nonnegative", __FILE__, __LINE__);
    if (max_am2 < 0)
        throw SanityCheckError("ERROR: ObaraSaikaTwoCenterVIRecursion -- max_am2 must be nonnegative", __FILE__, __LINE__);

    size_ = max_am1 > max_am2 ? max_am1 : max_am2;
    size_ += 1;
    size_ = (size_-1)*size_*(size_+1)+1;
    vi_ = init_box(size_, size_, max_am1_ + max_am2_ + 1);
}

ObaraSaikaTwoCenterVIRecursion::~ObaraSaikaTwoCenterVIRecursion()
{
    free_box(vi_, size_, size_);
}

#define EPS 1.0e-17

void ObaraSaikaTwoCenterVIRecursion::calculate_f(double *F, int n, double t)
{
    int i, m;
    int m2;
    double t2;
    double num;
    double sum;
    double term1;
    static double K = 1.0/M_2_SQRTPI;
    double et;


    if (t>20.0){
        t2 = 2*t;
        et = exp(-t);
        t = sqrt(t);
        F[0] = K*erf(t)/t;
        for(m=0; m<=n-1; m++){
            F[m+1] = ((2*m + 1)*F[m] - et)/(t2);
        }
    }
    else {
        et = exp(-t);
        t2 = 2*t;
        m2 = 2*n;
        num = df[m2];
        i=0;
        sum = 1.0/(m2+1);
        do{
            i++;
            num = num*t2;
            term1 = num/df[m2+2*i+2];
            sum += term1;
        } while (fabs(term1) > EPS && i < MAX_FAC);
        F[n] = sum*et;
        for(m=n-1;m>=0;m--){
            F[m] = (t2*F[m+1] + et)/(2*m+1);
        }
    }
}

void ObaraSaikaTwoCenterVIRecursion::compute(double PA[3], double PB[3], double PC[3], double zeta, int am1, int am2)
{
    int a, b, m;
    int azm = 1;
    int aym = am1 + 1;
    int axm = aym * aym;
    int bzm = 1;
    int bym = am2 + 1;
    int bxm = bym * bym;
    int ax, ay, az, bx, by, bz;
    int aind, bind;
    double ooz = 1.0/(2.0 * zeta);
    int mmax = max_am1_ + max_am2_;

    // Prefactor from A20
    double tmp = sqrt(zeta) * M_2_SQRTPI;
    // U from A21
    double u = zeta * (PC[0] * PC[0] + PC[1] * PC[1] + PC[2] * PC[2]);
    double *F = new double[mmax+1];

    // Form Fm(U) from A20
    calculate_f(F, mmax, u);

    // Think we're having problems with values being left over.
    //zero_box(vi_, size_, size_, mmax + 1);

    // Perform recursion in m for (a|A(0)|s) using A20
    for (m=0; m<=mmax; ++m) {
        vi_[0][0][m] = tmp * F[m];
    }

    // Perform recursion in b with a=0
    //  subset of A19
    for (b=1; b<=am2; ++b) {
        for (bx=0; bx<=b; ++bx) {
            for (by=0; by<=b-bx; ++by) {
                bz = b-bx-by;

                // Compute the index into VI for bx,by,bz
                bind = bx*bxm + by*bym + bz*bzm;

                // Compute each x, y, z contribution
                if (bz > 0) {
                    for (m=0; m<=mmax-b; ++m) {
                        vi_[0][bind][m] = PB[2] * vi_[0][bind-bzm][m] - PC[2] * vi_[0][bind-bzm][m+1];
                    }
                    if (bz > 1) {
                        for (m=0; m<=mmax-b; ++m) {
                            vi_[0][bind][m] += ooz * (bz-1) * (vi_[0][bind-2*bzm][m] - vi_[0][bind-2*bzm][m+1]);
                        }
                    }
                }
                else if (by > 0) {
                    for (m=0; m<=mmax-b; ++m) {
                        vi_[0][bind][m] = PB[1] * vi_[0][bind-bym][m] - PC[1] * vi_[0][bind-bym][m+1];
                    }
                    if (by > 1) {
                        for (m=0; m<=mmax-b; ++m) {
                            vi_[0][bind][m] += ooz * (by-1) * (vi_[0][bind-2*bym][m] - vi_[0][bind-2*bym][m+1]);
                        }
                    }
                }
                else if (bx > 0) {
                    for (m=0; m<=mmax-b; ++m) {
                        vi_[0][bind][m] = PB[0] * vi_[0][bind-bxm][m] - PC[0] * vi_[0][bind-bxm][m+1];
                    }
                    if (bx > 1) {
                        for (m=0; m<=mmax-b; ++m) {
                            vi_[0][bind][m] += ooz * (bx-1) * (vi_[0][bind-2*bxm][m] - vi_[0][bind-2*bxm][m+1]);
                        }
                    }
                }
            }
        }
    }

    // Perform upward recursion in a with all b's
    for (b=0; b<=am2; b++) {
        for (bx=0; bx<=b; bx++) {
            for (by=0; by<=b-bx;by++) {
                bz = b-bx-by;
                bind = bx*bxm + by*bym + bz*bzm;

                for (a=1; a<=am1; a++) {
                    // This next for loop was for (ax=0; ax<=b; ax++)
                    // this could explain why dx2 was not being computed.
                    // change for for(ax=0; ax<a; ax++) on 2005-09-15 4:11pm
                    for (ax=0; ax<=a; ax++) {
                        for (ay=0; ay<=a-ax; ay++) {
                            az = a-ax-ay;
                            aind = ax*axm + ay*aym + az*azm;

                            if (az > 0) {
                                for (m=0; m<=mmax-a-b; m++) {
                                    vi_[aind][bind][m] = PA[2] * vi_[aind-azm][bind][m] - PC[2] * vi_[aind-azm][bind][m+1];
                                }

                                if (az > 1) {
                                    for (m=0; m<= mmax-a-b; m++) {
                                        vi_[aind][bind][m] += ooz * (az-1) * (vi_[aind-2*azm][bind][m] - vi_[aind-2*azm][bind][m+1]);
                                    }
                                }
                                if (bz > 0) {
                                    for (m=0; m<= mmax-a-b; m++) {
                                        vi_[aind][bind][m] += ooz * bz * (vi_[aind-azm][bind-bzm][m] - vi_[aind-azm][bind-bzm][m+1]);
                                    }
                                }
                            }
                            else if (ay > 0) {
                                for (m=0; m<=mmax-a-b; m++) {
                                    vi_[aind][bind][m] = PA[1] * vi_[aind-aym][bind][m] - PC[1] * vi_[aind-aym][bind][m+1];
                                }
                                if (ay > 1) {
                                    for (m=0; m<= mmax-a-b; m++) {
                                        vi_[aind][bind][m] += ooz * (ay-1) * (vi_[aind-2*aym][bind][m] - vi_[aind-2*aym][bind][m+1]);
                                    }
                                }
                                if (by > 0) {
                                    for (m=0; m<= mmax-a-b; m++) {
                                        vi_[aind][bind][m] += ooz * by * (vi_[aind-aym][bind-bym][m] - vi_[aind-aym][bind-bym][m+1]);
                                    }
                                }
                            }
                            else if (ax > 0) {
                                for (m=0; m<=mmax-a-b; m++) {
                                    vi_[aind][bind][m] = PA[0] * vi_[aind-axm][bind][m] - PC[0] * vi_[aind-axm][bind][m+1];
                                }

                                if (ax > 1) {
                                    for (m=0; m<= mmax-a-b; m++) {
                                        vi_[aind][bind][m] += ooz * (ax-1) * (vi_[aind-2*axm][bind][m] - vi_[aind-2*axm][bind][m+1]);
                                    }
                                }
                                if (bx > 0) {
                                    for (m=0; m<= mmax-a-b; m++) {
                                        vi_[aind][bind][m] += ooz * bx * (vi_[aind-axm][bind-bxm][m] - vi_[aind-axm][bind-bxm][m+1]);
                                    }
                                }
                            }
                        }
                    }
                }
            }
        }
    }

    delete[] F;

}

void ObaraSaikaTwoCenterVIRecursion::compute_erf(double PA[3], double PB[3], double PC[3], double zeta, int am1, int am2, double zetam)
{
    int a, b, m;
    int azm = 1;
    int aym = am1 + 1;
    int axm = aym * aym;
    int bzm = 1;
    int bym = am2 + 1;
    int bxm = bym * bym;
    int ax, ay, az, bx, by, bz;
    int aind, bind;
    double ooz = 1.0/(2.0 * zeta);
    int mmax = max_am1_ + max_am2_;

    // Prefactor from A20
    double tmp = sqrt(zetam) * M_2_SQRTPI;
    // U from A21
    double u = zetam * (PC[0] * PC[0] + PC[1] * PC[1] + PC[2] * PC[2]);
    double *F = new double[mmax+1];

    // Form Fm(U) from A20
    calculate_f(F, mmax, u);

    // Think we're having problems with values being left over.
    //zero_box(vi_, size_, size_, mmax + 1);

    // Backsub, to account for the fact that Jet/OS roll the \zeta^m in later
    double F_prefac = 1.0;
    double T_prefac = zetam / zeta;

    // Perform recursion in m for (a|A(0)|s) using A20
    for (m=0; m<=mmax; ++m) {
        vi_[0][0][m] = tmp * F_prefac * F[m];
        F_prefac *= T_prefac;
    }

    // Perform recursion in b with a=0
    //  subset of A19
    for (b=1; b<=am2; ++b) {
        for (bx=0; bx<=b; ++bx) {
            for (by=0; by<=b-bx; ++by) {
                bz = b-bx-by;

                // Compute the index into VI for bx,by,bz
                bind = bx*bxm + by*bym + bz*bzm;

                // Compute each x, y, z contribution
                if (bz > 0) {
                    for (m=0; m<=mmax-b; ++m) {
                        vi_[0][bind][m] = PB[2] * vi_[0][bind-bzm][m] - PC[2] * vi_[0][bind-bzm][m+1];
                    }
                    if (bz > 1) {
                        for (m=0; m<=mmax-b; ++m) {
                            vi_[0][bind][m] += ooz * (bz-1) * (vi_[0][bind-2*bzm][m] - vi_[0][bind-2*bzm][m+1]);
                        }
                    }
                }
                else if (by > 0) {
                    for (m=0; m<=mmax-b; ++m) {
                        vi_[0][bind][m] = PB[1] * vi_[0][bind-bym][m] - PC[1] * vi_[0][bind-bym][m+1];
                    }
                    if (by > 1) {
                        for (m=0; m<=mmax-b; ++m) {
                            vi_[0][bind][m] += ooz * (by-1) * (vi_[0][bind-2*bym][m] - vi_[0][bind-2*bym][m+1]);
                        }
                    }
                }
                else if (bx > 0) {
                    for (m=0; m<=mmax-b; ++m) {
                        vi_[0][bind][m] = PB[0] * vi_[0][bind-bxm][m] - PC[0] * vi_[0][bind-bxm][m+1];
                    }
                    if (bx > 1) {
                        for (m=0; m<=mmax-b; ++m) {
                            vi_[0][bind][m] += ooz * (bx-1) * (vi_[0][bind-2*bxm][m] - vi_[0][bind-2*bxm][m+1]);
                        }
                    }
                }
            }
        }
    }

    // Perform upward recursion in a with all b's
    for (b=0; b<=am2; b++) {
        for (bx=0; bx<=b; bx++) {
            for (by=0; by<=b-bx;by++) {
                bz = b-bx-by;
                bind = bx*bxm + by*bym + bz*bzm;

                for (a=1; a<=am1; a++) {
                    // This next for loop was for (ax=0; ax<=b; ax++)
                    // this could explain why dx2 was not being computed.
                    // change for for(ax=0; ax<a; ax++) on 2005-09-15 4:11pm
                    for (ax=0; ax<=a; ax++) {
                        for (ay=0; ay<=a-ax; ay++) {
                            az = a-ax-ay;
                            aind = ax*axm + ay*aym + az*azm;

                            if (az > 0) {
                                for (m=0; m<=mmax-a-b; m++) {
                                    vi_[aind][bind][m] = PA[2] * vi_[aind-azm][bind][m] - PC[2] * vi_[aind-azm][bind][m+1];
                                }

                                if (az > 1) {
                                    for (m=0; m<= mmax-a-b; m++) {
                                        vi_[aind][bind][m] += ooz * (az-1) * (vi_[aind-2*azm][bind][m] - vi_[aind-2*azm][bind][m+1]);
                                    }
                                }
                                if (bz > 0) {
                                    for (m=0; m<= mmax-a-b; m++) {
                                        vi_[aind][bind][m] += ooz * bz * (vi_[aind-azm][bind-bzm][m] - vi_[aind-azm][bind-bzm][m+1]);
                                    }
                                }
                            }
                            else if (ay > 0) {
                                for (m=0; m<=mmax-a-b; m++) {
                                    vi_[aind][bind][m] = PA[1] * vi_[aind-aym][bind][m] - PC[1] * vi_[aind-aym][bind][m+1];
                                }
                                if (ay > 1) {
                                    for (m=0; m<= mmax-a-b; m++) {
                                        vi_[aind][bind][m] += ooz * (ay-1) * (vi_[aind-2*aym][bind][m] - vi_[aind-2*aym][bind][m+1]);
                                    }
                                }
                                if (by > 0) {
                                    for (m=0; m<= mmax-a-b; m++) {
                                        vi_[aind][bind][m] += ooz * by * (vi_[aind-aym][bind-bym][m] - vi_[aind-aym][bind-bym][m+1]);
                                    }
                                }
                            }
                            else if (ax > 0) {
                                for (m=0; m<=mmax-a-b; m++) {
                                    vi_[aind][bind][m] = PA[0] * vi_[aind-axm][bind][m] - PC[0] * vi_[aind-axm][bind][m+1];
                                }

                                if (ax > 1) {
                                    for (m=0; m<= mmax-a-b; m++) {
                                        vi_[aind][bind][m] += ooz * (ax-1) * (vi_[aind-2*axm][bind][m] - vi_[aind-2*axm][bind][m+1]);
                                    }
                                }
                                if (bx > 0) {
                                    for (m=0; m<= mmax-a-b; m++) {
                                        vi_[aind][bind][m] += ooz * bx * (vi_[aind-axm][bind-bxm][m] - vi_[aind-axm][bind-bxm][m+1]);
                                    }
                                }
                            }
                        }
                    }
                }
            }
        }
    }

    delete[] F;

}

ObaraSaikaTwoCenterVIDerivRecursion::ObaraSaikaTwoCenterVIDerivRecursion(int max_am1, int max_am2)
    : ObaraSaikaTwoCenterVIRecursion(max_am1+1, max_am2+1)
{
    vx_ = init_box(size_, size_, max_am1_ + max_am2_ + 1);
    vy_ = init_box(size_, size_, max_am1_ + max_am2_ + 1);
    vz_ = init_box(size_, size_, max_am1_ + max_am2_ + 1);
}

ObaraSaikaTwoCenterVIDerivRecursion::~ObaraSaikaTwoCenterVIDerivRecursion()
{
    free_box(vx_, size_, size_);
    free_box(vy_, size_, size_);
    free_box(vz_, size_, size_);
}

void ObaraSaikaTwoCenterVIDerivRecursion::compute(double PA[3], double PB[3], double PC[3], double zeta, int am1, int am2)
{
    int a, b, m;
    int azm = 1;
    int aym = am1 + 1;
    int axm = aym * aym;
    int bzm = 1;
    int bym = am2 + 1;
    int bxm = bym * bym;
    int ax, ay, az, bx, by, bz;
    int aind, bind;
    double ooz = 1.0/(2.0 * zeta);
    int mmax = am1 + am2;

    // Prefactor from A20
    double tmp = sqrt(zeta) * M_2_SQRTPI;
    // U from A21
    double u = zeta * (PC[0] * PC[0] + PC[1] * PC[1] + PC[2] * PC[2]);
    double *F = new double[mmax+1];

    // Zero out F
    memset(F, 0, sizeof(double) * (mmax+1));

    // Form Fm(U) from A20
    calculate_f(F, mmax, u);

    // Perform recursion in m for (a|A(0)|s) using A20
    for (m=0; m<=mmax; ++m) {
        vi_[0][0][m] = tmp * F[m];
    }
    for (m=0; m<=mmax-1; ++m) {
        vx_[0][0][m] = 2.0*zeta*PC[0]*vi_[0][0][m+1];
        vy_[0][0][m] = 2.0*zeta*PC[1]*vi_[0][0][m+1];
        vz_[0][0][m] = 2.0*zeta*PC[2]*vi_[0][0][m+1];
    }

    // Perform recursion in b with a=0
    //  subset of A19
    for (b=1; b<=am2; ++b) {
        for (bx=0; bx<=b; ++bx) {
            for (by=0; by<=b-bx; ++by) {
                bz = b-bx-by;

                // Compute the index into VI for bx,by,bz
                bind = bx*bxm + by*bym + bz*bzm;

                // Compute each x, y, z contribution
                if (bz > 0) {
                    for (m=0; m<=mmax-b; ++m) {
                        vi_[0][bind][m] = PB[2] * vi_[0][bind-bzm][m] - PC[2] * vi_[0][bind-bzm][m+1];
                    }
                    for (m=0; m<=mmax-b-1; ++m) {
                        vx_[0][bind][m] = PB[2] * vx_[0][bind-bzm][m] - PC[2] * vx_[0][bind-bzm][m+1];
                        vy_[0][bind][m] = PB[2] * vy_[0][bind-bzm][m] - PC[2] * vy_[0][bind-bzm][m+1];
                        vz_[0][bind][m] = PB[2] * vz_[0][bind-bzm][m] - PC[2] * vz_[0][bind-bzm][m+1] + vi_[0][bind-bzm][m+1];
                    }
                    if (bz > 1) {
                        for (m=0; m<=mmax-b; ++m) {
                            vi_[0][bind][m] += ooz * (bz-1) * (vi_[0][bind-2*bzm][m] - vi_[0][bind-2*bzm][m+1]);
                        }
                        for (m=0; m<=mmax-b-1; ++m) {
                            vx_[0][bind][m] += ooz * (bz-1) * (vx_[0][bind-2*bzm][m] - vx_[0][bind-2*bzm][m+1]);
                            vy_[0][bind][m] += ooz * (bz-1) * (vy_[0][bind-2*bzm][m] - vy_[0][bind-2*bzm][m+1]);
                            vz_[0][bind][m] += ooz * (bz-1) * (vz_[0][bind-2*bzm][m] - vz_[0][bind-2*bzm][m+1]);
                        }
                    }
                }
                else if (by > 0) {
                    for (m=0; m<=mmax-b; ++m) {
                        vi_[0][bind][m] = PB[1] * vi_[0][bind-bym][m] - PC[1] * vi_[0][bind-bym][m+1];
                    }
                    for (m=0; m<=mmax-b-1; ++m) {
                        vx_[0][bind][m] = PB[1] * vx_[0][bind-bym][m] - PC[1] * vx_[0][bind-bym][m+1];
                        vy_[0][bind][m] = PB[1] * vy_[0][bind-bym][m] - PC[1] * vy_[0][bind-bym][m+1] + vi_[0][bind-bym][m+1];
                        vz_[0][bind][m] = PB[1] * vz_[0][bind-bym][m] - PC[1] * vz_[0][bind-bym][m+1];
                    }
                    if (by > 1) {
                        for (m=0; m<=mmax-b; ++m) {
                            vi_[0][bind][m] += ooz * (by-1) * (vi_[0][bind-2*bym][m] - vi_[0][bind-2*bym][m+1]);
                        }
                        for (m=0; m<=mmax-b-1; ++m) {
                            vx_[0][bind][m] += ooz * (by-1) * (vx_[0][bind-2*bym][m] - vx_[0][bind-2*bym][m+1]);
                            vy_[0][bind][m] += ooz * (by-1) * (vy_[0][bind-2*bym][m] - vy_[0][bind-2*bym][m+1]);
                            vz_[0][bind][m] += ooz * (by-1) * (vz_[0][bind-2*bym][m] - vz_[0][bind-2*bym][m+1]);
                        }
                    }
                }
                else if (bx > 0) {
                    for (m=0; m<=mmax-b; ++m) {
                        vi_[0][bind][m] = PB[0] * vi_[0][bind-bxm][m] - PC[0] * vi_[0][bind-bxm][m+1];
                    }
                    for (m=0; m<=mmax-b-1; ++m) {
                        vx_[0][bind][m] = PB[0] * vx_[0][bind-bxm][m] - PC[0] * vx_[0][bind-bxm][m+1] + vi_[0][bind-bxm][m+1];
                        vy_[0][bind][m] = PB[0] * vy_[0][bind-bxm][m] - PC[0] * vy_[0][bind-bxm][m+1];
                        vz_[0][bind][m] = PB[0] * vz_[0][bind-bxm][m] - PC[0] * vz_[0][bind-bxm][m+1];
                    }
                    if (bx > 1) {
                        for (m=0; m<=mmax-b; ++m) {
                            vi_[0][bind][m] += ooz * (bx-1) * (vi_[0][bind-2*bxm][m] - vi_[0][bind-2*bxm][m+1]);
                        }
                        for (m=0; m<=mmax-b-1; ++m) {
                            vx_[0][bind][m] += ooz * (bx-1) * (vx_[0][bind-2*bxm][m] - vx_[0][bind-2*bxm][m+1]);
                            vy_[0][bind][m] += ooz * (bx-1) * (vy_[0][bind-2*bxm][m] - vy_[0][bind-2*bxm][m+1]);
                            vz_[0][bind][m] += ooz * (bx-1) * (vz_[0][bind-2*bxm][m] - vz_[0][bind-2*bxm][m+1]);
                        }
                    }
                }
            }
        }
    }

    // Perform upward recursion in a with all b's
    for (b=0; b<=am2; b++) {
        for (bx=0; bx<=b; bx++) {
            for (by=0; by<=b-bx;by++) {
                bz = b-bx-by;
                bind = bx*bxm + by*bym + bz*bzm;

                for (a=1; a<=am1; a++) {
                    // This next for loop was for (ax=0; ax<=b; ax++)
                    // this could explain why dx2 was not being computed.
                    // change for for(ax=0; ax<a; ax++) on 2005-09-15 4:11pm
                    for (ax=0; ax<=a; ax++) {
                        for (ay=0; ay<=a-ax; ay++) {
                            az = a-ax-ay;
                            aind = ax*axm + ay*aym + az*azm;

                            if (az > 0) {
                                for (m=0; m<=mmax-a-b; m++) {
                                    vi_[aind][bind][m] = PA[2] * vi_[aind-azm][bind][m] - PC[2] * vi_[aind-azm][bind][m+1];
                                }
                                for (m=0; m<=mmax-a-b-1; ++m) {
                                    vx_[aind][bind][m] = PA[2] * vx_[aind-azm][bind][m] - PC[2] * vx_[aind-azm][bind][m+1];
                                    vy_[aind][bind][m] = PA[2] * vy_[aind-azm][bind][m] - PC[2] * vy_[aind-azm][bind][m+1];
                                    vz_[aind][bind][m] = PA[2] * vz_[aind-azm][bind][m] - PC[2] * vz_[aind-azm][bind][m+1] + vi_[aind-azm][bind][m+1];
                                }

                                if (az > 1) {
                                    for (m=0; m<= mmax-a-b; m++) {
                                        vi_[aind][bind][m] += ooz * (az-1) * (vi_[aind-2*azm][bind][m] - vi_[aind-2*azm][bind][m+1]);
                                    }
                                    for (m=0; m<=mmax-a-b-1; ++m) {
                                        vx_[aind][bind][m] += ooz * (az-1) * (vx_[aind-2*azm][bind][m] - vx_[aind-2*azm][bind][m+1]);
                                        vy_[aind][bind][m] += ooz * (az-1) * (vy_[aind-2*azm][bind][m] - vy_[aind-2*azm][bind][m+1]);
                                        vz_[aind][bind][m] += ooz * (az-1) * (vz_[aind-2*azm][bind][m] - vz_[aind-2*azm][bind][m+1]);
                                    }
                                }
                                if (bz > 0) {
                                    for (m=0; m<= mmax-a-b; m++) {
                                        vi_[aind][bind][m] += ooz * bz * (vi_[aind-azm][bind-bzm][m] - vi_[aind-azm][bind-bzm][m+1]);
                                    }
                                    for (m=0; m<=mmax-a-b-1; ++m) {
                                        vx_[aind][bind][m] += ooz * bz * (vx_[aind-azm][bind-bzm][m] - vx_[aind-azm][bind-bzm][m+1]);
                                        vy_[aind][bind][m] += ooz * bz * (vy_[aind-azm][bind-bzm][m] - vy_[aind-azm][bind-bzm][m+1]);
                                        vz_[aind][bind][m] += ooz * bz * (vz_[aind-azm][bind-bzm][m] - vz_[aind-azm][bind-bzm][m+1]);
                                    }
                                }
                            }
                            else if (ay > 0) {
                                for (m=0; m<=mmax-a-b; m++) {
                                    vi_[aind][bind][m] = PA[1] * vi_[aind-aym][bind][m] - PC[1] * vi_[aind-aym][bind][m+1];
                                }
                                for (m=0; m<=mmax-a-b-1; ++m) {
                                    vx_[aind][bind][m] = PA[1] * vx_[aind-aym][bind][m] - PC[1] * vx_[aind-aym][bind][m+1];
                                    vy_[aind][bind][m] = PA[1] * vy_[aind-aym][bind][m] - PC[1] * vy_[aind-aym][bind][m+1] + vi_[aind-aym][bind][m+1];
                                    vz_[aind][bind][m] = PA[1] * vz_[aind-aym][bind][m] - PC[1] * vz_[aind-aym][bind][m+1];
                                }
                                if (ay > 1) {
                                    for (m=0; m<= mmax-a-b; m++) {
                                        vi_[aind][bind][m] += ooz * (ay-1) * (vi_[aind-2*aym][bind][m] - vi_[aind-2*aym][bind][m+1]);
                                    }
                                    for (m=0; m<=mmax-a-b-1; ++m) {
                                        vx_[aind][bind][m] += ooz * (ay-1) * (vx_[aind-2*aym][bind][m] - vx_[aind-2*aym][bind][m+1]);
                                        vy_[aind][bind][m] += ooz * (ay-1) * (vy_[aind-2*aym][bind][m] - vy_[aind-2*aym][bind][m+1]);
                                        vz_[aind][bind][m] += ooz * (ay-1) * (vz_[aind-2*aym][bind][m] - vz_[aind-2*aym][bind][m+1]);
                                    }
                                }
                                if (by > 0) {
                                    for (m=0; m<= mmax-a-b; m++) {
                                        vi_[aind][bind][m] += ooz * by * (vi_[aind-aym][bind-bym][m] - vi_[aind-aym][bind-bym][m+1]);
                                    }
                                    for (m=0; m<=mmax-a-b-1; ++m) {
                                        vx_[aind][bind][m] += ooz * by * (vx_[aind-aym][bind-bym][m] - vx_[aind-aym][bind-bym][m+1]);
                                        vy_[aind][bind][m] += ooz * by * (vy_[aind-aym][bind-bym][m] - vy_[aind-aym][bind-bym][m+1]);
                                        vz_[aind][bind][m] += ooz * by * (vz_[aind-aym][bind-bym][m] - vz_[aind-aym][bind-bym][m+1]);
                                    }
                                }
                            }
                            else if (ax > 0) {
                                for (m=0; m<=mmax-a-b; m++) {
                                    vi_[aind][bind][m] = PA[0] * vi_[aind-axm][bind][m] - PC[0] * vi_[aind-axm][bind][m+1];
                                }
                                for (m=0; m<=mmax-a-b-1; ++m) {
                                    vx_[aind][bind][m] = PA[0] * vx_[aind-axm][bind][m] - PC[0] * vx_[aind-axm][bind][m+1] + vi_[aind-axm][bind][m+1];
                                    vy_[aind][bind][m] = PA[0] * vy_[aind-axm][bind][m] - PC[0] * vy_[aind-axm][bind][m+1];
                                    vz_[aind][bind][m] = PA[0] * vz_[aind-axm][bind][m] - PC[0] * vz_[aind-axm][bind][m+1];
                                }

                                if (ax > 1) {
                                    for (m=0; m<= mmax-a-b; m++) {
                                        vi_[aind][bind][m] += ooz * (ax-1) * (vi_[aind-2*axm][bind][m] - vi_[aind-2*axm][bind][m+1]);
                                    }
                                    for (m=0; m<=mmax-a-b-1; ++m) {
                                        vx_[aind][bind][m] += ooz * (ax-1) * (vx_[aind-2*axm][bind][m] - vx_[aind-2*axm][bind][m+1]);
                                        vy_[aind][bind][m] += ooz * (ax-1) * (vy_[aind-2*axm][bind][m] - vy_[aind-2*axm][bind][m+1]);
                                        vz_[aind][bind][m] += ooz * (ax-1) * (vz_[aind-2*axm][bind][m] - vz_[aind-2*axm][bind][m+1]);
                                    }
                                }
                                if (bx > 0) {
                                    for (m=0; m<= mmax-a-b; m++) {
                                        vi_[aind][bind][m] += ooz * bx * (vi_[aind-axm][bind-bxm][m] - vi_[aind-axm][bind-bxm][m+1]);
                                    }
                                    for (m=0; m<=mmax-a-b-1; ++m) {
                                        vx_[aind][bind][m] += ooz * bx * (vx_[aind-axm][bind-bxm][m] - vx_[aind-axm][bind-bxm][m+1]);
                                        vy_[aind][bind][m] += ooz * bx * (vy_[aind-axm][bind-bxm][m] - vy_[aind-axm][bind-bxm][m+1]);
                                        vz_[aind][bind][m] += ooz * bx * (vz_[aind-axm][bind-bxm][m] - vz_[aind-axm][bind-bxm][m+1]);
                                    }
                                }
                            }
                        }
                    }
                }
            }
        }
    }
    delete[] F;
}

ObaraSaikaTwoCenterVIDeriv2Recursion::ObaraSaikaTwoCenterVIDeriv2Recursion(int max_am1, int max_am2)
    : ObaraSaikaTwoCenterVIDerivRecursion(max_am1+1, max_am2+1)
{
    int max_am = 2*(std::max(max_am1, max_am2) + 2) + 1;

    vxx_ = init_box(size_, size_, max_am);
    vxy_ = init_box(size_, size_, max_am);
    vxz_ = init_box(size_, size_, max_am);
    vyy_ = init_box(size_, size_, max_am);
    vyz_ = init_box(size_, size_, max_am);
    vzz_ = init_box(size_, size_, max_am);
}

ObaraSaikaTwoCenterVIDeriv2Recursion::~ObaraSaikaTwoCenterVIDeriv2Recursion()
{
    free_box(vxx_, size_, size_);
    free_box(vxy_, size_, size_);
    free_box(vxz_, size_, size_);
    free_box(vyy_, size_, size_);
    free_box(vyz_, size_, size_);
    free_box(vzz_, size_, size_);
}

void ObaraSaikaTwoCenterVIDeriv2Recursion::compute(double PA[3], double PB[3], double PC[3], double zeta, int am1, int am2)
{
    int a, b, m;
    int azm = 1;
    int aym = am1 + 1;
    int axm = aym * aym;
    int bzm = 1;
    int bym = am2 + 1;
    int bxm = bym * bym;
    int ax, ay, az, bx, by, bz;
    int aind, bind;
    double ooz = 1.0/(2.0 * zeta);
    int mmax = am1 + am2;

    // Prefactor from A20
    double tmp = sqrt(zeta) * M_2_SQRTPI;
    // U from A21
    double u = zeta * (PC[0] * PC[0] + PC[1] * PC[1] + PC[2] * PC[2]);
    double *F = new double[mmax+1]; // TODO: Move this allocation into constructor

    // Zero out F
    memset(F, 0, sizeof(double) * (mmax+1));

    // Form Fm(U) from A20
    calculate_f(F, mmax, u);

    // Perform recursion in m for (a|A(0)|s) using A20
    for (m=0; m<=mmax; ++m) {
        vi_[0][0][m] = tmp * F[m];
    }
    for (m=0; m<=mmax-1; ++m) {
        vx_[0][0][m] = 2.0*zeta*PC[0]*vi_[0][0][m+1];
        vy_[0][0][m] = 2.0*zeta*PC[1]*vi_[0][0][m+1];
        vz_[0][0][m] = 2.0*zeta*PC[2]*vi_[0][0][m+1];
    }
    for (m=0; m<=mmax-2; ++m) {
        vxx_[0][0][m] = 4*zeta*zeta*PC[0]*PC[0]*vi_[0][0][m+2] - 2.0*zeta*vi_[0][0][m+1];
        vyy_[0][0][m] = 4*zeta*zeta*PC[1]*PC[1]*vi_[0][0][m+2] - 2.0*zeta*vi_[0][0][m+1];
        vzz_[0][0][m] = 4*zeta*zeta*PC[2]*PC[2]*vi_[0][0][m+2] - 2.0*zeta*vi_[0][0][m+1];
        vxy_[0][0][m] = 4*zeta*zeta*PC[0]*PC[1]*vi_[0][0][m+2];
        vxz_[0][0][m] = 4*zeta*zeta*PC[0]*PC[2]*vi_[0][0][m+2];
        vyz_[0][0][m] = 4*zeta*zeta*PC[1]*PC[2]*vi_[0][0][m+2];
    }

    // Perform recursion in b with a=0
    //  subset of A19
    for (b=1; b<=am2; ++b) {
        for (bx=0; bx<=b; ++bx) {
            for (by=0; by<=b-bx; ++by) {
                bz = b-bx-by;

                // Compute the index into VI for bx,by,bz
                bind = bx*bxm + by*bym + bz*bzm;

                // Compute each x, y, z contribution
                if (bz > 0) {
                    for (m=0; m<=mmax-b; ++m) { /* Electrostatic potential integrals */
                        vi_[0][bind][m] = PB[2] * vi_[0][bind-bzm][m] - PC[2] * vi_[0][bind-bzm][m+1];
                    }
                    for (m=0; m<=mmax-b-1; ++m) { /* Electric field integrals */
                        vx_[0][bind][m] = PB[2] * vx_[0][bind-bzm][m] - PC[2] * vx_[0][bind-bzm][m+1];
                        vy_[0][bind][m] = PB[2] * vy_[0][bind-bzm][m] - PC[2] * vy_[0][bind-bzm][m+1];
                        vz_[0][bind][m] = PB[2] * vz_[0][bind-bzm][m] - PC[2] * vz_[0][bind-bzm][m+1] + vi_[0][bind-bzm][m+1];
                    }
                    for (m=0; m<=mmax-b-2; ++m) { /* Gradients of the electric field */
                        vxx_[0][bind][m] = PB[2]*vxx_[0][bind-bzm][m] - PC[2]*vxx_[0][bind-bzm][m+1];
                        vyy_[0][bind][m] = PB[2]*vyy_[0][bind-bzm][m] - PC[2]*vyy_[0][bind-bzm][m+1];
                        vzz_[0][bind][m] = PB[2]*vzz_[0][bind-bzm][m] - PC[2]*vzz_[0][bind-bzm][m+1] + 2*vz_[0][bind-bzm][m+1];
                        vxy_[0][bind][m] = PB[2]*vxy_[0][bind-bzm][m] - PC[2]*vxy_[0][bind-bzm][m+1];
                        vxz_[0][bind][m] = PB[2]*vxz_[0][bind-bzm][m] - PC[2]*vxz_[0][bind-bzm][m+1] + vx_[0][bind-bzm][m+1];
                        vyz_[0][bind][m] = PB[2]*vyz_[0][bind-bzm][m] - PC[2]*vyz_[0][bind-bzm][m+1] + vy_[0][bind-bzm][m+1];
                    }
                    if (bz > 1) {
                        for (m=0; m<=mmax-b; ++m) {
                            vi_[0][bind][m] += ooz * (bz-1) * (vi_[0][bind-2*bzm][m] - vi_[0][bind-2*bzm][m+1]);
                        }
                        for (m=0; m<=mmax-b-1; ++m) {
                            vx_[0][bind][m] += ooz * (bz-1) * (vx_[0][bind-2*bzm][m] - vx_[0][bind-2*bzm][m+1]);
                            vy_[0][bind][m] += ooz * (bz-1) * (vy_[0][bind-2*bzm][m] - vy_[0][bind-2*bzm][m+1]);
                            vz_[0][bind][m] += ooz * (bz-1) * (vz_[0][bind-2*bzm][m] - vz_[0][bind-2*bzm][m+1]);
                        }
                        for (m=0; m<=mmax-b-2; m++) {
                            vxx_[0][bind][m] += ooz*(bz-1)*(vxx_[0][bind-2*bzm][m] - vxx_[0][bind-2*bzm][m+1]);
                            vyy_[0][bind][m] += ooz*(bz-1)*(vyy_[0][bind-2*bzm][m] - vyy_[0][bind-2*bzm][m+1]);
                            vzz_[0][bind][m] += ooz*(bz-1)*(vzz_[0][bind-2*bzm][m] - vzz_[0][bind-2*bzm][m+1]);
                            vxy_[0][bind][m] += ooz*(bz-1)*(vxy_[0][bind-2*bzm][m] - vxy_[0][bind-2*bzm][m+1]);
                            vxz_[0][bind][m] += ooz*(bz-1)*(vxz_[0][bind-2*bzm][m] - vxz_[0][bind-2*bzm][m+1]);
                            vyz_[0][bind][m] += ooz*(bz-1)*(vyz_[0][bind-2*bzm][m] - vyz_[0][bind-2*bzm][m+1]);
                        }
                    }
                }
                else if (by > 0) {
                    for (m=0; m<=mmax-b; ++m) {
                        vi_[0][bind][m] = PB[1] * vi_[0][bind-bym][m] - PC[1] * vi_[0][bind-bym][m+1];
                    }
                    for (m=0; m<=mmax-b-1; ++m) {
                        vx_[0][bind][m] = PB[1] * vx_[0][bind-bym][m] - PC[1] * vx_[0][bind-bym][m+1];
                        vy_[0][bind][m] = PB[1] * vy_[0][bind-bym][m] - PC[1] * vy_[0][bind-bym][m+1] + vi_[0][bind-bym][m+1];
                        vz_[0][bind][m] = PB[1] * vz_[0][bind-bym][m] - PC[1] * vz_[0][bind-bym][m+1];
                    }
                    for(m=0;m<=mmax-b-2;m++) {
                        vxx_[0][bind][m] = PB[1]*vxx_[0][bind-bym][m] - PC[1]*vxx_[0][bind-bym][m+1];
                        vyy_[0][bind][m] = PB[1]*vyy_[0][bind-bym][m] - PC[1]*vyy_[0][bind-bym][m+1] + 2*vy_[0][bind-bym][m+1];
                        vzz_[0][bind][m] = PB[1]*vzz_[0][bind-bym][m] - PC[1]*vzz_[0][bind-bym][m+1];
                        vxy_[0][bind][m] = PB[1]*vxy_[0][bind-bym][m] - PC[1]*vxy_[0][bind-bym][m+1] + vx_[0][bind-bym][m+1];
                        vxz_[0][bind][m] = PB[1]*vxz_[0][bind-bym][m] - PC[1]*vxz_[0][bind-bym][m+1];
                        vyz_[0][bind][m] = PB[1]*vyz_[0][bind-bym][m] - PC[1]*vyz_[0][bind-bym][m+1] + vz_[0][bind-bym][m+1];
                    }

                    if (by > 1) {
                        for (m=0; m<=mmax-b; ++m) {
                            vi_[0][bind][m] += ooz * (by-1) * (vi_[0][bind-2*bym][m] - vi_[0][bind-2*bym][m+1]);
                        }
                        for (m=0; m<=mmax-b-1; ++m) {
                            vx_[0][bind][m] += ooz * (by-1) * (vx_[0][bind-2*bym][m] - vx_[0][bind-2*bym][m+1]);
                            vy_[0][bind][m] += ooz * (by-1) * (vy_[0][bind-2*bym][m] - vy_[0][bind-2*bym][m+1]);
                            vz_[0][bind][m] += ooz * (by-1) * (vz_[0][bind-2*bym][m] - vz_[0][bind-2*bym][m+1]);
                        }
                        for(m=0;m<=mmax-b-2;m++) {
                            vxx_[0][bind][m] += ooz*(by-1)*(vxx_[0][bind-2*bym][m] - vxx_[0][bind-2*bym][m+1]);
                            vyy_[0][bind][m] += ooz*(by-1)*(vyy_[0][bind-2*bym][m] - vyy_[0][bind-2*bym][m+1]);
                            vzz_[0][bind][m] += ooz*(by-1)*(vzz_[0][bind-2*bym][m] - vzz_[0][bind-2*bym][m+1]);
                            vxy_[0][bind][m] += ooz*(by-1)*(vxy_[0][bind-2*bym][m] - vxy_[0][bind-2*bym][m+1]);
                            vxz_[0][bind][m] += ooz*(by-1)*(vxz_[0][bind-2*bym][m] - vxz_[0][bind-2*bym][m+1]);
                            vyz_[0][bind][m] += ooz*(by-1)*(vyz_[0][bind-2*bym][m] - vyz_[0][bind-2*bym][m+1]);
                        }
                    }
                }
                else if (bx > 0) {
                    for (m=0; m<=mmax-b; ++m) {
                        vi_[0][bind][m] = PB[0] * vi_[0][bind-bxm][m] - PC[0] * vi_[0][bind-bxm][m+1];
                    }
                    for (m=0; m<=mmax-b-1; ++m) {
                        vx_[0][bind][m] = PB[0] * vx_[0][bind-bxm][m] - PC[0] * vx_[0][bind-bxm][m+1] + vi_[0][bind-bxm][m+1];
                        vy_[0][bind][m] = PB[0] * vy_[0][bind-bxm][m] - PC[0] * vy_[0][bind-bxm][m+1];
                        vz_[0][bind][m] = PB[0] * vz_[0][bind-bxm][m] - PC[0] * vz_[0][bind-bxm][m+1];
                    }
                    for(m=0;m<=mmax-b-2;m++) {
                        vxx_[0][bind][m] = PB[0]*vxx_[0][bind-bxm][m] - PC[0]*vxx_[0][bind-bxm][m+1] + 2*vx_[0][bind-bxm][m+1];
                        vyy_[0][bind][m] = PB[0]*vyy_[0][bind-bxm][m] - PC[0]*vyy_[0][bind-bxm][m+1];
                        vzz_[0][bind][m] = PB[0]*vzz_[0][bind-bxm][m] - PC[0]*vzz_[0][bind-bxm][m+1];
                        vxy_[0][bind][m] = PB[0]*vxy_[0][bind-bxm][m] - PC[0]*vxy_[0][bind-bxm][m+1] + vy_[0][bind-bxm][m+1];
                        vxz_[0][bind][m] = PB[0]*vxz_[0][bind-bxm][m] - PC[0]*vxz_[0][bind-bxm][m+1] + vz_[0][bind-bxm][m+1];
                        vyz_[0][bind][m] = PB[0]*vyz_[0][bind-bxm][m] - PC[0]*vyz_[0][bind-bxm][m+1];
                    }

                    if (bx > 1) {
                        for (m=0; m<=mmax-b; ++m) {
                            vi_[0][bind][m] += ooz * (bx-1) * (vi_[0][bind-2*bxm][m] - vi_[0][bind-2*bxm][m+1]);
                        }
                        for (m=0; m<=mmax-b-1; ++m) {
                            vx_[0][bind][m] += ooz * (bx-1) * (vx_[0][bind-2*bxm][m] - vx_[0][bind-2*bxm][m+1]);
                            vy_[0][bind][m] += ooz * (bx-1) * (vy_[0][bind-2*bxm][m] - vy_[0][bind-2*bxm][m+1]);
                            vz_[0][bind][m] += ooz * (bx-1) * (vz_[0][bind-2*bxm][m] - vz_[0][bind-2*bxm][m+1]);
                        }
                        for(m=0;m<=mmax-b-2;m++) {
                            vxx_[0][bind][m] += ooz*(bx-1)*(vxx_[0][bind-2*bxm][m] - vxx_[0][bind-2*bxm][m+1]);
                            vyy_[0][bind][m] += ooz*(bx-1)*(vyy_[0][bind-2*bxm][m] - vyy_[0][bind-2*bxm][m+1]);
                            vzz_[0][bind][m] += ooz*(bx-1)*(vzz_[0][bind-2*bxm][m] - vzz_[0][bind-2*bxm][m+1]);
                            vxy_[0][bind][m] += ooz*(bx-1)*(vxy_[0][bind-2*bxm][m] - vxy_[0][bind-2*bxm][m+1]);
                            vxz_[0][bind][m] += ooz*(bx-1)*(vxz_[0][bind-2*bxm][m] - vxz_[0][bind-2*bxm][m+1]);
                            vyz_[0][bind][m] += ooz*(bx-1)*(vyz_[0][bind-2*bxm][m] - vyz_[0][bind-2*bxm][m+1]);
                        }
                    }
                }
            }
        }
    }

    // Perform upward recursion in a with all b's
    for (b=0; b<=am2; b++) {
        for (bx=0; bx<=b; bx++) {
            for (by=0; by<=b-bx;by++) {
                bz = b-bx-by;
                bind = bx*bxm + by*bym + bz*bzm;

                for (a=1; a<=am1; a++) {
                    // This next for loop was for (ax=0; ax<=b; ax++)
                    // this could explain why dx2 was not being computed.
                    // change for for(ax=0; ax<a; ax++) on 2005-09-15 4:11pm
                    for (ax=0; ax<=a; ax++) {
                        for (ay=0; ay<=a-ax; ay++) {
                            az = a-ax-ay;
                            aind = ax*axm + ay*aym + az*azm;

                            if (az > 0) {
                                for (m=0; m<=mmax-a-b; m++) {
                                    vi_[aind][bind][m] = PA[2] * vi_[aind-azm][bind][m] - PC[2] * vi_[aind-azm][bind][m+1];
                                }
                                for (m=0; m<=mmax-a-b-1; ++m) {
                                    vx_[aind][bind][m] = PA[2] * vx_[aind-azm][bind][m] - PC[2] * vx_[aind-azm][bind][m+1];
                                    vy_[aind][bind][m] = PA[2] * vy_[aind-azm][bind][m] - PC[2] * vy_[aind-azm][bind][m+1];
                                    vz_[aind][bind][m] = PA[2] * vz_[aind-azm][bind][m] - PC[2] * vz_[aind-azm][bind][m+1] + vi_[aind-azm][bind][m+1];
                                }
                                for(m=0;m<=mmax-a-b-2;m++) {  /* Gradients of the electric field */
                                    vxx_[aind][bind][m] = PA[2]*vxx_[aind-azm][bind][m] - PC[2]*vxx_[aind-azm][bind][m+1];
                                    vyy_[aind][bind][m] = PA[2]*vyy_[aind-azm][bind][m] - PC[2]*vyy_[aind-azm][bind][m+1];
                                    vzz_[aind][bind][m] = PA[2]*vzz_[aind-azm][bind][m] - PC[2]*vzz_[aind-azm][bind][m+1] + 2*vz_[aind-azm][bind][m+1];
                                    vxy_[aind][bind][m] = PA[2]*vxy_[aind-azm][bind][m] - PC[2]*vxy_[aind-azm][bind][m+1];
                                    vxz_[aind][bind][m] = PA[2]*vxz_[aind-azm][bind][m] - PC[2]*vxz_[aind-azm][bind][m+1] + vx_[aind-azm][bind][m+1];
                                    vyz_[aind][bind][m] = PA[2]*vyz_[aind-azm][bind][m] - PC[2]*vyz_[aind-azm][bind][m+1] + vy_[aind-azm][bind][m+1];
                                }

                                if (az > 1) {
                                    for (m=0; m<= mmax-a-b; m++) {
                                        vi_[aind][bind][m] += ooz * (az-1) * (vi_[aind-2*azm][bind][m] - vi_[aind-2*azm][bind][m+1]);
                                    }
                                    for (m=0; m<=mmax-a-b-1; ++m) {
                                        vx_[aind][bind][m] += ooz * (az-1) * (vx_[aind-2*azm][bind][m] - vx_[aind-2*azm][bind][m+1]);
                                        vy_[aind][bind][m] += ooz * (az-1) * (vy_[aind-2*azm][bind][m] - vy_[aind-2*azm][bind][m+1]);
                                        vz_[aind][bind][m] += ooz * (az-1) * (vz_[aind-2*azm][bind][m] - vz_[aind-2*azm][bind][m+1]);
                                    }
                                    for(m=0;m<=mmax-a-b-2;m++) {
                                        vxx_[aind][bind][m] += ooz*(az-1)*(vxx_[aind-2*azm][bind][m] - vxx_[aind-2*azm][bind][m+1]);
                                        vyy_[aind][bind][m] += ooz*(az-1)*(vyy_[aind-2*azm][bind][m] - vyy_[aind-2*azm][bind][m+1]);
                                        vzz_[aind][bind][m] += ooz*(az-1)*(vzz_[aind-2*azm][bind][m] - vzz_[aind-2*azm][bind][m+1]);
                                        vxy_[aind][bind][m] += ooz*(az-1)*(vxy_[aind-2*azm][bind][m] - vxy_[aind-2*azm][bind][m+1]);
                                        vxz_[aind][bind][m] += ooz*(az-1)*(vxz_[aind-2*azm][bind][m] - vxz_[aind-2*azm][bind][m+1]);
                                        vyz_[aind][bind][m] += ooz*(az-1)*(vyz_[aind-2*azm][bind][m] - vyz_[aind-2*azm][bind][m+1]);
                                    }
                                }
                                if (bz > 0) {
                                    for (m=0; m<= mmax-a-b; m++) {
                                        vi_[aind][bind][m] += ooz * bz * (vi_[aind-azm][bind-bzm][m] - vi_[aind-azm][bind-bzm][m+1]);
                                    }
                                    for (m=0; m<=mmax-a-b-1; ++m) {
                                        vx_[aind][bind][m] += ooz * bz * (vx_[aind-azm][bind-bzm][m] - vx_[aind-azm][bind-bzm][m+1]);
                                        vy_[aind][bind][m] += ooz * bz * (vy_[aind-azm][bind-bzm][m] - vy_[aind-azm][bind-bzm][m+1]);
                                        vz_[aind][bind][m] += ooz * bz * (vz_[aind-azm][bind-bzm][m] - vz_[aind-azm][bind-bzm][m+1]);
                                    }
                                    for(m=0;m<=mmax-a-b-2;m++) {
                                        vxx_[aind][bind][m] += ooz*bz*(vxx_[aind-azm][bind-bzm][m] - vxx_[aind-azm][bind-bzm][m+1]);
                                        vyy_[aind][bind][m] += ooz*bz*(vyy_[aind-azm][bind-bzm][m] - vyy_[aind-azm][bind-bzm][m+1]);
                                        vzz_[aind][bind][m] += ooz*bz*(vzz_[aind-azm][bind-bzm][m] - vzz_[aind-azm][bind-bzm][m+1]);
                                        vxy_[aind][bind][m] += ooz*bz*(vxy_[aind-azm][bind-bzm][m] - vxy_[aind-azm][bind-bzm][m+1]);
                                        vxz_[aind][bind][m] += ooz*bz*(vxz_[aind-azm][bind-bzm][m] - vxz_[aind-azm][bind-bzm][m+1]);
                                        vyz_[aind][bind][m] += ooz*bz*(vyz_[aind-azm][bind-bzm][m] - vyz_[aind-azm][bind-bzm][m+1]);
                                    }
                                }
                            }
                            else if (ay > 0) {
                                for (m=0; m<=mmax-a-b; m++) {
                                    vi_[aind][bind][m] = PA[1] * vi_[aind-aym][bind][m] - PC[1] * vi_[aind-aym][bind][m+1];
                                }
                                for (m=0; m<=mmax-a-b-1; ++m) {
                                    vx_[aind][bind][m] = PA[1] * vx_[aind-aym][bind][m] - PC[1] * vx_[aind-aym][bind][m+1];
                                    vy_[aind][bind][m] = PA[1] * vy_[aind-aym][bind][m] - PC[1] * vy_[aind-aym][bind][m+1] + vi_[aind-aym][bind][m+1];
                                    vz_[aind][bind][m] = PA[1] * vz_[aind-aym][bind][m] - PC[1] * vz_[aind-aym][bind][m+1];
                                }
                                for(m=0;m<=mmax-a-b-2;m++) {
                                    vxx_[aind][bind][m] = PA[1]*vxx_[aind-aym][bind][m] - PC[1]*vxx_[aind-aym][bind][m+1];
                                    vyy_[aind][bind][m] = PA[1]*vyy_[aind-aym][bind][m] - PC[1]*vyy_[aind-aym][bind][m+1] + 2*vy_[aind-aym][bind][m+1];
                                    vzz_[aind][bind][m] = PA[1]*vzz_[aind-aym][bind][m] - PC[1]*vzz_[aind-aym][bind][m+1];
                                    vxy_[aind][bind][m] = PA[1]*vxy_[aind-aym][bind][m] - PC[1]*vxy_[aind-aym][bind][m+1] + vx_[aind-aym][bind][m+1];
                                    vxz_[aind][bind][m] = PA[1]*vxz_[aind-aym][bind][m] - PC[1]*vxz_[aind-aym][bind][m+1];
                                    vyz_[aind][bind][m] = PA[1]*vyz_[aind-aym][bind][m] - PC[1]*vyz_[aind-aym][bind][m+1] + vz_[aind-aym][bind][m+1];
                                }
                                if (ay > 1) {
                                    for (m=0; m<= mmax-a-b; m++) {
                                        vi_[aind][bind][m] += ooz * (ay-1) * (vi_[aind-2*aym][bind][m] - vi_[aind-2*aym][bind][m+1]);
                                    }
                                    for (m=0; m<=mmax-a-b-1; ++m) {
                                        vx_[aind][bind][m] += ooz * (ay-1) * (vx_[aind-2*aym][bind][m] - vx_[aind-2*aym][bind][m+1]);
                                        vy_[aind][bind][m] += ooz * (ay-1) * (vy_[aind-2*aym][bind][m] - vy_[aind-2*aym][bind][m+1]);
                                        vz_[aind][bind][m] += ooz * (ay-1) * (vz_[aind-2*aym][bind][m] - vz_[aind-2*aym][bind][m+1]);
                                    }
                                    for(m=0;m<=mmax-a-b-2;m++) {
                                        vxx_[aind][bind][m] += ooz*(ay-1)*(vxx_[aind-2*aym][bind][m] - vxx_[aind-2*aym][bind][m+1]);
                                        vyy_[aind][bind][m] += ooz*(ay-1)*(vyy_[aind-2*aym][bind][m] - vyy_[aind-2*aym][bind][m+1]);
                                        vzz_[aind][bind][m] += ooz*(ay-1)*(vzz_[aind-2*aym][bind][m] - vzz_[aind-2*aym][bind][m+1]);
                                        vxy_[aind][bind][m] += ooz*(ay-1)*(vxy_[aind-2*aym][bind][m] - vxy_[aind-2*aym][bind][m+1]);
                                        vxz_[aind][bind][m] += ooz*(ay-1)*(vxz_[aind-2*aym][bind][m] - vxz_[aind-2*aym][bind][m+1]);
                                        vyz_[aind][bind][m] += ooz*(ay-1)*(vyz_[aind-2*aym][bind][m] - vyz_[aind-2*aym][bind][m+1]);
                                    }
                                }
                                if (by > 0) {
                                    for (m=0; m<= mmax-a-b; m++) {
                                        vi_[aind][bind][m] += ooz * by * (vi_[aind-aym][bind-bym][m] - vi_[aind-aym][bind-bym][m+1]);
                                    }
                                    for (m=0; m<=mmax-a-b-1; ++m) {
                                        vx_[aind][bind][m] += ooz * by * (vx_[aind-aym][bind-bym][m] - vx_[aind-aym][bind-bym][m+1]);
                                        vy_[aind][bind][m] += ooz * by * (vy_[aind-aym][bind-bym][m] - vy_[aind-aym][bind-bym][m+1]);
                                        vz_[aind][bind][m] += ooz * by * (vz_[aind-aym][bind-bym][m] - vz_[aind-aym][bind-bym][m+1]);
                                    }
                                    for(m=0;m<=mmax-a-b-2;m++) {
                                        vxx_[aind][bind][m] += ooz*by*(vxx_[aind-aym][bind-bym][m] - vxx_[aind-aym][bind-bym][m+1]);
                                        vyy_[aind][bind][m] += ooz*by*(vyy_[aind-aym][bind-bym][m] - vyy_[aind-aym][bind-bym][m+1]);
                                        vzz_[aind][bind][m] += ooz*by*(vzz_[aind-aym][bind-bym][m] - vzz_[aind-aym][bind-bym][m+1]);
                                        vxy_[aind][bind][m] += ooz*by*(vxy_[aind-aym][bind-bym][m] - vxy_[aind-aym][bind-bym][m+1]);
                                        vxz_[aind][bind][m] += ooz*by*(vxz_[aind-aym][bind-bym][m] - vxz_[aind-aym][bind-bym][m+1]);
                                        vyz_[aind][bind][m] += ooz*by*(vyz_[aind-aym][bind-bym][m] - vyz_[aind-aym][bind-bym][m+1]);
                                    }
                                }
                            }
                            else if (ax > 0) {
                                for (m=0; m<=mmax-a-b; m++) {
                                    vi_[aind][bind][m] = PA[0] * vi_[aind-axm][bind][m] - PC[0] * vi_[aind-axm][bind][m+1];
                                }
                                for (m=0; m<=mmax-a-b-1; ++m) {
                                    vx_[aind][bind][m] = PA[0] * vx_[aind-axm][bind][m] - PC[0] * vx_[aind-axm][bind][m+1] + vi_[aind-axm][bind][m+1];
                                    vy_[aind][bind][m] = PA[0] * vy_[aind-axm][bind][m] - PC[0] * vy_[aind-axm][bind][m+1];
                                    vz_[aind][bind][m] = PA[0] * vz_[aind-axm][bind][m] - PC[0] * vz_[aind-axm][bind][m+1];
                                }
                                for(m=0;m<=mmax-a-b-2;m++) {  /* Gradients of the electric field */
                                    vxx_[aind][bind][m] = PA[0]*vxx_[aind-axm][bind][m] - PC[0]*vxx_[aind-axm][bind][m+1] + 2*vx_[aind-axm][bind][m+1];
                                    vyy_[aind][bind][m] = PA[0]*vyy_[aind-axm][bind][m] - PC[0]*vyy_[aind-axm][bind][m+1];
                                    vzz_[aind][bind][m] = PA[0]*vzz_[aind-axm][bind][m] - PC[0]*vzz_[aind-axm][bind][m+1];
                                    vxy_[aind][bind][m] = PA[0]*vxy_[aind-axm][bind][m] - PC[0]*vxy_[aind-axm][bind][m+1] + vy_[aind-axm][bind][m+1];
                                    vxz_[aind][bind][m] = PA[0]*vxz_[aind-axm][bind][m] - PC[0]*vxz_[aind-axm][bind][m+1] + vz_[aind-axm][bind][m+1];
                                    vyz_[aind][bind][m] = PA[0]*vyz_[aind-axm][bind][m] - PC[0]*vyz_[aind-axm][bind][m+1];
                                }


                                if (ax > 1) {
                                    for (m=0; m<= mmax-a-b; m++) {
                                        vi_[aind][bind][m] += ooz * (ax-1) * (vi_[aind-2*axm][bind][m] - vi_[aind-2*axm][bind][m+1]);
                                    }
                                    for (m=0; m<=mmax-a-b-1; ++m) {
                                        vx_[aind][bind][m] += ooz * (ax-1) * (vx_[aind-2*axm][bind][m] - vx_[aind-2*axm][bind][m+1]);
                                        vy_[aind][bind][m] += ooz * (ax-1) * (vy_[aind-2*axm][bind][m] - vy_[aind-2*axm][bind][m+1]);
                                        vz_[aind][bind][m] += ooz * (ax-1) * (vz_[aind-2*axm][bind][m] - vz_[aind-2*axm][bind][m+1]);
                                    }
                                    for(m=0;m<=mmax-a-b-2;m++) {
                                        vxx_[aind][bind][m] += ooz*(ax-1)*(vxx_[aind-2*axm][bind][m] - vxx_[aind-2*axm][bind][m+1]);
                                        vyy_[aind][bind][m] += ooz*(ax-1)*(vyy_[aind-2*axm][bind][m] - vyy_[aind-2*axm][bind][m+1]);
                                        vzz_[aind][bind][m] += ooz*(ax-1)*(vzz_[aind-2*axm][bind][m] - vzz_[aind-2*axm][bind][m+1]);
                                        vxy_[aind][bind][m] += ooz*(ax-1)*(vxy_[aind-2*axm][bind][m] - vxy_[aind-2*axm][bind][m+1]);
                                        vxz_[aind][bind][m] += ooz*(ax-1)*(vxz_[aind-2*axm][bind][m] - vxz_[aind-2*axm][bind][m+1]);
                                        vyz_[aind][bind][m] += ooz*(ax-1)*(vyz_[aind-2*axm][bind][m] - vyz_[aind-2*axm][bind][m+1]);
                                    }
                                }
                                if (bx > 0) {
                                    for (m=0; m<= mmax-a-b; m++) {
                                        vi_[aind][bind][m] += ooz * bx * (vi_[aind-axm][bind-bxm][m] - vi_[aind-axm][bind-bxm][m+1]);
                                    }
                                    for (m=0; m<=mmax-a-b-1; ++m) {
                                        vx_[aind][bind][m] += ooz * bx * (vx_[aind-axm][bind-bxm][m] - vx_[aind-axm][bind-bxm][m+1]);
                                        vy_[aind][bind][m] += ooz * bx * (vy_[aind-axm][bind-bxm][m] - vy_[aind-axm][bind-bxm][m+1]);
                                        vz_[aind][bind][m] += ooz * bx * (vz_[aind-axm][bind-bxm][m] - vz_[aind-axm][bind-bxm][m+1]);
                                    }
                                    for(m=0;m<=mmax-a-b-2;m++) {
                                        vxx_[aind][bind][m] += ooz*bx*(vxx_[aind-axm][bind-bxm][m] - vxx_[aind-axm][bind-bxm][m+1]);
                                        vyy_[aind][bind][m] += ooz*bx*(vyy_[aind-axm][bind-bxm][m] - vyy_[aind-axm][bind-bxm][m+1]);
                                        vzz_[aind][bind][m] += ooz*bx*(vzz_[aind-axm][bind-bxm][m] - vzz_[aind-axm][bind-bxm][m+1]);
                                        vxy_[aind][bind][m] += ooz*bx*(vxy_[aind-axm][bind-bxm][m] - vxy_[aind-axm][bind-bxm][m+1]);
                                        vxz_[aind][bind][m] += ooz*bx*(vxz_[aind-axm][bind-bxm][m] - vxz_[aind-axm][bind-bxm][m+1]);
                                        vyz_[aind][bind][m] += ooz*bx*(vyz_[aind-axm][bind-bxm][m] - vyz_[aind-axm][bind-bxm][m+1]);
                                    }
                                }
                            }
                        }
                    }
                }
            }
        }
    }
    delete[] F;
}

ObaraSaikaTwoCenterElectricField::ObaraSaikaTwoCenterElectricField(int max_am1, int max_am2)
    : ObaraSaikaTwoCenterVIRecursion(max_am1, max_am2) // This is not used, because the elec deriv (3rd arg) needed is different
{
    q_   = init_box(size_, size_, max_am1_ + max_am2_ + 2);
    x_   = init_box(size_, size_, max_am1_ + max_am2_ + 1);
    y_   = init_box(size_, size_, max_am1_ + max_am2_ + 1);
    z_   = init_box(size_, size_, max_am1_ + max_am2_ + 1);
}

ObaraSaikaTwoCenterElectricField::~ObaraSaikaTwoCenterElectricField()
{
    free_box(x_, size_, size_);
    free_box(y_, size_, size_);
    free_box(z_, size_, size_);
}

void ObaraSaikaTwoCenterElectricField::compute(double PA[3], double PB[3], double PC[3], double zeta, int am1, int am2)
{
    int a, b, m;
    int azm = 1;
    int aym = am1 + 1;
    int axm = aym * aym;
    int bzm = 1;
    int bym = am2 + 1;
    int bxm = bym * bym;
    int ax, ay, az, bx, by, bz;
    int aind, bind;
    double ooz = 1.0/(2.0 * zeta);
    int mmax = am1 + am2 + 1;

    // Prefactor from A20
    double tmp = sqrt(zeta) * M_2_SQRTPI;
    // U from A21
    double u = zeta * (PC[0] * PC[0] + PC[1] * PC[1] + PC[2] * PC[2]);
    double *F = new double[mmax+1]; // TODO: Move this allocation into constructor

    // Zero out F
    memset(F, 0, sizeof(double) * (mmax+1));

    // Form Fm(U) from A20
    calculate_f(F, mmax, u);

    // Perform recursion in m for (a|A(0)|s) using A20
    for (m=0; m<=mmax; ++m) {
        q_[0][0][m] = tmp * F[m];
    }
    for (m=0; m<=mmax-1; ++m) {
        x_[0][0][m] = 2.0*zeta*PC[0]*q_[0][0][m+1];
        y_[0][0][m] = 2.0*zeta*PC[1]*q_[0][0][m+1];
        z_[0][0][m] = 2.0*zeta*PC[2]*q_[0][0][m+1];
    }

    // Perform recursion in b with a=0
    //  subset of A19
    for (b=1; b<=am2; ++b) {
        for (bx=0; bx<=b; ++bx) {
            for (by=0; by<=b-bx; ++by) {
                bz = b-bx-by;

                // Compute the index into VI for bx,by,bz
                bind = bx*bxm + by*bym + bz*bzm;

                // Compute each x, y, z contribution
                if (bz > 0) {
                    for (m=0; m<=mmax-b; ++m) { /* Electrostatic potential integrals */
                        q_[0][bind][m] = PB[2] * q_[0][bind-bzm][m] - PC[2] * q_[0][bind-bzm][m+1];
                    }
                    for (m=0; m<=mmax-b-1; ++m) { /* Electric field integrals */
                        x_[0][bind][m] = PB[2] * x_[0][bind-bzm][m] - PC[2] * x_[0][bind-bzm][m+1];
                        y_[0][bind][m] = PB[2] * y_[0][bind-bzm][m] - PC[2] * y_[0][bind-bzm][m+1];
                        z_[0][bind][m] = PB[2] * z_[0][bind-bzm][m] - PC[2] * z_[0][bind-bzm][m+1] + q_[0][bind-bzm][m+1];
                    }
                    if (bz > 1) {
                        for (m=0; m<=mmax-b; ++m) {
                            q_[0][bind][m] += ooz * (bz-1) * (q_[0][bind-2*bzm][m] - q_[0][bind-2*bzm][m+1]);
                        }
                        for (m=0; m<=mmax-b-1; ++m) {
                            x_[0][bind][m] += ooz * (bz-1) * (x_[0][bind-2*bzm][m] - x_[0][bind-2*bzm][m+1]);
                            y_[0][bind][m] += ooz * (bz-1) * (y_[0][bind-2*bzm][m] - y_[0][bind-2*bzm][m+1]);
                            z_[0][bind][m] += ooz * (bz-1) * (z_[0][bind-2*bzm][m] - z_[0][bind-2*bzm][m+1]);
                        }
                    }
                }
                else if (by > 0) {
                    for (m=0; m<=mmax-b; ++m) {
                        q_[0][bind][m] = PB[1] * q_[0][bind-bym][m] - PC[1] * q_[0][bind-bym][m+1];
                    }
                    for (m=0; m<=mmax-b-1; ++m) {
                        x_[0][bind][m] = PB[1] * x_[0][bind-bym][m] - PC[1] * x_[0][bind-bym][m+1];
                        y_[0][bind][m] = PB[1] * y_[0][bind-bym][m] - PC[1] * y_[0][bind-bym][m+1] + q_[0][bind-bym][m+1];
                        z_[0][bind][m] = PB[1] * z_[0][bind-bym][m] - PC[1] * z_[0][bind-bym][m+1];
                    }

                    if (by > 1) {
                        for (m=0; m<=mmax-b; ++m) {
                            q_[0][bind][m] += ooz * (by-1) * (q_[0][bind-2*bym][m] - q_[0][bind-2*bym][m+1]);
                        }
                        for (m=0; m<=mmax-b-1; ++m) {
                            x_[0][bind][m] += ooz * (by-1) * (x_[0][bind-2*bym][m] - x_[0][bind-2*bym][m+1]);
                            y_[0][bind][m] += ooz * (by-1) * (y_[0][bind-2*bym][m] - y_[0][bind-2*bym][m+1]);
                            z_[0][bind][m] += ooz * (by-1) * (z_[0][bind-2*bym][m] - z_[0][bind-2*bym][m+1]);
                        }
                    }
                }
                else if (bx > 0) {
                    for (m=0; m<=mmax-b; ++m) {
                        q_[0][bind][m] = PB[0] * q_[0][bind-bxm][m] - PC[0] * q_[0][bind-bxm][m+1];
                    }
                    for (m=0; m<=mmax-b-1; ++m) {
                        x_[0][bind][m] = PB[0] * x_[0][bind-bxm][m] - PC[0] * x_[0][bind-bxm][m+1] + q_[0][bind-bxm][m+1];
                        y_[0][bind][m] = PB[0] * y_[0][bind-bxm][m] - PC[0] * y_[0][bind-bxm][m+1];
                        z_[0][bind][m] = PB[0] * z_[0][bind-bxm][m] - PC[0] * z_[0][bind-bxm][m+1];
                    }

                    if (bx > 1) {
                        for (m=0; m<=mmax-b; ++m) {
                            q_[0][bind][m] += ooz * (bx-1) * (q_[0][bind-2*bxm][m] - q_[0][bind-2*bxm][m+1]);
                        }
                        for (m=0; m<=mmax-b-1; ++m) {
                            x_[0][bind][m] += ooz * (bx-1) * (x_[0][bind-2*bxm][m] - x_[0][bind-2*bxm][m+1]);
                            y_[0][bind][m] += ooz * (bx-1) * (y_[0][bind-2*bxm][m] - y_[0][bind-2*bxm][m+1]);
                            z_[0][bind][m] += ooz * (bx-1) * (z_[0][bind-2*bxm][m] - z_[0][bind-2*bxm][m+1]);
                        }
                    }
                }
            }
        }
    }

    // Perform upward recursion in a with all b's
    for (b=0; b<=am2; b++) {
        for (bx=0; bx<=b; bx++) {
            for (by=0; by<=b-bx;by++) {
                bz = b-bx-by;
                bind = bx*bxm + by*bym + bz*bzm;

                for (a=1; a<=am1; a++) {
                    // This next for loop was for (ax=0; ax<=b; ax++)
                    // this could explain why dx2 was not being computed.
                    // change for for(ax=0; ax<a; ax++) on 2005-09-15 4:11pm
                    for (ax=0; ax<=a; ax++) {
                        for (ay=0; ay<=a-ax; ay++) {
                            az = a-ax-ay;
                            aind = ax*axm + ay*aym + az*azm;

                            if (az > 0) {
                                for (m=0; m<=mmax-a-b; m++) {
                                    q_[aind][bind][m] = PA[2] * q_[aind-azm][bind][m] - PC[2] * q_[aind-azm][bind][m+1];
                                }
                                for (m=0; m<=mmax-a-b-1; ++m) {
                                    x_[aind][bind][m] = PA[2] * x_[aind-azm][bind][m] - PC[2] * x_[aind-azm][bind][m+1];
                                    y_[aind][bind][m] = PA[2] * y_[aind-azm][bind][m] - PC[2] * y_[aind-azm][bind][m+1];
                                    z_[aind][bind][m] = PA[2] * z_[aind-azm][bind][m] - PC[2] * z_[aind-azm][bind][m+1] + q_[aind-azm][bind][m+1];
                                }

                                if (az > 1) {
                                    for (m=0; m<= mmax-a-b; m++) {
                                        q_[aind][bind][m] += ooz * (az-1) * (q_[aind-2*azm][bind][m] - q_[aind-2*azm][bind][m+1]);
                                    }
                                    for (m=0; m<=mmax-a-b-1; ++m) {
                                        x_[aind][bind][m] += ooz * (az-1) * (x_[aind-2*azm][bind][m] - x_[aind-2*azm][bind][m+1]);
                                        y_[aind][bind][m] += ooz * (az-1) * (y_[aind-2*azm][bind][m] - y_[aind-2*azm][bind][m+1]);
                                        z_[aind][bind][m] += ooz * (az-1) * (z_[aind-2*azm][bind][m] - z_[aind-2*azm][bind][m+1]);
                                    }
                                }
                                if (bz > 0) {
                                    for (m=0; m<= mmax-a-b; m++) {
                                        q_[aind][bind][m] += ooz * bz * (q_[aind-azm][bind-bzm][m] - q_[aind-azm][bind-bzm][m+1]);
                                    }
                                    for (m=0; m<=mmax-a-b-1; ++m) {
                                        x_[aind][bind][m] += ooz * bz * (x_[aind-azm][bind-bzm][m] - x_[aind-azm][bind-bzm][m+1]);
                                        y_[aind][bind][m] += ooz * bz * (y_[aind-azm][bind-bzm][m] - y_[aind-azm][bind-bzm][m+1]);
                                        z_[aind][bind][m] += ooz * bz * (z_[aind-azm][bind-bzm][m] - z_[aind-azm][bind-bzm][m+1]);
                                    }
                                }
                            }
                            else if (ay > 0) {
                                for (m=0; m<=mmax-a-b; m++) {
                                    q_[aind][bind][m] = PA[1] * q_[aind-aym][bind][m] - PC[1] * q_[aind-aym][bind][m+1];
                                }
                                for (m=0; m<=mmax-a-b-1; ++m) {
                                    x_[aind][bind][m] = PA[1] * x_[aind-aym][bind][m] - PC[1] * x_[aind-aym][bind][m+1];
                                    y_[aind][bind][m] = PA[1] * y_[aind-aym][bind][m] - PC[1] * y_[aind-aym][bind][m+1] + q_[aind-aym][bind][m+1];
                                    z_[aind][bind][m] = PA[1] * z_[aind-aym][bind][m] - PC[1] * z_[aind-aym][bind][m+1];
                                }
                                if (ay > 1) {
                                    for (m=0; m<= mmax-a-b; m++) {
                                        q_[aind][bind][m] += ooz * (ay-1) * (q_[aind-2*aym][bind][m] - q_[aind-2*aym][bind][m+1]);
                                    }
                                    for (m=0; m<=mmax-a-b-1; ++m) {
                                        x_[aind][bind][m] += ooz * (ay-1) * (x_[aind-2*aym][bind][m] - x_[aind-2*aym][bind][m+1]);
                                        y_[aind][bind][m] += ooz * (ay-1) * (y_[aind-2*aym][bind][m] - y_[aind-2*aym][bind][m+1]);
                                        z_[aind][bind][m] += ooz * (ay-1) * (z_[aind-2*aym][bind][m] - z_[aind-2*aym][bind][m+1]);
                                    }
                                }
                                if (by > 0) {
                                    for (m=0; m<= mmax-a-b; m++) {
                                        q_[aind][bind][m] += ooz * by * (q_[aind-aym][bind-bym][m] - q_[aind-aym][bind-bym][m+1]);
                                    }
                                    for (m=0; m<=mmax-a-b-1; ++m) {
                                        x_[aind][bind][m] += ooz * by * (x_[aind-aym][bind-bym][m] - x_[aind-aym][bind-bym][m+1]);
                                        y_[aind][bind][m] += ooz * by * (y_[aind-aym][bind-bym][m] - y_[aind-aym][bind-bym][m+1]);
                                        z_[aind][bind][m] += ooz * by * (z_[aind-aym][bind-bym][m] - z_[aind-aym][bind-bym][m+1]);
                                    }
                                }
                            }
                            else if (ax > 0) {
                                for (m=0; m<=mmax-a-b; m++) {
                                    q_[aind][bind][m] = PA[0] * q_[aind-axm][bind][m] - PC[0] * q_[aind-axm][bind][m+1];
                                }
                                for (m=0; m<=mmax-a-b-1; ++m) {
                                    x_[aind][bind][m] = PA[0] * x_[aind-axm][bind][m] - PC[0] * x_[aind-axm][bind][m+1] + q_[aind-axm][bind][m+1];
                                    y_[aind][bind][m] = PA[0] * y_[aind-axm][bind][m] - PC[0] * y_[aind-axm][bind][m+1];
                                    z_[aind][bind][m] = PA[0] * z_[aind-axm][bind][m] - PC[0] * z_[aind-axm][bind][m+1];
                                }

                                if (ax > 1) {
                                    for (m=0; m<= mmax-a-b; m++) {
                                        q_[aind][bind][m] += ooz * (ax-1) * (q_[aind-2*axm][bind][m] - q_[aind-2*axm][bind][m+1]);
                                    }
                                    for (m=0; m<=mmax-a-b-1; ++m) {
                                        x_[aind][bind][m] += ooz * (ax-1) * (x_[aind-2*axm][bind][m] - x_[aind-2*axm][bind][m+1]);
                                        y_[aind][bind][m] += ooz * (ax-1) * (y_[aind-2*axm][bind][m] - y_[aind-2*axm][bind][m+1]);
                                        z_[aind][bind][m] += ooz * (ax-1) * (z_[aind-2*axm][bind][m] - z_[aind-2*axm][bind][m+1]);
                                    }
                                }
                                if (bx > 0) {
                                    for (m=0; m<= mmax-a-b; m++) {
                                        q_[aind][bind][m] += ooz * bx * (q_[aind-axm][bind-bxm][m] - q_[aind-axm][bind-bxm][m+1]);
                                    }
                                    for (m=0; m<=mmax-a-b-1; ++m) {
                                        x_[aind][bind][m] += ooz * bx * (x_[aind-axm][bind-bxm][m] - x_[aind-axm][bind-bxm][m+1]);
                                        y_[aind][bind][m] += ooz * bx * (y_[aind-axm][bind-bxm][m] - y_[aind-axm][bind-bxm][m+1]);
                                        z_[aind][bind][m] += ooz * bx * (z_[aind-axm][bind-bxm][m] - z_[aind-axm][bind-bxm][m+1]);
                                    }
                                }
                            }
                        }
                    }
                }
            }
        }
    }
    delete[] F;
}

ObaraSaikaTwoCenterElectricFieldGradient::ObaraSaikaTwoCenterElectricFieldGradient(int max_am1, int max_am2)
    : ObaraSaikaTwoCenterElectricField(max_am1+1, max_am2+1)
{
    // Check memory allocation for 3rd parameter. I think it should be max_am1_ + max_am2_ - 2
    exx_ = init_box(size_, size_, max_am1_ + max_am2_ + 1);
    eyy_ = init_box(size_, size_, max_am1_ + max_am2_ + 1);
    ezz_ = init_box(size_, size_, max_am1_ + max_am2_ + 1);
    exy_ = init_box(size_, size_, max_am1_ + max_am2_ + 1);
    exz_ = init_box(size_, size_, max_am1_ + max_am2_ + 1);
    eyz_ = init_box(size_, size_, max_am1_ + max_am2_ + 1);
}

ObaraSaikaTwoCenterElectricFieldGradient::~ObaraSaikaTwoCenterElectricFieldGradient()
{
    free_box(exx_, size_, size_);
    free_box(eyy_, size_, size_);
    free_box(ezz_, size_, size_);
    free_box(exy_, size_, size_);
    free_box(exz_, size_, size_);
    free_box(eyz_, size_, size_);
}

void ObaraSaikaTwoCenterElectricFieldGradient::compute(double PA[3], double PB[3], double PC[3], double zeta, int am1, int am2)
{
    int a, b, m;
    int azm = 1;
    int aym = am1 + 1;
    int axm = aym * aym;
    int bzm = 1;
    int bym = am2 + 1;
    int bxm = bym * bym;
    int ax, ay, az, bx, by, bz;
    int aind, bind;
    double ooz = 1.0/(2.0 * zeta);
    int mmax = am1 + am2;

    // Call our super class to compute electric field and potential integrals
    ObaraSaikaTwoCenterElectricField::compute(PA, PB, PC, zeta, am1+1, am2+1);

    // Compute starting integrals using A26
    for (m=0; m<=mmax-2; ++m) {
        exx_[0][0][m] = 4.0 * zeta * zeta * PC[0] * PC[0] * vi_[0][0][m+2] - 2.0 * zeta * vi_[0][0][m+1];
        eyy_[0][0][m] = 4.0 * zeta * zeta * PC[1] * PC[1] * vi_[0][0][m+2] - 2.0 * zeta * vi_[0][0][m+1];
        ezz_[0][0][m] = 4.0 * zeta * zeta * PC[2] * PC[2] * vi_[0][0][m+2] - 2.0 * zeta * vi_[0][0][m+1];
        exy_[0][0][m] = 4.0 * zeta * zeta * PC[0] * PC[1] * vi_[0][0][m+2];
        exz_[0][0][m] = 4.0 * zeta * zeta * PC[0] * PC[2] * vi_[0][0][m+2];
        eyz_[0][0][m] = 4.0 * zeta * zeta * PC[1] * PC[2] * vi_[0][0][m+2];
    }

    // Perform recursion in b with a=0
    //    subset of A24
    for (b=1; b<=am2; ++b) {
        for (bx=0; bx<=b; ++bx) {
            for (by=0; by<=b-bx; ++by) {
                bz = b-bx-by;

                // Compute the index into exx_, eyy_, ezz_, exy_, exz_, eyz
                bind = bx*bxm + by*bym + bz*bzm;

                // Compute each x, y, z contribution
                if (bz > 0) {
                    for (m=0; m<=mmax-b-2; ++m) {
                        exx_[0][bind][m] = PB[2] * exx_[0][bind-bzm][m] - PC[2] * exx_[0][bind-bzm][m+1];
                        eyy_[0][bind][m] = PB[2] * eyy_[0][bind-bzm][m] - PC[2] * eyy_[0][bind-bzm][m+1];
                        ezz_[0][bind][m] = PB[2] * ezz_[0][bind-bzm][m] - PC[2] * ezz_[0][bind-bzm][m+1] + 2.0 * z_[0][bind-bzm][m+1];
                        exy_[0][bind][m] = PB[2] * exy_[0][bind-bzm][m] - PC[2] * exy_[0][bind-bzm][m+1];
                        exz_[0][bind][m] = PB[2] * exz_[0][bind-bzm][m] - PC[2] * exz_[0][bind-bzm][m+1] + x_[0][bind-bzm][m+1];
                        eyz_[0][bind][m] = PB[2] * eyz_[0][bind-bzm][m] - PC[2] * eyz_[0][bind-bzm][m+1] + y_[0][bind-bzm][m+1];
                    }
                    if (bz > 1) {
                        for (m=0; m<=mmax-b-2; ++m) {
                            exx_[0][bind][m] += ooz * (bz-1) * (exx_[0][bind-2*bzm][m] - exx_[0][bind-2*bzm][m+1]);
                            eyy_[0][bind][m] += ooz * (bz-1) * (eyy_[0][bind-2*bzm][m] - eyy_[0][bind-2*bzm][m+1]);
                            ezz_[0][bind][m] += ooz * (bz-1) * (ezz_[0][bind-2*bzm][m] - ezz_[0][bind-2*bzm][m+1]);
                            exy_[0][bind][m] += ooz * (bz-1) * (exy_[0][bind-2*bzm][m] - exy_[0][bind-2*bzm][m+1]);
                            exz_[0][bind][m] += ooz * (bz-1) * (exz_[0][bind-2*bzm][m] - exz_[0][bind-2*bzm][m+1]);
                            eyz_[0][bind][m] += ooz * (bz-1) * (eyz_[0][bind-2*bzm][m] - eyz_[0][bind-2*bzm][m+1]);
                        }
                    }
                }
                else if (by > 0) {
                    for (m=0; m<=mmax-b-2; ++m) {
                        exx_[0][bind][m] = PB[1] * exx_[0][bind-bym][m] - PC[1] * exx_[0][bind-bym][m+1];
                        eyy_[0][bind][m] = PB[1] * eyy_[0][bind-bym][m] - PC[1] * eyy_[0][bind-bym][m+1] + 2.0 * y_[0][bind-bym][m+1];
                        ezz_[0][bind][m] = PB[1] * ezz_[0][bind-bym][m] - PC[1] * ezz_[0][bind-bym][m+1];
                        exy_[0][bind][m] = PB[1] * exy_[0][bind-bym][m] - PC[1] * exy_[0][bind-bym][m+1] - x_[0][bind-bym][m+1];
                        exz_[0][bind][m] = PB[1] * exz_[0][bind-bym][m] - PC[1] * exz_[0][bind-bym][m+1];
                        eyz_[0][bind][m] = PB[1] * eyz_[0][bind-bym][m] - PC[1] * eyz_[0][bind-bym][m+1] - z_[0][bind-bym][m+1];
                    }
                    if (by > 1) {
                        for (m=0; m<=mmax-b-2; ++m) {
                            exx_[0][bind][m] += ooz * (by-1) * (exx_[0][bind-2*bym][m] - exx_[0][bind-2*bym][m+1]);
                            eyy_[0][bind][m] += ooz * (by-1) * (eyy_[0][bind-2*bym][m] - eyy_[0][bind-2*bym][m+1]);
                            ezz_[0][bind][m] += ooz * (by-1) * (ezz_[0][bind-2*bym][m] - ezz_[0][bind-2*bym][m+1]);
                            exy_[0][bind][m] += ooz * (by-1) * (exy_[0][bind-2*bym][m] - exy_[0][bind-2*bym][m+1]);
                            exz_[0][bind][m] += ooz * (by-1) * (exz_[0][bind-2*bym][m] - exz_[0][bind-2*bym][m+1]);
                            eyz_[0][bind][m] += ooz * (by-1) * (eyz_[0][bind-2*bym][m] - eyz_[0][bind-2*bym][m+1]);
                        }
                    }
                }
                else if (bx > 0) {
                    for (m=0; m<=mmax-b-2; ++m) {
                        exx_[0][bind][m] = PB[0] * exx_[0][bind-bxm][m] - PC[0] * exx_[0][bind-bxm][m+1] + 2.0 * x_[0][bind-bxm][m+1];
                        eyy_[0][bind][m] = PB[0] * eyy_[0][bind-bxm][m] - PC[0] * eyy_[0][bind-bxm][m+1];
                        ezz_[0][bind][m] = PB[0] * ezz_[0][bind-bxm][m] - PC[0] * ezz_[0][bind-bxm][m+1];
                        exy_[0][bind][m] = PB[0] * exy_[0][bind-bxm][m] - PC[0] * exy_[0][bind-bxm][m+1] - y_[0][bind-bxm][m+1];
                        exz_[0][bind][m] = PB[0] * exz_[0][bind-bxm][m] - PC[0] * exz_[0][bind-bxm][m+1] - z_[0][bind-bxm][m+1];
                        eyz_[0][bind][m] = PB[0] * eyz_[0][bind-bxm][m] - PC[0] * eyz_[0][bind-bxm][m+1];
                    }
                    if (bx > 1) {
                        for (m=0; m<=mmax-b-2; ++m) {
                            exx_[0][bind][m] += ooz * (bx-1) * (exx_[0][bind-2*bxm][m] - exx_[0][bind-2*bxm][m+1]);
                            eyy_[0][bind][m] += ooz * (bx-1) * (eyy_[0][bind-2*bxm][m] - eyy_[0][bind-2*bxm][m+1]);
                            ezz_[0][bind][m] += ooz * (bx-1) * (ezz_[0][bind-2*bxm][m] - ezz_[0][bind-2*bxm][m+1]);
                            exy_[0][bind][m] += ooz * (bx-1) * (exy_[0][bind-2*bxm][m] - exy_[0][bind-2*bxm][m+1]);
                            exz_[0][bind][m] += ooz * (bx-1) * (exz_[0][bind-2*bxm][m] - exz_[0][bind-2*bxm][m+1]);
                            eyz_[0][bind][m] += ooz * (bx-1) * (eyz_[0][bind-2*bxm][m] - eyz_[0][bind-2*bxm][m+1]);
                        }
                    }
                }
            }
        }
    }

    // Perform upward recursion in a with all b's
    for (b=0; b<=am2; ++b) {
        for (bx=0; bx<=b; bx++) {
            for (by=0; by<=b-bx;by++) {
                bz = b-bx-by;
                bind = bx*bxm + by*bym + bz*bzm;

                for (a=1; a<=am1; a++) {
                    for (ax=0; ax<=a; ax++) {
                        for (ay=0; ay<=a-ax; ay++) {
                            az = a-ax-ay;
                            aind = ax*axm + ay*aym + az*azm;

                            if (az > 0) {
                                for (m=0; m<=mmax-a-b-2; ++m) {
                                    exx_[aind][bind][m] = PA[2] * exx_[aind-azm][bind][m] - PC[2] * exx_[aind-azm][bind][m+1];
                                    eyy_[aind][bind][m] = PA[2] * eyy_[aind-azm][bind][m] - PC[2] * eyy_[aind-azm][bind][m+1];
                                    ezz_[aind][bind][m] = PA[2] * ezz_[aind-azm][bind][m] - PC[2] * ezz_[aind-azm][bind][m+1] - 2.0 * z_[aind-azm][bind][m+1];
                                    exy_[aind][bind][m] = PA[2] * exy_[aind-azm][bind][m] - PC[2] * exy_[aind-azm][bind][m+1];
                                    exz_[aind][bind][m] = PA[2] * exz_[aind-azm][bind][m] - PC[2] * exz_[aind-azm][bind][m+1] + x_[aind-azm][bind][m+1];
                                    eyz_[aind][bind][m] = PA[2] * eyz_[aind-azm][bind][m] - PC[2] * eyz_[aind-azm][bind][m+1] + y_[aind-azm][bind][m+1];
                                }
                                if (az > 1) {
                                    for (m=0; m<=mmax-a-b-2; ++m) {
                                        exx_[aind][bind][m] += ooz * (az-1) * (exx_[aind-2*azm][bind][m] - exx_[aind-2*azm][bind][m+1]);
                                        eyy_[aind][bind][m] += ooz * (az-1) * (eyy_[aind-2*azm][bind][m] - eyy_[aind-2*azm][bind][m+1]);
                                        ezz_[aind][bind][m] += ooz * (az-1) * (ezz_[aind-2*azm][bind][m] - ezz_[aind-2*azm][bind][m+1]);
                                        exy_[aind][bind][m] += ooz * (az-1) * (exy_[aind-2*azm][bind][m] - exy_[aind-2*azm][bind][m+1]);
                                        exz_[aind][bind][m] += ooz * (az-1) * (exz_[aind-2*azm][bind][m] - exz_[aind-2*azm][bind][m+1]);
                                        eyz_[aind][bind][m] += ooz * (az-1) * (eyz_[aind-2*azm][bind][m] - eyz_[aind-2*azm][bind][m+1]);
                                    }
                                }
                                if (bz > 0) {
                                    for (m=0; m<=mmax-a-b-2; ++m) {
                                        exx_[aind][bind][m] += ooz * bz * (exx_[aind-azm][bind-bzm][m] - exx_[aind-azm][bind-bzm][m+1]);
                                        eyy_[aind][bind][m] += ooz * bz * (eyy_[aind-azm][bind-bzm][m] - eyy_[aind-azm][bind-bzm][m+1]);
                                        ezz_[aind][bind][m] += ooz * bz * (ezz_[aind-azm][bind-bzm][m] - ezz_[aind-azm][bind-bzm][m+1]);
                                        exy_[aind][bind][m] += ooz * bz * (exy_[aind-azm][bind-bzm][m] - exy_[aind-azm][bind-bzm][m+1]);
                                        exz_[aind][bind][m] += ooz * bz * (exz_[aind-azm][bind-bzm][m] - exz_[aind-azm][bind-bzm][m+1]);
                                        eyz_[aind][bind][m] += ooz * bz * (eyz_[aind-azm][bind-bzm][m] - eyz_[aind-azm][bind-bzm][m+1]);
                                    }
                                }
                            }
                            else if (ay > 0) {
                                for (m=0; m<=mmax-a-b-2; ++m) {
                                    exx_[aind][bind][m] = PA[1] * exx_[aind-aym][bind][m] - PC[1] * exx_[aind-aym][bind][m+1];
                                    eyy_[aind][bind][m] = PA[1] * eyy_[aind-aym][bind][m] - PC[1] * eyy_[aind-aym][bind][m+1] - 2.0 * y_[aind-aym][bind][m+1];
                                    ezz_[aind][bind][m] = PA[1] * ezz_[aind-aym][bind][m] - PC[1] * ezz_[aind-aym][bind][m+1];
                                    exy_[aind][bind][m] = PA[1] * exy_[aind-aym][bind][m] - PC[1] * exy_[aind-aym][bind][m+1] + x_[aind-aym][bind][m+1];
                                    exz_[aind][bind][m] = PA[1] * exz_[aind-aym][bind][m] - PC[1] * exz_[aind-aym][bind][m+1];
                                    eyz_[aind][bind][m] = PA[1] * eyz_[aind-aym][bind][m] - PC[1] * eyz_[aind-aym][bind][m+1] + z_[aind-aym][bind][m+1];
                                }
                                if (ay > 1) {
                                    for (m=0; m<=mmax-a-b-1; ++m) {
                                        exx_[aind][bind][m] += ooz * (ay-1) * (exx_[aind-2*aym][bind][m] - exx_[aind-2*aym][bind][m+1]);
                                        eyy_[aind][bind][m] += ooz * (ay-1) * (eyy_[aind-2*aym][bind][m] - eyy_[aind-2*aym][bind][m+1]);
                                        ezz_[aind][bind][m] += ooz * (ay-1) * (ezz_[aind-2*aym][bind][m] - ezz_[aind-2*aym][bind][m+1]);
                                        exy_[aind][bind][m] += ooz * (ay-1) * (exy_[aind-2*aym][bind][m] - exy_[aind-2*aym][bind][m+1]);
                                        exz_[aind][bind][m] += ooz * (ay-1) * (exz_[aind-2*aym][bind][m] - exz_[aind-2*aym][bind][m+1]);
                                        eyz_[aind][bind][m] += ooz * (ay-1) * (eyz_[aind-2*aym][bind][m] - eyz_[aind-2*aym][bind][m+1]);
                                    }
                                }
                                if (by > 0) {
                                    for (m=0; m<=mmax-a-b-2; ++m) {
                                        exx_[aind][bind][m] += ooz * by * (exx_[aind-aym][bind-bym][m] - exx_[aind-aym][bind-bym][m+1]);
                                        eyy_[aind][bind][m] += ooz * by * (eyy_[aind-aym][bind-bym][m] - eyy_[aind-aym][bind-bym][m+1]);
                                        ezz_[aind][bind][m] += ooz * by * (ezz_[aind-aym][bind-bym][m] - ezz_[aind-aym][bind-bym][m+1]);
                                        exy_[aind][bind][m] += ooz * by * (exy_[aind-aym][bind-bym][m] - exy_[aind-aym][bind-bym][m+1]);
                                        exz_[aind][bind][m] += ooz * by * (exz_[aind-aym][bind-bym][m] - exz_[aind-aym][bind-bym][m+1]);
                                        eyz_[aind][bind][m] += ooz * by * (eyz_[aind-aym][bind-bym][m] - eyz_[aind-aym][bind-bym][m+1]);
                                    }
                                }
                            }
                            else if (ax > 0) {
                                for (m=0; m<=mmax-a-b-2; ++m) {
                                    exx_[aind][bind][m] = PA[0] * exx_[aind-axm][bind][m] - PC[0] * exx_[aind-axm][bind][m+1] - 2.0 * x_[aind-axm][bind][m+1];
                                    eyy_[aind][bind][m] = PA[0] * eyy_[aind-axm][bind][m] - PC[0] * eyy_[aind-axm][bind][m+1];
                                    ezz_[aind][bind][m] = PA[0] * ezz_[aind-axm][bind][m] - PC[0] * ezz_[aind-axm][bind][m+1];
                                    exy_[aind][bind][m] = PA[0] * exy_[aind-axm][bind][m] - PC[0] * exy_[aind-axm][bind][m+1] + y_[aind-axm][bind][m+1];
                                    exz_[aind][bind][m] = PA[0] * exz_[aind-axm][bind][m] - PC[0] * exz_[aind-axm][bind][m+1] + z_[aind-axm][bind][m+1];
                                    eyz_[aind][bind][m] = PA[0] * eyz_[aind-axm][bind][m] - PC[0] * eyz_[aind-axm][bind][m+1];
                                }
                                if (ax > 1) {
                                    for (m=0; m<=mmax-a-b-1; ++m) {
                                        exx_[aind][bind][m] += ooz * (ax-1) * (exx_[aind-2*axm][bind][m] - exx_[aind-2*axm][bind][m+1]);
                                        eyy_[aind][bind][m] += ooz * (ax-1) * (eyy_[aind-2*axm][bind][m] - eyy_[aind-2*axm][bind][m+1]);
                                        ezz_[aind][bind][m] += ooz * (ax-1) * (ezz_[aind-2*axm][bind][m] - ezz_[aind-2*axm][bind][m+1]);
                                        exy_[aind][bind][m] += ooz * (ax-1) * (exy_[aind-2*axm][bind][m] - exy_[aind-2*axm][bind][m+1]);
                                        exz_[aind][bind][m] += ooz * (ax-1) * (exz_[aind-2*axm][bind][m] - exz_[aind-2*axm][bind][m+1]);
                                        eyz_[aind][bind][m] += ooz * (ax-1) * (eyz_[aind-2*axm][bind][m] - eyz_[aind-2*axm][bind][m+1]);
                                    }
                                }
                                if (bx > 0) {
                                    for (m=0; m<=mmax-a-b-2; ++m) {
                                        exx_[aind][bind][m] += ooz * bx * (exx_[aind-axm][bind-bxm][m] - exx_[aind-axm][bind-bxm][m+1]);
                                        eyy_[aind][bind][m] += ooz * bx * (eyy_[aind-axm][bind-bxm][m] - eyy_[aind-axm][bind-bxm][m+1]);
                                        ezz_[aind][bind][m] += ooz * bx * (ezz_[aind-axm][bind-bxm][m] - ezz_[aind-axm][bind-bxm][m+1]);
                                        exy_[aind][bind][m] += ooz * bx * (exy_[aind-axm][bind-bxm][m] - exy_[aind-axm][bind-bxm][m+1]);
                                        exz_[aind][bind][m] += ooz * bx * (exz_[aind-axm][bind-bxm][m] - exz_[aind-axm][bind-bxm][m+1]);
                                        eyz_[aind][bind][m] += ooz * bx * (eyz_[aind-axm][bind-bxm][m] - eyz_[aind-axm][bind-bxm][m+1]);
                                    }
                                }
                            }
                        }
                    }
                }
            }
        }
    }
}

/***********************************************************
 *                                                         *
 * ObaraSaikaThreeCenterRecurion                           *
 *                                                         *
 **********************************************************/
ObaraSaikaThreeCenterRecursion::ObaraSaikaThreeCenterRecursion(int max_am1, int max_am2, int max_am3)
    : max_am1_(max_am1), max_am2_(max_am2), max_am3_(max_am3)
{
    if (max_am1 < 0)
        throw SanityCheckError("ERROR: ObaraSaikaThreeCenterRecursion -- max_am1 must be nonnegative", __FILE__, __LINE__);
    if (max_am2 < 0)
        throw SanityCheckError("ERROR: ObaraSaikaThreeCenterRecursion -- max_am2 must be nonnegative", __FILE__, __LINE__);
    if (max_am3 < 0)
        throw SanityCheckError("ERROR: ObaraSaikaThreeCenterRecursion -- max_am3 must be nonnegative", __FILE__, __LINE__);

    x_ = init_box(max_am1+1, max_am3+1, max_am2+1);
    y_ = init_box(max_am1+1, max_am3+1, max_am2+1);
    z_ = init_box(max_am1+1, max_am3+1, max_am2+1);
}

ObaraSaikaThreeCenterRecursion::~ObaraSaikaThreeCenterRecursion()
{
    free_box(x_, max_am1_+1, max_am3_+1);
    free_box(y_, max_am1_+1, max_am3_+1);
    free_box(z_, max_am1_+1, max_am3_+1);
}

void ObaraSaikaThreeCenterRecursion::compute(double GA[3], double GB[3], double GC[3], double gamma, int amA, int amB, int amC)
{
    if (amA < 0 || amA > max_am1_)
        throw SanityCheckError("ERROR: ObaraSaikaThreeCenterRecursion::compute -- am1 out of bounds", __FILE__, __LINE__);
    if (amB < 0 || amB > max_am2_)
        throw SanityCheckError("ERROR: ObaraSaikaThreeCenterRecursion::compute -- am2 out of bounds", __FILE__, __LINE__);
    if (amC < 0 || amC > max_am3_)
        throw SanityCheckError("ERROR: ObaraSaikaThreeCenterRecursion::compute -- am3 out of bounds", __FILE__, __LINE__);

    int a,b,c;
    double pp = 1.0/(2.0*gamma);

    // Starting point
    x_[0][0][0] = y_[0][0][0] = z_[0][0][0] = 1.0;

    // 1 up from the bottom.
    if (amA >= 1) {
        x_[1][0][0] = GA[0];
        y_[1][0][0] = GA[1];
        z_[1][0][0] = GA[2];
    }
    if (amB >= 1) {
        x_[0][0][1] = GB[0];
        y_[0][0][1] = GB[1];
        z_[0][0][1] = GB[2];
    }
    if (amC >= 1) {
        x_[0][1][0] = GC[0];
        y_[0][1][0] = GC[1];
        z_[0][1][0] = GC[2];
    }

    // Begin - Upward recursion in b for a=c=0
    for (b=1; b<amB; ++b) {
        x_[0][0][b+1] = GB[0] * x_[0][0][b];
        y_[0][0][b+1] = GB[1] * y_[0][0][b];
        z_[0][0][b+1] = GB[2] * z_[0][0][b];
        x_[0][0][b+1] += b * pp * x_[0][0][b-1];
        y_[0][0][b+1] += b * pp * y_[0][0][b-1];
        z_[0][0][b+1] += b * pp * z_[0][0][b-1];
    }
    // End - Upward recursion in b for a=c=0

    // Begin - Upward recursion in c for all b and a=0
    if (amC) {
        for (b=1; b<=amB; ++b) {
            x_[0][1][b] = GC[0] * x_[0][0][b];
            y_[0][1][b] = GC[1] * y_[0][0][b];
            z_[0][1][b] = GC[2] * z_[0][0][b];
            x_[0][1][b] += b * pp * x_[0][0][b-1];
            y_[0][1][b] += b * pp * y_[0][0][b-1];
            z_[0][1][b] += b * pp * z_[0][0][b-1];
        }
        for (c=1; c<amC; ++c) {
            x_[0][c+1][0] = GC[0] * x_[0][c][0];
            y_[0][c+1][0] = GC[1] * y_[0][c][0];
            z_[0][c+1][0] = GC[2] * z_[0][c][0];
            x_[0][c+1][0] += c * pp * x_[0][c-1][0];
            y_[0][c+1][0] += c * pp * y_[0][c-1][0];
            z_[0][c+1][0] += c * pp * z_[0][c-1][0];

            for (b=1; b<=amB; ++b) {
                x_[0][c+1][b] = GC[0] * x_[0][c][b];
                y_[0][c+1][b] = GC[1] * y_[0][c][b];
                z_[0][c+1][b] = GC[2] * z_[0][c][b];
                x_[0][c+1][b] += c * pp * x_[0][c-1][b];
                y_[0][c+1][b] += c * pp * y_[0][c-1][b];
                z_[0][c+1][b] += c * pp * z_[0][c-1][b];
                x_[0][c+1][b] += b * pp * x_[0][c][b-1];
                y_[0][c+1][b] += b * pp * y_[0][c][b-1];
                z_[0][c+1][b] += b * pp * z_[0][c][b-1];
            }
        }
    }
    // End - Upward recursion in c for all b and a = 0

    // Begin - Upward recursion in a for all b and c
    if (amA) {
        for (b=1; b<=amB; ++b) {
            x_[1][0][b] = GA[0] * x_[0][0][b];
            y_[1][0][b] = GA[1] * y_[0][0][b];
            z_[1][0][b] = GA[2] * z_[0][0][b];
            x_[1][0][b] += b * pp * x_[0][0][b-1];
            y_[1][0][b] += b * pp * y_[0][0][b-1];
            z_[1][0][b] += b * pp * z_[0][0][b-1];
        }
        for (c=1; c<=amC; ++c) {
            x_[1][c][0] = GA[0] * x_[0][c][0];
            y_[1][c][0] = GA[1] * y_[0][c][0];
            z_[1][c][0] = GA[2] * z_[0][c][0];
            x_[1][c][0] += c * pp * x_[0][c-1][0];
            y_[1][c][0] += c * pp * y_[0][c-1][0];
            z_[1][c][0] += c * pp * z_[0][c-1][0];
        }
        for (a=1; a<amA; ++a) {
            x_[a+1][0][0] = GA[0] * x_[a][0][0];
            y_[a+1][0][0] = GA[1] * y_[a][0][0];
            z_[a+1][0][0] = GA[2] * z_[a][0][0];
            x_[a+1][0][0] += a * pp * x_[a-1][0][0];
            y_[a+1][0][0] += a * pp * y_[a-1][0][0];
            z_[a+1][0][0] += a * pp * z_[a-1][0][0];

            for (b=1; b<=amB; ++b) {
                x_[a+1][0][b] = GA[0] * x_[a][0][b];
                y_[a+1][0][b] = GA[1] * y_[a][0][b];
                z_[a+1][0][b] = GA[2] * z_[a][0][b];
                x_[a+1][0][b] += a * pp * x_[a-1][0][b];
                y_[a+1][0][b] += a * pp * y_[a-1][0][b];
                z_[a+1][0][b] += a * pp * z_[a-1][0][b];
                x_[a+1][0][b] += b * pp * x_[a][0][b-1];
                y_[a+1][0][b] += b * pp * y_[a][0][b-1];
                z_[a+1][0][b] += b * pp * z_[a][0][b-1];
            }

            for (c=1; c<=amC; ++c) {
                x_[a+1][c][0] = GA[0] * x_[a][c][0];
                y_[a+1][c][0] = GA[1] * y_[a][c][0];
                z_[a+1][c][0] = GA[2] * z_[a][c][0];
                x_[a+1][c][0] += a * pp * x_[a-1][c][0];
                y_[a+1][c][0] += a * pp * y_[a-1][c][0];
                z_[a+1][c][0] += a * pp * z_[a-1][c][0];
                x_[a+1][c][0] += c * pp * x_[a][c-1][0];
                y_[a+1][c][0] += c * pp * y_[a][c-1][0];
                z_[a+1][c][0] += c * pp * z_[a][c-1][0];
            }
        }
    }
    // End - Upward recursion in a for all b and c = 0

    if (amA && amB && amC) {
        for (b=1; b<=amB; ++b) {
            for (c=1; c<=amC; ++c) {
                x_[1][c][b] = GA[0] * x_[0][c][b];
                y_[1][c][b] = GA[1] * y_[0][c][b];
                z_[1][c][b] = GA[2] * z_[0][c][b];
                x_[1][c][b] += b * pp * x_[0][c][b-1];
                y_[1][c][b] += b * pp * y_[0][c][b-1];
                z_[1][c][b] += b * pp * z_[0][c][b-1];
                x_[1][c][b] += c * pp * x_[0][c-1][b];
                y_[1][c][b] += c * pp * y_[0][c-1][b];
                z_[1][c][b] += c * pp * z_[0][c-1][b];
            }
        }

        // Begin - Bring everything together
        for (a=1; a<amA; ++a) {
            for (b=1; b<=amB; ++b) {
                for (c=1; c<=amC; ++c) {
                    x_[a+1][c][b] = GA[0] * x_[a][c][b];
                    y_[a+1][c][b] = GA[1] * y_[a][c][b];
                    z_[a+1][c][b] = GA[2] * z_[a][c][b];
                    x_[a+1][c][b] += a * pp * x_[a-1][c][b];
                    y_[a+1][c][b] += a * pp * y_[a-1][c][b];
                    z_[a+1][c][b] += a * pp * z_[a-1][c][b];
                    x_[a+1][c][b] += b * pp * x_[a][c][b-1];
                    y_[a+1][c][b] += b * pp * y_[a][c][b-1];
                    z_[a+1][c][b] += b * pp * z_[a][c][b-1];
                    x_[a+1][c][b] += c * pp * x_[a][c-1][b];
                    y_[a+1][c][b] += c * pp * y_[a][c-1][b];
                    z_[a+1][c][b] += c * pp * z_[a][c-1][b];
                }
            }
        }
    }
}<|MERGE_RESOLUTION|>--- conflicted
+++ resolved
@@ -224,20 +224,12 @@
 
 void ObaraSaikaTwoCenterEFPRecursion::calculate_f(double *F, int n, double t)
 {
-<<<<<<< HEAD
     int i, m;
-=======
-    int i, m, k;
->>>>>>> c9e107cf
     int m2;
     double t2;
     double num;
     double sum;
-<<<<<<< HEAD
     double term1;
-=======
-    double term1, term2;
->>>>>>> c9e107cf
     static double K = 1.0/M_2_SQRTPI;
     double et;
 
@@ -708,18 +700,6 @@
                                         yz_[aind][bind][m] += ooz*by*(yz_[aind-aym][bind-bym][m] - yz_[aind-aym][bind-bym][m+1]);
                                     }
                                     for(m=0;m<=mmax-a-b-3;m++) {
-<<<<<<< HEAD
-                                        xxx_[aind][bind][m] += ooz*bz*(xxx_[aind-aym][bind-bym][m] - xxx_[aind-aym][bind-bym][m+1]);
-                                        yyy_[aind][bind][m] += ooz*bz*(yyy_[aind-aym][bind-bym][m] - yyy_[aind-aym][bind-bym][m+1]);
-                                        zzz_[aind][bind][m] += ooz*bz*(zzz_[aind-aym][bind-bym][m] - zzz_[aind-aym][bind-bym][m+1]);
-                                        xxy_[aind][bind][m] += ooz*bz*(xxy_[aind-aym][bind-bym][m] - xxy_[aind-aym][bind-bym][m+1]);
-                                        xxz_[aind][bind][m] += ooz*bz*(xxz_[aind-aym][bind-bym][m] - xxz_[aind-aym][bind-bym][m+1]);
-                                        xyy_[aind][bind][m] += ooz*bz*(xyy_[aind-aym][bind-bym][m] - xyy_[aind-aym][bind-bym][m+1]);
-                                        yyz_[aind][bind][m] += ooz*bz*(yyz_[aind-aym][bind-bym][m] - yyz_[aind-aym][bind-bym][m+1]);
-                                        xzz_[aind][bind][m] += ooz*bz*(xzz_[aind-aym][bind-bym][m] - xzz_[aind-aym][bind-bym][m+1]);
-                                        yzz_[aind][bind][m] += ooz*bz*(yzz_[aind-aym][bind-bym][m] - yzz_[aind-aym][bind-bym][m+1]);
-                                        xyz_[aind][bind][m] += ooz*bz*(xyz_[aind-aym][bind-bym][m] - xyz_[aind-aym][bind-bym][m+1]);
-=======
                                         xxx_[aind][bind][m] += ooz*by*(xxx_[aind-aym][bind-bym][m] - xxx_[aind-aym][bind-bym][m+1]);
                                         yyy_[aind][bind][m] += ooz*by*(yyy_[aind-aym][bind-bym][m] - yyy_[aind-aym][bind-bym][m+1]);
                                         zzz_[aind][bind][m] += ooz*by*(zzz_[aind-aym][bind-bym][m] - zzz_[aind-aym][bind-bym][m+1]);
@@ -730,7 +710,6 @@
                                         xzz_[aind][bind][m] += ooz*by*(xzz_[aind-aym][bind-bym][m] - xzz_[aind-aym][bind-bym][m+1]);
                                         yzz_[aind][bind][m] += ooz*by*(yzz_[aind-aym][bind-bym][m] - yzz_[aind-aym][bind-bym][m+1]);
                                         xyz_[aind][bind][m] += ooz*by*(xyz_[aind-aym][bind-bym][m] - xyz_[aind-aym][bind-bym][m+1]);
->>>>>>> c9e107cf
                                     }
                                 }
                             }
@@ -812,18 +791,6 @@
                                         yz_[aind][bind][m] += ooz*bx*(yz_[aind-axm][bind-bxm][m] - yz_[aind-axm][bind-bxm][m+1]);
                                     }
                                     for(m=0;m<=mmax-a-b-3;m++) {
-<<<<<<< HEAD
-                                        xxx_[aind][bind][m] += ooz*bz*(xxx_[aind-axm][bind-bxm][m] - xxx_[aind-axm][bind-bxm][m+1]);
-                                        yyy_[aind][bind][m] += ooz*bz*(yyy_[aind-axm][bind-bxm][m] - yyy_[aind-axm][bind-bxm][m+1]);
-                                        zzz_[aind][bind][m] += ooz*bz*(zzz_[aind-axm][bind-bxm][m] - zzz_[aind-axm][bind-bxm][m+1]);
-                                        xxy_[aind][bind][m] += ooz*bz*(xxy_[aind-axm][bind-bxm][m] - xxy_[aind-axm][bind-bxm][m+1]);
-                                        xxz_[aind][bind][m] += ooz*bz*(xxz_[aind-axm][bind-bxm][m] - xxz_[aind-axm][bind-bxm][m+1]);
-                                        xyy_[aind][bind][m] += ooz*bz*(xyy_[aind-axm][bind-bxm][m] - xyy_[aind-axm][bind-bxm][m+1]);
-                                        yyz_[aind][bind][m] += ooz*bz*(yyz_[aind-axm][bind-bxm][m] - yyz_[aind-axm][bind-bxm][m+1]);
-                                        xzz_[aind][bind][m] += ooz*bz*(xzz_[aind-axm][bind-bxm][m] - xzz_[aind-axm][bind-bxm][m+1]);
-                                        yzz_[aind][bind][m] += ooz*bz*(yzz_[aind-axm][bind-bxm][m] - yzz_[aind-axm][bind-bxm][m+1]);
-                                        xyz_[aind][bind][m] += ooz*bz*(xyz_[aind-axm][bind-bxm][m] - xyz_[aind-axm][bind-bxm][m+1]);
-=======
                                         xxx_[aind][bind][m] += ooz*bx*(xxx_[aind-axm][bind-bxm][m] - xxx_[aind-axm][bind-bxm][m+1]);
                                         yyy_[aind][bind][m] += ooz*bx*(yyy_[aind-axm][bind-bxm][m] - yyy_[aind-axm][bind-bxm][m+1]);
                                         zzz_[aind][bind][m] += ooz*bx*(zzz_[aind-axm][bind-bxm][m] - zzz_[aind-axm][bind-bxm][m+1]);
@@ -834,7 +801,6 @@
                                         xzz_[aind][bind][m] += ooz*bx*(xzz_[aind-axm][bind-bxm][m] - xzz_[aind-axm][bind-bxm][m+1]);
                                         yzz_[aind][bind][m] += ooz*bx*(yzz_[aind-axm][bind-bxm][m] - yzz_[aind-axm][bind-bxm][m+1]);
                                         xyz_[aind][bind][m] += ooz*bx*(xyz_[aind-axm][bind-bxm][m] - xyz_[aind-axm][bind-bxm][m+1]);
->>>>>>> c9e107cf
                                     }
                                 }
                             }
