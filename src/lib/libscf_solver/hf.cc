--- conflicted
+++ resolved
@@ -404,20 +404,14 @@
     try {
         if(options_.get_str("SCF_TYPE") == "GTFOCK") {
           #ifdef HAVE_JK_FACTORY
-<<<<<<< HEAD
             //DGAS is adding to the ghetto, this Python -> C++ -> C -> C++ -> back to C is FUBAR
             boost::shared_ptr<Molecule> other_legacy = Process::environment.legacy_molecule();
             Process::environment.set_legacy_wavefunction(molecule_);
-=======
->>>>>>> ae6759c6
             if(options_.get_bool("SOSCF"))
                 jk_ = boost::shared_ptr<JK>(new GTFockJK(basisset_,2,false));
             else
                 jk_ = boost::shared_ptr<JK>(new GTFockJK(basisset_,2,true));
-<<<<<<< HEAD
             Process::environment.set_legacy_molecule(other_legacy);
-=======
->>>>>>> ae6759c6
           #else
             throw PSIEXCEPTION("GTFock was not compiled in this version.\n");
           #endif
