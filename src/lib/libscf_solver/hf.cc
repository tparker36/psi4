--- conflicted
+++ resolved
@@ -402,24 +402,22 @@
 
     // Build the JK from options, symmetric type
     try {
-<<<<<<< HEAD
-        jk_ = JK::build_JK(basisset_, options_);
-=======
         if(options_.get_str("SCF_TYPE") == "GTFOCK") {
           #ifdef HAVE_JK_FACTORY
-            boost::shared_ptr<BasisSet> primary = BasisSet::pyconstruct_orbital(Process::environment.molecule(),
-        "BASIS", options.get_str("BASIS"));
+            //DGAS is adding to the ghetto, this Python -> C++ -> C -> C++ -> back to C is FUBAR
+            boost::shared_ptr<Molecule> other_legacy = Process::environment.legacy_molecule();
+            Process::environment.set_legacy_wavefunction(molecule_);
             if(options_.get_bool("SOSCF"))
-                jk_ = boost::shared_ptr<JK>(new GTFockJK(primary,2,false));
+                jk_ = boost::shared_ptr<JK>(new GTFockJK(basisset_,2,false));
             else
-                jk_ = boost::shared_ptr<JK>(new GTFockJK(primary,2,true));
+                jk_ = boost::shared_ptr<JK>(new GTFockJK(basisset_,2,true));
+            Process::environment.set_legacy_molecule(other_legacy);
           #else
             throw PSIEXCEPTION("GTFock was not compiled in this version.\n");
           #endif
         } else {
-            jk_ = JK::build_JK();
-        }
->>>>>>> 5bbd6b95
+            jk_ = JK::build_JK(basisset_, options_);
+        }
     }
     catch(const BasisSetNotFound& e) {
         if (options_.get_str("SCF_TYPE") == "DF" || options_.get_int("DF_SCF_GUESS") == 1) {
