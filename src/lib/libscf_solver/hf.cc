--- conflicted
+++ resolved
@@ -1699,26 +1699,6 @@
             Fb_->print("outfile");
         }
 
-<<<<<<< HEAD
-    //bool has_efp = options.get("HAS_EFP");
-
-    // XXX
-    //if (has_efp) {
-    //efp_get_multipole_count
-    // allocate arrays
-    //efp_get_multipoles
-    // compute 1e contributions
-    //}
-
-        E_ = compute_E();
-
-    // XXX
-    //if (has_efp) {
-    //double efp_energy;
-    //efp_scf_update(efp, &efp_energy);
-    //E_ += efp_energy;
-    //}
-=======
         E_ += compute_E();
 
         // add efp contribuation to energy
@@ -1730,7 +1710,6 @@
 
             E_ += efp_wfn_dependent_energy;
         }   
->>>>>>> c9e107cf
 
         timer_on("DIIS");
         bool add_to_diis_subspace = false;
@@ -1827,10 +1806,6 @@
 
     } while (!converged && iteration_ < maxiter_ );
 
-<<<<<<< HEAD
-
-        outfile->Printf( "\n  ==> Post-Iterations <==\n\n");
-=======
     if ( Process::environment.get_efp()->get_frag_count() > 0 ) {
         Process::environment.get_efp()->Compute();
 
@@ -1853,8 +1828,7 @@
     }
 
     if (WorldComm->me() == 0)
-        fprintf(outfile, "\n  ==> Post-Iterations <==\n\n");
->>>>>>> c9e107cf
+        outfile->Printf( "\n  ==> Post-Iterations <==\n\n");
 
     check_phases();
     compute_spin_contamination();
